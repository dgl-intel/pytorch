--- conflicted
+++ resolved
@@ -67,11 +67,8 @@
 WINDOWS_WORKFLOWS = [
     PyTorchWindowsWorkflow(
         build_environment="pytorch-win-vs2019-cpu-py3",
-<<<<<<< HEAD
+        test_runner_type=WINDOWS_CPU_TEST_RUNNER,
         on_pull_request=True
-=======
-        test_runner_type=WINDOWS_CPU_TEST_RUNNER,
->>>>>>> d3e627a9
     )
 ]
 

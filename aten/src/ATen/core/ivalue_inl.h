#pragma once

#include <condition_variable>
#include <type_traits>
#include <utility>

#include <ATen/core/Dict.h>
#include <ATen/core/List.h>
#include <ATen/core/functional.h>
#include <ATen/core/interned_strings.h>
#include <ATen/core/qualified_name.h>
#include <ATen/core/rref_interface.h>
#include <c10/core/impl/DeviceGuardImplInterface.h>
#include <c10/core/DeviceGuard.h>
#include <c10/core/Event.h>
#include <c10/core/Scalar.h>
#include <c10/core/Stream.h>
#include <c10/core/StreamGuard.h>
#include <c10/core/TensorImpl.h>
#include <c10/core/UndefinedTensorImpl.h>
#include <c10/util/intrusive_ptr.h>
#include <c10/util/hash.h>

namespace torch {
namespace jit {
struct Function;
struct CompilationUnit;
} // namespace jit
TORCH_API bool isCustomClass(const c10::IValue& v);
} // namespace torch
namespace c10 {
struct IValue;
struct ClassType;
struct TupleType;
struct EnumType;
struct InferredType;

// For custom class __init__ registration, we need to pass in a function
// that looks like this: [](IValue x, args...)

// However, make_boxed_from_unboxed_functor.h automatically sets the input types
// of the function by introspecting the types of the functor (which is IValue in
// this case). However, we need the type it binds to be Foo.

// Instead, we pass in a lambda [](ivalue_holder<CurClass> x, args...) from
// which getTypePtr can recover the original class pointer.

template <typename TaggedCapsuleType>
struct tagged_capsule {
  IValue ivalue;
};

template <class T, class NullType>
c10::intrusive_ptr<T, NullType> IValue::moveToIntrusivePtr() {
  auto t = c10::intrusive_ptr<T, NullType>::reclaim(
      payload.u.as_intrusive_ptr == c10::UndefinedTensorImpl::singleton()
      ? NullType::singleton()
      : static_cast<T*>(payload.u.as_intrusive_ptr));
  clearToNone();
  return t;
}
template <typename T, class NullType>
c10::intrusive_ptr<T, NullType> IValue::toIntrusivePtr() const {
  if (payload.u.as_intrusive_ptr == c10::UndefinedTensorImpl::singleton()) {
    return c10::intrusive_ptr<T, NullType>();
  }
  c10::raw::intrusive_ptr::incref(payload.u.as_intrusive_ptr);
  return c10::intrusive_ptr<T, NullType>::reclaim(
      static_cast<T*>(payload.u.as_intrusive_ptr));
}

template <class T, class U>
intrusive_ptr<T> static_intrusive_pointer_cast(intrusive_ptr<U> r) {
  return intrusive_ptr<T>::reclaim(static_cast<T*>(r.release()));
}

template <class T, class U>
intrusive_ptr<T> dynamic_intrusive_pointer_cast(intrusive_ptr<U> r) {
  return intrusive_ptr<T>::reclaim(dynamic_cast<T*>(r.release()));
}

inline c10::intrusive_ptr<ivalue::Future> IValue::toFuture() && {
  AT_ASSERT(isFuture(), "Expected Future but got ", tagKind());
  return moveToIntrusivePtr<ivalue::Future>();
}
inline c10::intrusive_ptr<ivalue::Future> IValue::toFuture() const& {
  AT_ASSERT(isFuture(), "Expected Future but got ", tagKind());
  return toIntrusivePtr<ivalue::Future>();
}
inline c10::intrusive_ptr<c10::RRefInterface> IValue::toRRef() && {
  AT_ASSERT(isRRef(), "Expected RRef but got ", tagKind());
  return moveToIntrusivePtr<c10::RRefInterface>();
}
inline c10::intrusive_ptr<c10::RRefInterface> IValue::toRRef() const& {
  AT_ASSERT(isRRef(), "Expected RRef but got ", tagKind());
  return toIntrusivePtr<c10::RRefInterface>();
}
inline c10::intrusive_ptr<at::Quantizer> IValue::toQuantizer() && {
  AT_ASSERT(isQuantizer(), "Expected Quantizer but got ", tagKind());
  return moveToIntrusivePtr<at::Quantizer>();
}
inline c10::intrusive_ptr<at::Quantizer> IValue::toQuantizer() const& {
  AT_ASSERT(isQuantizer(), "Expected Quantizer but got ", tagKind());
  return toIntrusivePtr<at::Quantizer>();
}
inline c10::intrusive_ptr<ivalue::ConstantString> IValue::toString() && {
  AT_ASSERT(isString(), "Expected String but got ", tagKind());
  return moveToIntrusivePtr<ivalue::ConstantString>();
}
inline c10::intrusive_ptr<ivalue::ConstantString> IValue::toString() const& {
  AT_ASSERT(isString(), "Expected String but got ", tagKind());
  return toIntrusivePtr<ivalue::ConstantString>();
}
inline c10::intrusive_ptr<ivalue::Object> IValue::toObject() && {
  AT_ASSERT(isObject(), "Expected Object but got ", tagKind());
  return moveToIntrusivePtr<ivalue::Object>();
}
inline c10::intrusive_ptr<ivalue::Object> IValue::toObject() const& {
  AT_ASSERT(isObject(), "Expected Object but got ", tagKind());
  return toIntrusivePtr<ivalue::Object>();
}
inline c10::intrusive_ptr<ivalue::PyObjectHolder> IValue::
    toPyObjectHolder() && {
  TORCH_INTERNAL_ASSERT(isPyObject(), "Expected PyObject but got ", tagKind());
  return moveToIntrusivePtr<ivalue::PyObjectHolder>();
}
inline c10::intrusive_ptr<ivalue::PyObjectHolder> IValue::toPyObjectHolder()
    const& {
  TORCH_INTERNAL_ASSERT(isPyObject(), "Expected PyObject but got ", tagKind());
  return toIntrusivePtr<ivalue::PyObjectHolder>();
}
inline c10::intrusive_ptr<ivalue::EnumHolder> IValue::toEnumHolder() && {
  TORCH_INTERNAL_ASSERT(isEnum(), "Expected Enum but got ", tagKind());
  return moveToIntrusivePtr<ivalue::EnumHolder>();
}
inline c10::intrusive_ptr<ivalue::EnumHolder> IValue::toEnumHolder() const& {
  TORCH_INTERNAL_ASSERT(isEnum(), "Expected Enum but got ", tagKind());
  return toIntrusivePtr<ivalue::EnumHolder>();
}
inline c10::complex<double> IValue::toComplexDouble() const {
  TORCH_INTERNAL_ASSERT(isComplexDouble(), "Expected ComplexDouble but got ", tagKind());
  auto ptr = toIntrusivePtr<ivalue::ComplexHolder>();
  return (*ptr).val;
}
inline at::Tensor IValue::toTensor() && {
  if (C10_UNLIKELY(!isTensor())) {
    reportToTensorTypeError();
  }
  auto result = std::move(payload.as_tensor);
  // As far as I can tell, omitting the usual explicit destructor call
  // is not UB in and of itself, and it's a slight perf win. The
  // destructor is a no-op, because the moved-from Tensor is
  // effectively an intrusive_ptr in the null state, so we don't need
  // the behavior for correctness reasons either. Leaving this
  // explanatory comment, including commented-out destructor call, to
  // make this abundantly clear.
  //
  // payload.as_tensor.~Tensor();
  clearToNone();
  return result;
}
inline at::Tensor& IValue::toTensor() & {
  if (C10_UNLIKELY(!isTensor())) {
    reportToTensorTypeError();
  }
  return payload.as_tensor;
}
inline const at::Tensor& IValue::toTensor() const& {
  if (C10_UNLIKELY(!isTensor())) {
    reportToTensorTypeError();
  }
  return payload.as_tensor;
}
inline c10::Storage IValue::toStorage() && {
  AT_ASSERT(isStorage(), "Expected Storage but got ", tagKind());
  return c10::Storage(
      moveToIntrusivePtr<at::StorageImpl>());
}
inline c10::Storage IValue::toStorage() const& {
  AT_ASSERT(isStorage(), "Expected Storage but got ", tagKind());
  return c10::Storage(toIntrusivePtr<at::StorageImpl>());
}
inline c10::Stream IValue::toStream() && {
  return c10::Stream::unpack(payload.u.as_int);
}
inline c10::Stream IValue::toStream() const& {
  return c10::Stream::unpack(payload.u.as_int);
}
inline c10::intrusive_ptr<caffe2::Blob> IValue::toBlob() && {
  AT_ASSERT(isBlob(), "Expected Blob but got ", tagKind());
  return moveToIntrusivePtr<caffe2::Blob>();
}
inline c10::intrusive_ptr<caffe2::Blob> IValue::toBlob() const& {
  AT_ASSERT(isBlob(), "Expected Blob but got ", tagKind());
  return toIntrusivePtr<caffe2::Blob>();
  ;
}
inline c10::intrusive_ptr<torch::CustomClassHolder> IValue::toCapsule() && {
  TORCH_INTERNAL_ASSERT(isCapsule());
  return moveToIntrusivePtr<torch::CustomClassHolder>();
}
inline c10::intrusive_ptr<torch::CustomClassHolder> IValue::toCapsule() const& {
  TORCH_INTERNAL_ASSERT(isCapsule());
  return toIntrusivePtr<torch::CustomClassHolder>();
}
inline at::Generator IValue::toGenerator() && {
  AT_ASSERT(isGenerator(), "Expected Generator but got ", tagKind());
  return at::Generator(moveToIntrusivePtr<at::GeneratorImpl>());
}
inline at::Generator IValue::toGenerator() const& {
  AT_ASSERT(isGenerator(), "Expected Generator but got ", tagKind());
  return at::Generator(toIntrusivePtr<at::GeneratorImpl>());
}

namespace ivalue {

void TORCH_API
checkCustomClassType(const Type* expected_type, const Type* actual_type);

template <typename T>
using Shared = c10::intrusive_ptr<T>;

// string
struct TORCH_API ConstantString final : c10::intrusive_ptr_target {
 private:
  const std::string str_;

 public:
  ConstantString(std::string str) : str_(std::move(str)) {}
  static c10::intrusive_ptr<ConstantString> create(std::string str_);
  const std::string& string() const {
    return str_;
  }
  operator const std::string&() const {
    return string();
  }
  TORCH_API friend std::ostream& operator<<(
      std::ostream& out,
      const ConstantString& v);
};

struct Future;

struct TORCH_API Tuple : c10::intrusive_ptr_target {
 private:
  std::vector<IValue> elements_;
  mutable std::shared_ptr<TupleType>
      type_; // lazily computed for unnamed tuples

 public:
  // named tuples have additional type information, so we
  // directly create them tagged
  static c10::intrusive_ptr<Tuple> createNamed(
      std::vector<IValue> elements_,
      std::shared_ptr<TupleType> type_) {
    return c10::make_intrusive<Tuple>(std::move(elements_), type_);
  }
  static c10::intrusive_ptr<Tuple> create(std::vector<IValue> elements_) {
    return c10::make_intrusive<Tuple>(std::move(elements_));
  }

  template <typename... Args>
  static c10::intrusive_ptr<Tuple> create(Args&&... elements_) {
    return c10::make_intrusive<Tuple>(
        std::vector<IValue>{IValue(std::forward<Args>(elements_))...});
  }

  const std::vector<IValue>& elements() const& {
    return elements_;
  }
  operator const std::vector<IValue>&() const {
    return elements();
  }

  std::vector<IValue>& elements() & {
    return elements_;
  }
  operator std::vector<IValue>&() {
    return elements();
  }

  std::vector<IValue>&& elements() && {
    return std::move(elements_);
  }
  std::shared_ptr<TupleType> type() const;

  static size_t hash(const Tuple& t) {
    return c10::get_hash(t.elements());
  }

  TORCH_API friend bool operator==(
      const ivalue::Tuple& lhs,
      const ivalue::Tuple& rhs);

 private:
  Tuple(std::vector<IValue> elements, std::shared_ptr<TupleType> type = nullptr)
      : elements_(std::move(elements)), type_(std::move(type)) {}

  friend class c10::intrusive_ptr<Tuple>;
};

struct Object;
struct PyObjectHolder;
struct EnumHolder;
} // namespace ivalue

// Future
struct C10_EXPORT ivalue::Future final : c10::intrusive_ptr_target {
 public:
  explicit Future(TypePtr type, std::vector<c10::Device> devices={})
      : type_(std::move(type)),
        impl_(getTypeOfDevices(devices)),
        devices_(sortAndDeduplicateDevices(impl_, std::move(devices))) {}

  struct TORCH_API FutureError final : public std::exception {
    explicit FutureError(std::string&& error_msg_)
        : error_msg(std::move(error_msg_)) {}

    FutureError() = default;

    const char* what() const noexcept override {
      return error_msg.c_str();
    }

    std::string error_msg;
  };

  /**
   * Wait on the future until it completes.
   */
  void wait() {
    std::unique_lock<std::mutex> lock(mutex_);
    finished_cv_.wait(lock, [&]() -> bool { return completed_; });
    synchronizeWithCurrentStreams();
  }

  /**
   * Wait on the future until it completes and throw an
   * exception if an error exists.
   */
  void waitAndThrow() {
    wait();

    if (eptr_) {
      std::rethrow_exception(eptr_);
    }
  }

  /**
   * Explicitly mark the future as completed with the output value. Optionally,
   * the storage pointers for all tensors in IValue can be passed as well. These
   * DataPtrs are used to synchronize CUDA streams. If data_ptrs isn't given we
   * will attempt to extract it from the value, if we need to (this happens if a
   * non-empty set of devices was given to the constructor). Thus one only needs
   * to provide data_ptrs when 1) DataPtrs cannot be extracted through IValue's
   * getSubValues() or through pickling in case of Python object; or when 2)
   * customized DataPtrs extraction is more efficient.
   */
  void markCompleted(
      IValue value,
      c10::optional<std::vector<std::reference_wrapper<const at::DataPtr>>>
          data_ptrs = c10::nullopt) {
    // Start by performing all steps that can throw, before setting any field.
    // Do this before even acquiring the mutex, because extractDataPtrs might
    // acquire the GIL, which could lead to a lock inversion with our mutex.
    // See https://github.com/pytorch/pytorch/issues/58239.
    std::vector<std::reference_wrapper<const at::DataPtr>> actualDataPtrs;
    std::vector<c10::Device> usedDevices;
    try {
      // FIXME We should always extract DataPtrs, in order to catch the case of
      // users using CUDA values but forgetting to set devices, which currently
      // leads to a silent synchronization/correctness issue. However, as this
      // might worsen perf in CPU-only cases, we should only do so after careful
      // benchmarks.
      if (impl_.type() != c10::kCPU) {
        actualDataPtrs =
            data_ptrs.has_value() ? std::move(*data_ptrs) : extractDataPtrs(value);
        usedDevices = getDevicesOfDataPtrs(impl_, actualDataPtrs);
        ensureIsSubsetOfDevices(usedDevices, devices_);
      }
    } catch (const std::exception&) {
      setError(std::current_exception());
      return;
    }

    std::unique_lock<std::mutex> lock(mutex_);
    TORCH_CHECK(
        !completed(),
        "Attempting to mark a completed Future as complete again. Note that "
        "a Future can only be marked completed once.");

    // Only set value_ and completed_ flag once all checks and preparation steps
    // have returned successfully to allow for proper error propagation.
    value_ = std::move(value);
    completed_ = true;

    currentDevice_ = impl_.getDevice();
    dataPtrs_ = std::move(actualDataPtrs);
    for (const c10::Device& device : usedDevices) {
      c10::Event event(impl_.type());
      event.record(impl_.getStream(device));
      events_.push_back(std::move(event));
    }

    std::vector<std::function<void(Future&)>> cbs;
    cbs.swap(callbacks_);
    lock.unlock();

    finished_cv_.notify_all();
    for (auto& callback : cbs) {
      invokeCallback(std::move(callback));
    }
  }

  void markCompleted() {
    markCompleted(IValue{});
  }

  void setError(std::exception_ptr eptr) {
    std::unique_lock<std::mutex> lock(mutex_);
    setErrorInternal(std::move(eptr), lock);
  }

  void setErrorIfNeeded(std::exception_ptr eptr) {
    std::unique_lock<std::mutex> lock(mutex_);
    if (completed_) {
      // This should be rare and shouldn't cause log spew. Its important to
      // log errors and thats why we have this log here.
      std::string msg = c10::str(
          "Skipping setting following error on the Future since "
          "it is already marked completed (this is not neccessarily "
          "an error):\n", tryRetrieveErrorMessageInternal(eptr));
      if (eptr_) {
        msg += c10::str(
            ", \nOriginal exception:\n",
            tryRetrieveErrorMessageInternal(eptr_));
      }
      LOG(INFO) << msg;
      return;
    } else {
      setErrorInternal(std::move(eptr), lock);
    }
  }

  // Get the result of the current future.
  IValue value() {
    std::unique_lock<std::mutex> lock(mutex_);
    AT_ASSERT(completed());
    if (eptr_) {
      std::rethrow_exception(eptr_);
    }
    return value_;
  }

  // This accessor should only be used if we know that the future is
  // completed() with no error.
  const IValue& constValue() const {
    std::unique_lock<std::mutex> lock(mutex_);
    AT_ASSERT(completed());
    AT_ASSERT(!eptr_);
    return value_;
  }

  // This accessor should only be used if we know that the future is
  // completed() with no error.
  const std::vector<std::reference_wrapper<const at::DataPtr>>& dataPtrs() const {
    std::unique_lock<std::mutex> lock(mutex_);
    AT_ASSERT(completed());
    AT_ASSERT(!eptr_);
    return dataPtrs_;
  }

  /**
   * Add a callback to the future.
   * The callbacks will be executed once the future completes.
   * If the future has already completed,
   * this function will execute the callback immediately.
   */
  template <typename T>
  void addCallback(T callback) {
#if __cpp_lib_is_invocable >= 201703
    static_assert(
        std::is_invocable_r<void, T, Future&>::value,
        "The callback must have signature void(Future&)");
#endif
    std::unique_lock<std::mutex> lock(mutex_);
    if (completed()) {
      lock.unlock();
      invokeCallback(std::move(callback));
      return;
    }
    callbacks_.emplace_back(std::move(callback));
  }

  /**
   * Add a callback to the future, and return another Future to hold the return
   * value of the callback. This is necessary when the callback provider needs
   * to know for sure when the callback has finished.
   */
  template <typename T>
  c10::intrusive_ptr<Future> then(T callback, TypePtr type) {
#if __cpp_lib_is_invocable >= 201703
    static_assert(
        std::is_invocable_r<IValue, T, Future&>::value,
        "The callback must have signature IValue(Future&)");
#endif
    auto childFut = createInstance(std::move(type));
    addCallback(
        [childFut, cb = std::move(callback)](Future& parentFut) mutable {
          try {
            childFut->markCompleted(cb(parentFut));
          } catch (std::exception&) {
            childFut->setError(std::current_exception());
          }
        });
    return childFut;
  }
<<<<<<< HEAD

  template <typename T>
  c10::intrusive_ptr<Future> thenAsync(T callback, TypePtr type) {
#if __cpp_lib_is_invocable >= 201703
    static_assert(
        std::is_invocable_r<c10::intrusive_ptr<Future>, T, Future&>::value,
        "The callback must have signature c10::intrusive_ptr<Future>(Future&)");
#endif
    auto childFut = createInstance(std::move(type));
    addCallback(
        [childFut, cb = std::move(callback)](Future& parentFut) mutable {
          c10::intrusive_ptr<Future> intermediateFut;
          try {
            intermediateFut = cb(parentFut);
          } catch (std::exception&) {
            childFut->setError(std::current_exception());
            return;
          }
          intermediateFut->addCallback([childFut](Future& intermediateFut) {
=======
  c10::intrusive_ptr<Future> thenAsync(
      std::function<c10::intrusive_ptr<Future>(Future&)> callback,
      TypePtr type) {
    auto childFut = createInstance(std::move(type));
    addCallback([childFut, cb = std::move(callback)](Future& parentFut) {
      c10::intrusive_ptr<Future> intermediateFut;
      try {
        intermediateFut = cb(parentFut);
      } catch (std::exception&) {
        childFut->setError(std::current_exception());
        return;
      }
      intermediateFut->addCallback(
          [childFut = std::move(childFut)](Future& intermediateFut) {
>>>>>>> 454b3622
            if (intermediateFut.hasError()) {
              childFut->setError(intermediateFut.exception_ptr());
            } else {
              childFut->markCompleted(
                  intermediateFut.value(), intermediateFut.dataPtrs());
            }
          });
    });
    return childFut;
  }

  // Tries to retrieve the error message from std::exception_ptr.
  std::string tryRetrieveErrorMessage() const {
    TORCH_CHECK(hasError(), "No error present on the future.");
    std::unique_lock<std::mutex> lock(mutex_);
    return tryRetrieveErrorMessageInternal(eptr_);
  }

  // Check if the current future has completed
  bool completed() const {
    return completed_;
  }

  bool hasValue() const {
    std::unique_lock<std::mutex> lock(mutex_);
    return completed_ && !eptr_;
  }

  bool hasError() const {
    std::unique_lock<std::mutex> lock(mutex_);
    return eptr_ ? true : false;
  }

  std::exception_ptr exception_ptr() const {
    std::unique_lock<std::mutex> lock(mutex_);
    return eptr_;
  }

  TORCH_API friend std::ostream& operator<<(
      std::ostream& out,
      const Future& v);

  TypePtr elementType() const {
    return type_;
  }

  const std::vector<c10::Device>& devices() const {
    return devices_;
  }

  // This method should be used when one intends to manually create a child
  // future, for example when implementing a customized version of then().
  c10::intrusive_ptr<Future> createInstance(at::TypePtr type) {
    return c10::make_intrusive<Future>(std::move(type), devices_);
  }

 private:

  // This method should always be used when invoking a callback (regardless of
  // how/when that happens) as it will ensure that the proper "environment" is
  // set up before running the callback, as in, it will set up the CUDA streams,
  // synchronize them with the value, and so on (if needed).
  template<typename T>
  void invokeCallback(T callback) {
#if __cpp_lib_is_invocable >= 201703
    static_assert(
        std::is_invocable_r<void, T, Future&>::value,
        "The callback must have signature void(Future&)");
#endif

    c10::OptionalDeviceGuard deviceGuard(currentDevice_);

    std::vector<c10::Stream> streams;
    for (const c10::Device& device : devices_) {
      streams.push_back(impl_.getStreamFromGlobalPool(device));
    }
    c10::MultiStreamGuard streamGuard(streams);
    synchronizeWithCurrentStreams();

    callback(*this);
  }

  // This method should be called before this future's value is used, as it
  // ensures that the CUDA streams that are "current" at the callsite properly
  // synchonize with the value.
  void synchronizeWithCurrentStreams() {
    for (c10::Event& event : events_) {
      event.block(impl_.getStream(event.device()));
    }

    for (const at::DataPtr& data_ptr : dataPtrs_) {
      if (!data_ptr.device().is_cpu()) {
        impl_.recordDataPtrOnStream(
            data_ptr, impl_.getStream(data_ptr.device()));
      }
    }
  }

  void setErrorInternal(
      std::exception_ptr eptr,
      std::unique_lock<std::mutex>& lock) {
    TORCH_CHECK(
        !eptr_,
        "Error already set on this Future: ",
        tryRetrieveErrorMessageInternal(eptr_),
        ", trying to set error: ",
        tryRetrieveErrorMessageInternal(eptr));
    TORCH_INTERNAL_ASSERT(!completed(), "Future is already marked completed");
    completed_ = true;
    eptr_ = std::move(eptr);

    std::vector<std::function<void(Future&)>> cbs;
    cbs.swap(callbacks_);
    lock.unlock();

    finished_cv_.notify_all();
    for (auto& callback : cbs) {
      invokeCallback(std::move(callback));
    }
  }

  // Tries to retrieve the error message from std::exception_ptr.
  std::string tryRetrieveErrorMessageInternal(std::exception_ptr eptr) const {
    try {
      std::rethrow_exception(eptr);
    } catch (const std::exception& e) {
      return e.what();
    } catch (...) {
      return "Unknown Exception Type";
    }
  }

  // Defined in ivalue.cpp.
  static std::vector<std::reference_wrapper<const at::DataPtr>> extractDataPtrs(
      const at::IValue& value);

  static std::vector<c10::Device> getDevicesOfDataPtrs(
      const c10::impl::VirtualGuardImpl& impl,
      const std::vector<std::reference_wrapper<const at::DataPtr>>& data_ptrs) {
    c10::DeviceIndex deviceCount = impl.deviceCount();
    std::vector<bool> isDeviceUsed(deviceCount, false);
    for (const at::DataPtr& data_ptr : data_ptrs) {
      if (!data_ptr.device().is_cpu()) {
        TORCH_CHECK_VALUE(
            data_ptr.device().type() == impl.type(),
            "Expected all data ptrs to be on a device of type ",
            impl.type(),
            ", got one on device ",
            data_ptr.device());
        isDeviceUsed[data_ptr.device().index()] = true;
      }
    }
    std::vector<c10::Device> devices;
    for (c10::DeviceIndex idx = 0; idx < deviceCount; idx++) {
      if (isDeviceUsed[idx]) {
        devices.emplace_back(impl.type(), idx);
      }
    }
    return devices;
  }

  static std::string formatSetOfDevices(
      const std::vector<c10::Device>& devices) {
    if (devices.empty()) {
      return "(none)";
    }
    std::ostringstream oss;
    oss << devices[0];
    for (size_t idx = 1; idx < devices.size(); idx++) {
      if (idx == devices.size() - 1) {
        oss << " and ";
      } else {
        oss << ", ";
      }
      oss << devices[idx];
    }
    return oss.str();
  }

  static c10::DeviceType getTypeOfDevices(
      const std::vector<c10::Device>& devices) {
    if (devices.empty()) {
      return c10::kCPU;
    }
    c10::DeviceType deviceType = devices[0].type();
    for (size_t idx = 1; idx < devices.size(); idx++) {
      TORCH_CHECK_VALUE(
          devices[idx].type() == deviceType,
          "Expected all devices to be of the same type, but got a mismatch between ",
          devices[0],
          " and ",
          devices[idx]);
    }
    return deviceType;
  }

  // We need devices to be sorted in order to use ensureIsSubsetOfDevices.
  static std::vector<c10::Device> sortAndDeduplicateDevices(
      const c10::impl::VirtualGuardImpl& impl,
      std::vector<c10::Device> devices) {
    std::sort(
      devices.begin(), devices.end(),
      [](const c10::Device& a, const c10::Device& b) { return a.index() < b.index(); });
    // Deduplicate by compacting.
    size_t targetIdx = 0;
    for (size_t sourceIdx = 0; sourceIdx < devices.size(); sourceIdx++) {
      TORCH_CHECK_VALUE(
          devices[sourceIdx].has_index(),
          "Expected devices to have indices, got ", devices[sourceIdx]);
      if (targetIdx > 0 && devices[targetIdx - 1].index() == devices[sourceIdx].index()) {
        // It's a duplicate, skip it.
        continue;
      }
      if (sourceIdx != targetIdx) {
        devices[targetIdx] = devices[sourceIdx];
      }
      targetIdx++;
    }
    // If there were duplicates there's now a gap at the end: trim it. Resizing
    // requires the item type to be default-constructible (which c10::Device is
    // not) because in principle it could be required to create new items. Since
    // we know we'll shrink the vector, we provide a custom dummy value instead.
    devices.resize(targetIdx, c10::Device(c10::kCPU));
    return devices;
  }

  static void ensureIsSubsetOfDevices(
      const std::vector<c10::Device>& subset,
      const std::vector<c10::Device>& superset) {
    // We assume the devices in both vectors have the same consistent type, and
    // their indices are unique and sorted.
    std::vector<c10::Device> excessDevices;
    std::set_difference(
        subset.begin(),
        subset.end(),
        superset.begin(),
        superset.end(),
        std::back_inserter(excessDevices),
        [](const c10::Device& a, const c10::Device& b) { return a.index() < b.index(); });
    TORCH_CHECK_VALUE(
        excessDevices.empty(),
        "The result contained tensors residing on device(s) ",
        formatSetOfDevices(excessDevices),
        " which are not among the expected device(s) ",
        formatSetOfDevices(superset));
  }

  mutable std::mutex mutex_;
  std::atomic_bool completed_ = {false}; // is this future complete
  std::condition_variable finished_cv_;

  IValue value_; // when finished the value
  TypePtr type_;
  std::vector<std::function<void(Future&)>> callbacks_;
  std::exception_ptr eptr_;

  // An upcast pointer to a virtual class which allows us to manipulate events,
  // streams, ... in a generic way, without an explicit dependency on CUDA.
  const c10::impl::VirtualGuardImpl impl_;

  // The device that was current when markCompleted was called, which we'll
  // restore when invoking callbacks. It's optional because we'll only store it
  // if the future completes successfully.
  optional<c10::Device> currentDevice_;

  // The events that correspond to the completion of the async I/O kernels. They
  // are recorded on the appropriate streams when the future is marked completed
  // and can then be queried/waited/blocked on. There is one event for each
  // distinct device on which the value's tensors reside.
  std::vector<c10::Event> events_;

  // A cached version of the data ptrs extracted from the value when the future
  // is first marked completed.
  std::vector<std::reference_wrapper<const at::DataPtr>> dataPtrs_;

  // The bounding set of devices that this future, and any of its children, is
  // allowed to use. This is a superset of the set of devices used by the events
  // above. We need this to know what streams (for which devices) to set as
  // current when invoking a callback, thus allowing the callback to use devices
  // that the parent future didn't use. This field is set to the value provided
  // in the constructor and will be "inherited" by all child futures.
  const std::vector<c10::Device> devices_;
};

// Input is a list of Futures with the same target type.
// Output is a Future to the List of completed Futures.
TORCH_API intrusive_ptr<ivalue::Future> collectAll(
    c10::List<c10::intrusive_ptr<ivalue::Future>> srcs);
// Input is a List of Futures with the same target type.
// Output is a Future that will be updated with a seen value.
TORCH_API intrusive_ptr<ivalue::Future> collectAny(
    c10::List<c10::intrusive_ptr<ivalue::Future>> srcs);

// User-defined object.
struct C10_EXPORT ivalue::Object final : c10::intrusive_ptr_target {
 public:
  Object(StrongTypePtr type, size_t numSlots) : type_(std::move(type)) {
    slots_.resize(numSlots);
  }

  static c10::intrusive_ptr<Object> create(
      StrongTypePtr type,
      size_t numSlots) {
    return c10::make_intrusive<Object>(std::move(type), numSlots);
  }

  /**
   * Slot API.
   *
   * Attributes are stored as a simple vector so that lookups are fast at
   * runtime. A "slot" is just an index into that vector, which can be computed
   * statically if you have access to the class type. Use this API if you are
   * writing compiler stuff.
   */
  void setSlot(size_t slot, IValue v) {
    if (slot >= slots_.size()) {
      // for module types, it is possible that the members of the class have
      // expanded after the object was created. In this case, we expand
      // the slots to the right size
      resizeObject(slot);
    }
    slots_[slot] = std::move(v);
  }

  const IValue& getSlot(size_t slot) const {
    TORCH_INTERNAL_ASSERT_DEBUG_ONLY(slot < slots_.size());
    // NOTE: This lookup is fairly hot, so we use unchecked access to the
    // vector.  Errors should still be detectable with ASan.
    return slots_[slot];
  }

  void unsafeRemoveSlot(size_t slot) {
    TORCH_CHECK(slot < slots_.size());
    slots_.erase(slots_.begin() + slot);
  }

  /**
   * Attribute API.
   *
   * Wrappers around the slot stuff so that users can access attributes
   * directly. Use this API if you are a user.
   *
   * Note: Unlike in Python, TorchScript must make a distinction between
   * attributes (which are IValues) and methods (which are Methods). If you
   * want a method, use `obj.type()->getMethod()`
   */
  IValue getAttr(const std::string& name) const;
  void setAttr(const std::string& name, IValue v);
  // Remove attribute by name, caller is responsible for
  // the safety of this operation
  // We didn't remove the attribute in the type because the type
  // might be shared by multiple objects.
  // Therefore after removing attribute, the object is in an inconsistent
  // state where it has more attribute types in its Type than
  // the attribute slots it has, user needs to make sure the object
  // has consistent by removing the attribute in type as well
  void unsafeRemoveAttr(const std::string& name);

  std::string name() const;

  const std::vector<IValue>& slots() const {
    return slots_;
  }
  std::shared_ptr<ClassType> type() const;

  std::shared_ptr<torch::jit::CompilationUnit> compilation_unit() {
    return type_.cu_;
  }

  c10::intrusive_ptr<Object> copy() const;

  c10::intrusive_ptr<Object> deepcopy() const;

  c10::intrusive_ptr<Object> deepcopy(IValue::HashAliasedIValueMap& memo) const;

 private:
  void resizeObject(size_t slot);
  StrongTypePtr type_;
  std::vector<IValue> slots_;
};

// virtual ivalue PyObjectHolder that hold a py::object, we make this virtual
// because the py::object and refcounting logic should happen in libtorch_python
// see concrete implementation in python_ivalue.h
struct ivalue::PyObjectHolder : c10::intrusive_ptr_target {
 public:
  virtual PyObject* getPyObject() = 0;
  virtual c10::InferredType tryToInferType() = 0;
  virtual IValue toIValue(const TypePtr& type, c10::optional<int32_t> N = c10::nullopt) = 0;
  virtual std::string toStr() = 0;
  virtual std::vector<at::Tensor> extractTensors() = 0;

  virtual ~PyObjectHolder(){};
};

struct ivalue::EnumHolder : c10::intrusive_ptr_target {
 public:
  EnumHolder(std::shared_ptr<EnumType> type, std::string name, IValue value)
      : type_(std::move(type)),
        name_(std::move(name)),
        value_(std::move(value)) {}

  bool is(const ivalue::EnumHolder& rhs) {
    return *this == rhs;
  }

  friend bool operator==(
      const ivalue::EnumHolder& lhs,
      const ivalue::EnumHolder& rhs);

  TORCH_API friend std::ostream& operator<<(
      std::ostream& out,
      const EnumHolder& v);

  TORCH_API const std::string qualifiedClassName() const;

  const std::string unqualifiedClassName() const;

  const std::string& name() const {
    return name_;
  }

  const IValue& value() const {
    return value_;
  }

  std::shared_ptr<EnumType> type() const {
    return type_;
  }

 private:
  std::shared_ptr<EnumType> type_;
  std::string name_;
  IValue value_;
};

#undef TORCH_FORALL_TAGS

namespace detail {

struct _guarded_unsigned_long_unique_dummy final {
  _guarded_unsigned_long_unique_dummy(int64_t){};
};
using _guarded_unsigned_long = std::conditional_t<
    std::is_same<unsigned long, uint32_t>::value ||
        std::is_same<unsigned long, uint64_t>::value,
    _guarded_unsigned_long_unique_dummy,
    unsigned long>;

} // namespace detail

inline const ivalue::Object& IValue::toObjectRef() const {
  AT_ASSERT(isObject(), "Expected Object but got ", tagKind());
  TORCH_INTERNAL_ASSERT_DEBUG_ONLY(payload.u.as_intrusive_ptr != c10::UndefinedTensorImpl::singleton(), "Attempted to create null reference");
  return *static_cast<const c10::ivalue::Object*>(payload.u.as_intrusive_ptr);
}

// note: when adding a DEFINE_TO case here you should also add a
// toX method to IValue. These named methods are much more discoverable
// than the to templated function.

#define DEFINE_TO(T, method_name)          \
  template <>                              \
  inline T IValue::to<T>()&& {             \
    return std::move(*this).method_name(); \
  }                                        \
  template <>                              \
  inline c10::detail::ivalue_to_const_ref_overload_return<T>::type IValue::to<T>() const& { \
    return this->method_name();            \
  }

DEFINE_TO(at::Tensor, toTensor)
DEFINE_TO(at::Storage, toStorage)
DEFINE_TO(c10::Stream, toStream)
DEFINE_TO(float, toDouble)
DEFINE_TO(double, toDouble)
DEFINE_TO(c10::complex<double>, toComplexDouble)
DEFINE_TO(unsigned char, toInt)
DEFINE_TO(signed char, toInt)
DEFINE_TO(unsigned short, toInt)
DEFINE_TO(short, toInt)
DEFINE_TO(int, toInt)
DEFINE_TO(uint32_t, toInt)
DEFINE_TO(uint64_t, toInt)
DEFINE_TO(detail::_guarded_unsigned_long, toInt)
DEFINE_TO(int64_t, toInt)
DEFINE_TO(bool, toBool)
DEFINE_TO(c10::intrusive_ptr<caffe2::Blob>, toBlob);
DEFINE_TO(c10::intrusive_ptr<ivalue::ConstantString>, toString)
DEFINE_TO(c10::intrusive_ptr<ivalue::Object>, toObject)
DEFINE_TO(at::Scalar, toScalar)
DEFINE_TO(c10::List<int64_t>, toIntList)
DEFINE_TO(c10::List<double>, toDoubleList)
DEFINE_TO(c10::List<c10::complex<double>>, toComplexDoubleList)
DEFINE_TO(c10::List<bool>, toBoolList)
DEFINE_TO(c10::List<at::Tensor>, toTensorList)
DEFINE_TO(c10::impl::GenericList, toList)
DEFINE_TO(c10::impl::GenericDict, toGenericDict)
DEFINE_TO(c10::intrusive_ptr<ivalue::Tuple>, toTuple)
DEFINE_TO(std::string, toStringRef)
DEFINE_TO(c10::intrusive_ptr<ivalue::Future>, toFuture)
DEFINE_TO(c10::intrusive_ptr<c10::RRefInterface>, toRRef)
DEFINE_TO(c10::intrusive_ptr<at::Quantizer>, toQuantizer)
DEFINE_TO(IValue, toIValue)
DEFINE_TO(c10::Device, toDevice)
DEFINE_TO(at::ScalarType, toScalarType)
DEFINE_TO(at::Layout, toLayout)
DEFINE_TO(at::MemoryFormat, toMemoryFormat)
DEFINE_TO(at::QScheme, toQScheme)
DEFINE_TO(at::Dimname, toDimname)
DEFINE_TO(at::Generator, toGenerator)

template <class T>
struct _fake_type {};

// generic_to<T> converts an IValue from a generic list or generic dict
// to a concrete list/dict type likelike List<T>, Dict<...> or optional<T>.
// Note that in the case of lists, this only works for IValue-based lists,
// i.e. not for int64_t, double, ...
// generic_to<T> is an implementation detail of IValue::to<T> and not
// supposed to be called directly.
// The _fake_type<T> parameter allows us to overload
// based on the return type.
template <class Elem>
// TODO this is deprecated but we don't throw a warning because a lot of ops in
// native_functions.yaml still return std::vector.
// C10_DEPRECATED_MESSAGE("IValues based on std::vector<T> are potentially slow
// and deprecated. Please use torch::List<T> instead.")
std::vector<Elem> generic_to(IValue ivalue, _fake_type<std::vector<Elem>>) {
  // We need to do a deep copy of the vector because there might be other
  // references to this same IValue that also use the list. We can't just
  // move the elements out.
  auto list = std::move(ivalue).to<List<Elem>>();
  std::vector<Elem> result;
  result.reserve(list.size());
  for (Elem v : list) {
    result.push_back(std::move(v));
  }
  return result;
}

template <typename T>
c10::intrusive_ptr<T> IValue::toCustomClass() && {
  static_assert(
      std::is_base_of<torch::CustomClassHolder, T>::value == true,
      "toCustomClass requires that template parameter T must inherit "
      "from torch::CustomClassHolder");
  auto obj = toObject();
  TORCH_CHECK(
      obj->slots().size() == 1,
      "Tried to cast IValue to custom class but it did "
      "not contain a custom class!");
  const Type* expected_type = c10::getCustomClassType<c10::intrusive_ptr<T>>().get();
  ivalue::checkCustomClassType(expected_type, type().get());
  auto userObj =
      c10::static_intrusive_pointer_cast<T>(obj->getSlot(0).toCapsule());
  return userObj;
}

template <typename T>
c10::intrusive_ptr<T> IValue::toCustomClass() const& {
  static_assert(
      std::is_base_of<torch::CustomClassHolder, T>::value == true,
      "toCustomClass requires that template parameter T must inherit "
      "from torch::CustomClassHolder");
  auto obj = toObject();
  TORCH_CHECK(
      obj->slots().size() == 1,
      "Tried to cast IValue to custom class but it did "
      "not contain a custom class!");
  const Type* expected_type = c10::getCustomClassType<c10::intrusive_ptr<T>>().get();
  ivalue::checkCustomClassType(expected_type, type().get());
  auto userObj =
      c10::static_intrusive_pointer_cast<T>(obj->getSlot(0).toCapsule());
  return userObj;
}

template <typename T>
T generic_to(IValue ivalue, _fake_type<T>) {
  using ElemType = typename std::remove_pointer<T>::type::element_type;
  return std::move(ivalue).toCustomClass<ElemType>();
}

template <typename T>
tagged_capsule<T> generic_to(IValue ivalue, _fake_type<tagged_capsule<T>>) {
  return tagged_capsule<T>{std::move(ivalue)};
}

template <typename Elem>
c10::List<Elem> generic_to(IValue ivalue, _fake_type<c10::List<Elem>>) {
  return impl::toTypedList<Elem>(std::move(ivalue).toList());
}

template <typename T>
static std::vector<T> createVectorFromList(const c10::detail::ListImpl* impl) {
  std::vector<T> result;
  result.reserve(impl->list.size());
  for (size_t i = 0, N = impl->list.size(); i < N; ++i) {
    result.push_back(impl->list[i].to<T>());
  }
  return result;
}

template <typename T>
std::vector<T> createVectorFromList(const c10::List<T>& impl) {
  std::vector<T> result;
  result.reserve(impl.size());
  for (size_t i = 0, N = impl.size(); i < N; ++i) {
    result.push_back(impl[i]);
  }
  return result;
}

template <typename T>
OptionalArray<T> generic_to(IValue ivalue, _fake_type<OptionalArray<T>>) {
  if (ivalue.isNone()) {
    return {};
  }
  return createVectorFromList<T>(
    std::move(ivalue).to<c10::List<T>>()
  );
}

namespace detail {
template <typename Elem, size_t... I>
std::array<Elem, sizeof...(I)> generic_to_array(
    IValue ivalue,
    _fake_type<std::array<Elem, sizeof...(I)>>,
    std::index_sequence<I...>) {
  // We need to do a deep copy of the array because there might be other
  // references to this same IValue that also use the list. We can't just
  // move the elements out.
  auto list = std::move(ivalue).to<List<Elem>>();
  TORCH_CHECK(
      list.size() == sizeof...(I),
      "Tried to convert a List with ",
      list.size(),
      " elements to a fixed-size array of size ",
      sizeof...(I));
  return {list[I]...};
}
} // namespace detail

template <typename Elem, size_t N>
std::array<Elem, N> generic_to(
    IValue ivalue,
    _fake_type<std::array<Elem, N>> ft) {
  return detail::generic_to_array(ivalue, ft, std::make_index_sequence<N>());
}

template <typename Key, typename Value>
c10::Dict<Key, Value> generic_to(
    IValue ivalue,
    _fake_type<c10::Dict<Key, Value>>) {
  return impl::toTypedDict<Key, Value>(std::move(ivalue).toGenericDict());
}

template <typename K, typename V>
C10_DEPRECATED_MESSAGE(
    "IValues based on std::unordered_map are slow and deprecated. Please use c10::Dict<K, V> instead.")
std::unordered_map<K, V> generic_to(
    IValue ivalue,
    _fake_type<std::unordered_map<K, V>>) {
  std::unordered_map<K, V> specialized_dict;

  for (const auto& item : std::move(ivalue).toGenericDict()) {
    specialized_dict[item.key().to<K>()] = item.value().to<V>();
  }

  return specialized_dict;
}

template <typename T>
c10::optional<T> generic_to(IValue ivalue, _fake_type<c10::optional<T>>) {
  if (ivalue.isNone()) {
    return c10::nullopt;
  }
  return std::move(ivalue).to<T>();
}

namespace detail {
template <typename Tuple, std::size_t... INDEX>
Tuple generic_to_tuple_impl(
    const std::vector<IValue>& t,
    std::index_sequence<INDEX...>) {
  return std::make_tuple(
      t[INDEX].to<typename std::tuple_element<INDEX, Tuple>::type>()...);
}
} // namespace detail

template <
    typename... Args,
    typename Indices = std::make_index_sequence<sizeof...(Args)>,
    std::enable_if_t<
        !guts::disjunction<
            std::is_lvalue_reference<Args>...,
            guts::negation<std::is_constructible<IValue, Args>>...>::value,
        std::nullptr_t> = nullptr>
std::tuple<Args...> generic_to(IValue ivalue, _fake_type<std::tuple<Args...>>) {
  auto vals = ivalue.toTuple()->elements();
  TORCH_CHECK(vals.size() == sizeof...(Args));
  return detail::generic_to_tuple_impl<std::tuple<Args...>>(vals, Indices{});
}

template <typename T>
inline T IValue::to() && {
  return generic_to(std::move(*this), _fake_type<T>{});
}

template <typename T>
inline typename c10::detail::ivalue_to_const_ref_overload_return<T>::type IValue::to() const& {
  return generic_to(*this, _fake_type<T>{});
}

inline c10::List<int64_t> IValue::toIntList() && {
  AT_ASSERT(isIntList(), "Expected IntList but got ", tagKind());
  return c10::List<int64_t>(moveToIntrusivePtr<c10::detail::ListImpl>());
}
inline c10::List<int64_t> IValue::toIntList() const& {
  AT_ASSERT(isIntList(), "Expected IntList but got ", tagKind());
  return c10::List<int64_t>(toIntrusivePtr<c10::detail::ListImpl>());
}
inline std::vector<int64_t> IValue::toIntVector() const {
  AT_ASSERT(isIntList(), "Expected IntList but got ", tagKind());
  TORCH_INTERNAL_ASSERT_DEBUG_ONLY(
      payload.u.as_intrusive_ptr != c10::UndefinedTensorImpl::singleton(),
      "called toIntVector on null intrusive_ptr IValue");
  return createVectorFromList<int64_t>(
      static_cast<const c10::detail::ListImpl*>(payload.u.as_intrusive_ptr));
}
inline c10::List<double> IValue::toDoubleList() && {
  AT_ASSERT(isDoubleList(), "Expected DoubleList but got ", tagKind());
  return c10::List<double>(moveToIntrusivePtr<c10::detail::ListImpl>());
}
inline c10::List<double> IValue::toDoubleList() const& {
  AT_ASSERT(isDoubleList(), "Expected DoubleList but got ", tagKind());
  return c10::List<double>(toIntrusivePtr<c10::detail::ListImpl>());
}
inline std::vector<double> IValue::toDoubleVector() const {
  AT_ASSERT(isDoubleList(), "Expected DoubleList but got ", tagKind());
  TORCH_INTERNAL_ASSERT_DEBUG_ONLY(
      payload.u.as_intrusive_ptr != c10::UndefinedTensorImpl::singleton(),
      "called toDoubleVector on null intrusive_ptr IValue");
  return createVectorFromList<double>(
      static_cast<const c10::detail::ListImpl*>(payload.u.as_intrusive_ptr));
}
inline c10::List<c10::complex<double>> IValue::toComplexDoubleList() && {
  AT_ASSERT(isComplexDoubleList(), "Expected ComplexDoubleList but got ", tagKind());
  return c10::List<c10::complex<double>>(moveToIntrusivePtr<c10::detail::ListImpl>());
}
inline c10::List<c10::complex<double>> IValue::toComplexDoubleList() const& {
  AT_ASSERT(isComplexDoubleList(), "Expected ComplexDoubleList but got ", tagKind());
  return c10::List<c10::complex<double>>(toIntrusivePtr<c10::detail::ListImpl>());
}
inline std::vector<c10::complex<double>> IValue::toComplexDoubleVector() const {
  AT_ASSERT(isComplexDoubleList(), "Expected ComplexDoubleList but got ", tagKind());
  TORCH_INTERNAL_ASSERT_DEBUG_ONLY(
      payload.u.as_intrusive_ptr != c10::UndefinedTensorImpl::singleton(),
      "called toComplexDoubleVector on null intrusive_ptr IValue");
  return createVectorFromList<c10::complex<double>>(
      static_cast<const c10::detail::ListImpl*>(payload.u.as_intrusive_ptr));
}
inline c10::List<bool> IValue::toBoolList() && {
  AT_ASSERT(isBoolList(), "Expected BoolList but got ", tagKind());
  return c10::List<bool>(moveToIntrusivePtr<c10::detail::ListImpl>());
}
inline c10::List<bool> IValue::toBoolList() const& {
  AT_ASSERT(isBoolList(), "Expected BoolList but got ", tagKind());
  return c10::List<bool>(toIntrusivePtr<c10::detail::ListImpl>());
}
inline c10::List<at::Tensor> IValue::toTensorList() && {
  AT_ASSERT(isTensorList(), "Expected TensorList but got ", tagKind());
  return c10::List<at::Tensor>(moveToIntrusivePtr<c10::detail::ListImpl>());
}
inline c10::List<at::Tensor> IValue::toTensorList() const& {
  AT_ASSERT(isTensorList(), "Expected TensorList but got ", tagKind());
  return c10::List<at::Tensor>(toIntrusivePtr<c10::detail::ListImpl>());
}
inline std::vector<at::Tensor> IValue::toTensorVector() const {
  AT_ASSERT(isTensorList(), "Expected TensorList but got ", tagKind());
  TORCH_INTERNAL_ASSERT_DEBUG_ONLY(
      payload.u.as_intrusive_ptr != c10::UndefinedTensorImpl::singleton(),
      "called toTensorVector on null intrusive_ptr IValue");
  return createVectorFromList<at::Tensor>(
      static_cast<const c10::detail::ListImpl*>(payload.u.as_intrusive_ptr));
}
inline c10::List<IValue> IValue::toList() && {
  AT_ASSERT(isList(), "Expected GenericList but got ", tagKind());
  return c10::List<IValue>(moveToIntrusivePtr<c10::detail::ListImpl>());
}
inline c10::List<IValue> IValue::toList() const& {
  AT_ASSERT(isList(), "Expected GenericList but got ", tagKind());
  return c10::List<IValue>(toIntrusivePtr<c10::detail::ListImpl>());
}
inline c10::ArrayRef<IValue> IValue::toListRef() const {
  AT_ASSERT(isList(), "Expected GenericList but got ", tagKind());
  TORCH_INTERNAL_ASSERT_DEBUG_ONLY(
      payload.u.as_intrusive_ptr != c10::UndefinedTensorImpl::singleton(),
      "called toListRef on null intrusive_ptr IValue");
  return static_cast<const c10::detail::ListImpl*>(payload.u.as_intrusive_ptr)
      ->list;
}
inline c10::Dict<IValue, IValue> IValue::toGenericDict() && {
  AT_ASSERT(isGenericDict(), "Expected GenericDict but got ", tagKind());
  return c10::Dict<IValue, IValue>(moveToIntrusivePtr<c10::detail::DictImpl>());
}
inline c10::Dict<IValue, IValue> IValue::toGenericDict() const& {
  AT_ASSERT(isGenericDict(), "Expected GenericDict but got ", tagKind());
  return c10::Dict<IValue, IValue>(toIntrusivePtr<c10::detail::DictImpl>());
}
inline c10::intrusive_ptr<ivalue::Tuple> IValue::toTuple() && {
  AT_ASSERT(isTuple(), "Expected Tuple but got ", tagKind());
  return moveToIntrusivePtr<ivalue::Tuple>();
}
inline c10::intrusive_ptr<ivalue::Tuple> IValue::toTuple() const& {
  AT_ASSERT(isTuple(), "Expected Tuple but got ", tagKind());
  return toIntrusivePtr<ivalue::Tuple>();
}

inline IValue::IValue(c10::intrusive_ptr<ivalue::Tuple> v)
    : tag(Tag::Tuple), is_intrusive_ptr(true) {
  payload.u.as_intrusive_ptr = null_to_undefined_tensor(v.release());
}
template <
    typename... Args,
    std::enable_if_t<
        !guts::disjunction<
            std::is_lvalue_reference<Args>...,
            guts::negation<std::is_constructible<IValue, Args>>...>::value,
        std::nullptr_t>>
inline IValue::IValue(const std::tuple<Args...>& t)
    : IValue(
          std::move(c10::guts::apply(c10::ivalue::Tuple::create<const Args&...>, t))) {
}

template <
    typename... Args,
    std::enable_if_t<
        !guts::disjunction<
            std::is_lvalue_reference<Args>...,
            guts::negation<std::is_constructible<IValue, Args>>...>::value,
        std::nullptr_t>>
inline IValue::IValue(std::tuple<Args...>&& t)
    : IValue(
          std::move(c10::guts::apply(c10::ivalue::Tuple::create<Args&&...>, std::move(t)))) {
}

inline IValue::IValue(c10::intrusive_ptr<ivalue::ConstantString> v)
    : tag(Tag::String), is_intrusive_ptr(true) {
  payload.u.as_intrusive_ptr = null_to_undefined_tensor(v.release());
}
inline IValue::IValue(std::string v)
    : IValue(ivalue::ConstantString::create(std::move(v))) {}

inline IValue::IValue(c10::impl::GenericList v)
    : tag(Tag::GenericList), is_intrusive_ptr(true) {
  payload.u.as_intrusive_ptr = null_to_undefined_tensor(v.impl_.release());
}

template <class T, IValue::enable_if_ivalue_constructible<T>>
inline IValue::IValue(c10::List<T>&& v) : IValue(impl::toList<T>(std::move(v))) {}
template <class T, IValue::enable_if_ivalue_constructible<T>>
inline IValue::IValue(const c10::List<T>& v) : IValue(impl::toList<T>(v)) {}
template <class T, IValue::enable_if_ivalue_constructible<T>>
inline IValue::IValue(at::ArrayRef<T> v) : IValue(c10::List<T>()) {
  auto list = to<c10::List<T>>();
  list.reserve(v.size());
  for (const auto& e : v) {
    list.push_back(e);
  }
}
template <class T, IValue::enable_if_ivalue_constructible<T>>
inline IValue::IValue(const std::vector<T>& v) : IValue(c10::List<T>()) {
  auto list = to<c10::List<T>>();
  list.reserve(v.size());
  for (const auto& e : v) {
    list.push_back(e);
  }
}
template <class T, size_t N>
inline IValue::IValue(std::array<T, N> v) : IValue(c10::List<T>()) {
  auto list = to<c10::List<T>>();
  list.reserve(v.size());
  for (auto& e : v) {
    list.push_back(std::move(e));
  }
}

inline IValue::IValue(c10::impl::GenericDict v)
    : tag(Tag::GenericDict), is_intrusive_ptr(true) {
  payload.u.as_intrusive_ptr = null_to_undefined_tensor(v.impl_.release());
}
template <class Key, class Value>
inline IValue::IValue(c10::Dict<Key, Value> v)
    : IValue(impl::toGenericDict(std::move(v))) {}

template <class Key, class Value>
inline IValue::IValue(std::unordered_map<Key, Value> v)
    : IValue(Dict<Key, Value>()) {
  auto dict = to<c10::Dict<Key, Value>>();
  dict.reserve(v.size());
  for (auto& e : v) {
    dict.insert(std::move(e.first), std::move(e.second));
  }
}

template <class T, IValue::enable_if_ivalue_constructible<T>>
inline IValue::IValue(c10::optional<T> v) : IValue() {
  if (v.has_value()) {
    *this = IValue(std::move(*v));
  }
}

inline IValue::IValue(c10::nullopt_t) : IValue() {}

inline IValue::IValue(c10::intrusive_ptr<ivalue::Object> v)
    : tag(Tag::Object), is_intrusive_ptr(true) {
  payload.u.as_intrusive_ptr = null_to_undefined_tensor(v.release());
}

inline IValue::IValue(c10::intrusive_ptr<ivalue::PyObjectHolder> v)
    : tag(Tag::PyObject), is_intrusive_ptr(true) {
  payload.u.as_intrusive_ptr = null_to_undefined_tensor(v.release());
}

inline IValue::IValue(c10::intrusive_ptr<ivalue::EnumHolder> v)
    : tag(Tag::Enum), is_intrusive_ptr(true) {
  payload.u.as_intrusive_ptr = null_to_undefined_tensor(v.release());
}

inline IValue IValue::make_capsule(
    intrusive_ptr<torch::CustomClassHolder> blob) {
  IValue iv;
  iv.tag = Tag::Capsule;
  iv.is_intrusive_ptr = true;
  iv.payload.u.as_intrusive_ptr = null_to_undefined_tensor(blob.release());
  return iv;
}

template <
    typename T,
    std::enable_if_t<std::is_base_of<torch::CustomClassHolder, T>::value, int>>
IValue::IValue(c10::intrusive_ptr<T> custom_class) {
  TypePtr classType = []() {
    try {
      return c10::getCustomClassType<c10::intrusive_ptr<T>>();
    } catch (const c10::Error&) {
      throw c10::Error(
          "Trying to instantiate a class that isn't a registered custom class: " +
          std::string(c10::util::get_fully_qualified_type_name<T>()),
          "");
    }
  }();
  auto ivalue_obj = c10::ivalue::Object::create(
      c10::StrongTypePtr(nullptr, classType), /*num_slots=*/1);
  ivalue_obj->setSlot(0, IValue::make_capsule(std::move(custom_class)));
  payload.u.as_intrusive_ptr = null_to_undefined_tensor(ivalue_obj.release());
  tag = Tag::Object;
  is_intrusive_ptr = true;
}

inline IValue::IValue(c10::intrusive_ptr<ivalue::Future> v)
    : tag(Tag::Future), is_intrusive_ptr(true) {
  payload.u.as_intrusive_ptr = null_to_undefined_tensor(v.release());
}

inline IValue::IValue(c10::intrusive_ptr<c10::RRefInterface> v)
    : tag(Tag::RRef), is_intrusive_ptr(true) {
  payload.u.as_intrusive_ptr = null_to_undefined_tensor(v.release());
}

inline IValue::IValue(c10::intrusive_ptr<at::Quantizer> v)
    : tag(Tag::Quantizer), is_intrusive_ptr(true) {
  payload.u.as_intrusive_ptr = null_to_undefined_tensor(v.release());
}

template <typename T>
inline IValue::IValue(c10::complex<T> c)
    : tag(Tag::ComplexDouble), is_intrusive_ptr(true) {
  auto v = c10::make_intrusive<ivalue::ComplexHolder>(c);
  payload.u.as_intrusive_ptr = v.release();
}

inline const std::string& IValue::toStringRef() const {
  AT_ASSERT(isString(), "Expected String but got ", tagKind());
  TORCH_INTERNAL_ASSERT_DEBUG_ONLY(
      payload.u.as_intrusive_ptr != c10::UndefinedTensorImpl::singleton(),
      "called toStringRef on null intrusive_ptr IValue");
  return static_cast<const c10::ivalue::ConstantString*>(
             payload.u.as_intrusive_ptr)
      ->string();
}
inline c10::optional<std::reference_wrapper<const std::string>> IValue::
    toOptionalStringRef() const {
  if (isNone()) {
    return c10::nullopt;
  }
  AT_ASSERT(isString(), "Expected optional<string> but got ", tagKind());
  TORCH_INTERNAL_ASSERT_DEBUG_ONLY(
      payload.u.as_intrusive_ptr != c10::UndefinedTensorImpl::singleton(),
      "called toOptionalStringRef on null intrusive_ptr IValue");
  return std::reference_wrapper<const std::string>(
      static_cast<const c10::ivalue::ConstantString*>(payload.u.as_intrusive_ptr)
          ->string());
}

inline PyObject* IValue::toPyObject() const {
  return toPyObjectHolder()->getPyObject();
}

template <typename T>
inline optional<T> IValue::toOptional() {
  if (this->isNone()) {
    return nullopt;
  }
  return this->to<T>();
}

template <typename T>
inline optional<T> IValue::toOptional() const {
  if (this->isNone()) {
    return nullopt;
  }
  return this->to<T>();
}

inline bool IValue::isCustomClass() const {
  return torch::isCustomClass(*this);
}

inline bool IValue::isSameIdentity(const IValue& rhs) const {
  // We choose to not use memcmp for payload check due to potential random
  // padding characters on union type

  // Semantics:
  // 1. Immutable primitive values of the same type (Int, Double, None, Bool,
  // Str) return value equality
  // 2. If it is a tensor type, we need to take undefined tensor into account
  // 3. Undefined_tensor is None and vice versa should be true
  // 4. If it is a reference type (i.e. is_intrusive_ptr), then is is True when
  // the pointed-to object is the same.
  // 5. False for all other comparisons.
  if (this->isNone() && rhs.isNone()) {
    return true;
  } else if (this->isBool() && rhs.isBool()) {
    // for bool type, do equality check
    return this->toBool() == rhs.toBool();
  } else if (this->isTensor() && rhs.isTensor()) {
    return this->payload.as_tensor.is_same(rhs.payload.as_tensor);
  } else if (this->isTensor() && rhs.isNone()) {
    // special case: undefined tensor and None are the same identity
    return !this->payload.as_tensor.defined();
  } else if (this->isNone() && rhs.isTensor()) {
    // special case: undefined tensor and None are the same identity
    return !rhs.payload.as_tensor.defined();
  } else if (this->isInt() && rhs.isInt()) {
    return this->toInt() == rhs.toInt();
  } else if (this->isDouble() && rhs.isDouble()) {
    return this->toDouble() == rhs.toDouble();
  } else if (this->isString() && rhs.isString()) {
    return this->toStringRef() == rhs.toStringRef();
  } else {
    // for objects holding in IValue, do shallow compare on pointer address to
    // testify the identity
    return this->is_intrusive_ptr && rhs.is_intrusive_ptr &&
        this->payload.u.as_intrusive_ptr == rhs.payload.u.as_intrusive_ptr;
  }
}

namespace ivalue {
namespace detail {

template <typename T>
IValue from_(T&& x, std::true_type) {
  return IValue(std::forward<T>(x));
}
template <typename T>
IValue from_(c10::intrusive_ptr<T> x, std::false_type) {
  return IValue(std::move(x));
}
template <typename T>
IValue from_(T&& x, std::false_type) {
  static_assert(
      guts::false_t<T>::value,
      "You are calling from with a type that it doesn't support, and isn't a potential custom class (ie: is an intrusive_ptr)");
  return IValue();
}
} // namespace detail

template <typename T>
IValue from(T&& x) {
  return detail::from_(
      std::forward<T>(x), typename std::is_constructible<IValue, T>::type{});
}

} // namespace ivalue
} // namespace c10<|MERGE_RESOLUTION|>--- conflicted
+++ resolved
@@ -515,7 +515,6 @@
         });
     return childFut;
   }
-<<<<<<< HEAD
 
   template <typename T>
   c10::intrusive_ptr<Future> thenAsync(T callback, TypePtr type) {
@@ -534,31 +533,16 @@
             childFut->setError(std::current_exception());
             return;
           }
-          intermediateFut->addCallback([childFut](Future& intermediateFut) {
-=======
-  c10::intrusive_ptr<Future> thenAsync(
-      std::function<c10::intrusive_ptr<Future>(Future&)> callback,
-      TypePtr type) {
-    auto childFut = createInstance(std::move(type));
-    addCallback([childFut, cb = std::move(callback)](Future& parentFut) {
-      c10::intrusive_ptr<Future> intermediateFut;
-      try {
-        intermediateFut = cb(parentFut);
-      } catch (std::exception&) {
-        childFut->setError(std::current_exception());
-        return;
-      }
-      intermediateFut->addCallback(
-          [childFut = std::move(childFut)](Future& intermediateFut) {
->>>>>>> 454b3622
-            if (intermediateFut.hasError()) {
-              childFut->setError(intermediateFut.exception_ptr());
-            } else {
-              childFut->markCompleted(
-                  intermediateFut.value(), intermediateFut.dataPtrs());
-            }
-          });
-    });
+          intermediateFut->addCallback(
+              [childFut = std::move(childFut)](Future& intermediateFut) {
+                if (intermediateFut.hasError()) {
+                  childFut->setError(intermediateFut.exception_ptr());
+                } else {
+                  childFut->markCompleted(
+                      intermediateFut.value(), intermediateFut.dataPtrs());
+                }
+              });
+        });
     return childFut;
   }
 

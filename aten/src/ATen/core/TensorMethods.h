--- conflicted
+++ resolved
@@ -103,7 +103,7 @@
     return TypeDefault::_version(const_cast<Tensor&>(*this));
 #else
     static auto table = globalATenDispatch().getOpTable("aten::_version(Tensor self) -> int");
-    return table->getOp<int64_t (const Tensor &)>(at::detail::multi_dispatch_tensor_type_set(*this))(const_cast<Tensor&>(*this));
+    return table->callUnboxed<int64_t, const Tensor &>(const_cast<Tensor&>(*this));
 #endif
 }
 #ifdef BUILD_NAMEDTENSOR
@@ -111,13 +111,8 @@
 #ifdef USE_STATIC_DISPATCH
     return TypeDefault::rename_(const_cast<Tensor&>(*this), names);
 #else
-<<<<<<< HEAD
-    static auto table = globalATenDispatch().getOpTable("aten::names_(Tensor(a!) self, Dimname[]? names) -> Tensor(a!)");
+    static auto table = globalATenDispatch().getOpTable("aten::rename_(Tensor(a!) self, Dimname[]? names) -> Tensor(a!)");
     return table->callUnboxed<Tensor &, Tensor &, c10::optional<DimnameList>>(const_cast<Tensor&>(*this), names);
-=======
-    static auto table = globalATenDispatch().getOpTable("aten::rename_(Tensor(a!) self, Dimname[]? names) -> Tensor(a!)");
-    return table->getOp<Tensor & (Tensor &, c10::optional<DimnameList>)>(at::detail::multi_dispatch_tensor_type_set(*this))(const_cast<Tensor&>(*this), names);
->>>>>>> f5999c37
 #endif
 }
 #endif
@@ -126,13 +121,8 @@
 #ifdef USE_STATIC_DISPATCH
     return TypeDefault::rename(const_cast<Tensor&>(*this), names);
 #else
-<<<<<<< HEAD
-    static auto table = globalATenDispatch().getOpTable("aten::renamed(Tensor(a) self, Dimname[]? names) -> Tensor(a)");
+    static auto table = globalATenDispatch().getOpTable("aten::rename(Tensor(a) self, Dimname[]? names) -> Tensor(a)");
     return table->callUnboxed<Tensor, const Tensor &, c10::optional<DimnameList>>(const_cast<Tensor&>(*this), names);
-=======
-    static auto table = globalATenDispatch().getOpTable("aten::rename(Tensor(a) self, Dimname[]? names) -> Tensor(a)");
-    return table->getOp<Tensor (const Tensor &, c10::optional<DimnameList>)>(at::detail::multi_dispatch_tensor_type_set(*this))(const_cast<Tensor&>(*this), names);
->>>>>>> f5999c37
 #endif
 }
 #endif
@@ -3242,7 +3232,7 @@
     }
 #else
     static auto table = globalATenDispatch().getOpTable("aten::q_per_channel_axis(Tensor self) -> int");
-    return table->getOp<int64_t (const Tensor &)>(at::detail::multi_dispatch_tensor_type_set(*this))(const_cast<Tensor&>(*this));
+    return table->callUnboxed<int64_t, const Tensor &>(const_cast<Tensor&>(*this));
 #endif
 }
 inline Tensor Tensor::int_repr() const {

#pragma once

#include <cstddef>

// include cub in a safe manner, see:
// https://github.com/pytorch/pytorch/pull/55292
#undef CUB_NS_POSTFIX //undef to avoid redefinition warnings
#undef CUB_NS_PREFIX
#define CUB_NS_PREFIX namespace at { namespace cuda { namespace detail {
#define CUB_NS_POSTFIX }}}
#include <cub/cub.cuh>
#undef CUB_NS_POSTFIX
#undef CUB_NS_PREFIX

#include <ATen/cuda/Exceptions.h>
#include <c10/cuda/CUDACachingAllocator.h>
#include <c10/cuda/CUDAStream.h>

// handle the temporary storage and 'twice' calls for cub API
#define CUB_WRAPPER(func, ...) do {                                       \
  size_t temp_storage_bytes = 0;                                          \
  func(nullptr, temp_storage_bytes, __VA_ARGS__);                         \
  auto& caching_allocator = *::c10::cuda::CUDACachingAllocator::get();    \
  auto temp_storage = caching_allocator.allocate(temp_storage_bytes);     \
  func(temp_storage.get(), temp_storage_bytes, __VA_ARGS__);              \
  AT_CUDA_CHECK(cudaGetLastError());                                      \
} while (false)

#ifdef __HIP_PLATFORM_HCC__
#define NO_ROCM(x)
#else
#define NO_ROCM(x) x

namespace at { namespace native {

namespace cub = at::cuda::detail::cub;

}}
#endif

namespace at {
namespace cuda {
namespace cub {

template<typename T>
struct cuda_type {
  using type = T;
};
template<>
struct cuda_type<c10::Half> {
  using type = __half;
};

inline int get_num_bits(uint64_t max_key) {
  int num_bits = 1;
  while (max_key > 1) {
    max_key >>= 1;
    num_bits++;
  }
  return num_bits;
}

template<typename key_t>
static inline void sort_keys(
    const key_t *keys_in, key_t *keys_out,
    int64_t n, bool descending=false, int64_t start_bit=0, int64_t end_bit=sizeof(key_t)*8
) {
  using key_t_ = typename cuda_type<key_t>::type;

  const key_t_ *keys_in_ = reinterpret_cast<const key_t_*>(keys_in);
  key_t_ *keys_out_ = reinterpret_cast<key_t_*>(keys_out);

  if (descending) {
    CUB_WRAPPER(NO_ROCM(detail)::cub::DeviceRadixSort::SortKeysDescending,
      keys_in_, keys_out_, n,
      start_bit, end_bit, c10::cuda::getCurrentCUDAStream());
  } else {
    CUB_WRAPPER(NO_ROCM(detail)::cub::DeviceRadixSort::SortKeys,
      keys_in_, keys_out_, n,
      start_bit, end_bit, c10::cuda::getCurrentCUDAStream());
  }
}

template<typename key_t, typename value_t>
static inline void sort_pairs(
    const key_t *keys_in, key_t *keys_out,
    const value_t *values_in, value_t *values_out,
    int64_t n, bool descending=false, int64_t start_bit=0, int64_t end_bit=sizeof(key_t)*8
) {
  using key_t_ = typename cuda_type<key_t>::type;
  using value_t_ = typename cuda_type<value_t>::type;

  auto allocator = c10::cuda::CUDACachingAllocator::get();
  c10::DataPtr keys_out_owner;
  c10::DataPtr values_out_owner;

  if (keys_out == nullptr) {
    keys_out_owner = allocator->allocate(n * sizeof(key_t));
    keys_out = reinterpret_cast<key_t *>(keys_out_owner.get());
  }
  if (values_out == nullptr) {
    values_out_owner = allocator->allocate(n * sizeof(value_t));
    values_out = reinterpret_cast<value_t *>(values_out_owner.get());
  }

  const key_t_ *keys_in_ = reinterpret_cast<const key_t_*>(keys_in);
  key_t_ *keys_out_ = reinterpret_cast<key_t_*>(keys_out);
  const value_t_ *values_in_ = reinterpret_cast<const value_t_*>(values_in);
  value_t_ *values_out_ = reinterpret_cast<value_t_*>(values_out);

  if (descending) {
    CUB_WRAPPER(NO_ROCM(detail)::cub::DeviceRadixSort::SortPairsDescending,
      keys_in_, keys_out_, values_in_, values_out_, n,
      start_bit, end_bit, c10::cuda::getCurrentCUDAStream());
  } else {
    CUB_WRAPPER(NO_ROCM(detail)::cub::DeviceRadixSort::SortPairs,
      keys_in_, keys_out_, values_in_, values_out_, n,
      start_bit, end_bit, c10::cuda::getCurrentCUDAStream());
  }
}

<<<<<<< HEAD
namespace detail {

template<typename scalar_t, class ScanOpT>
C10_LAUNCH_BOUNDS_1(1)
__global__ void transform_vals(scalar_t * a, scalar_t * b, scalar_t * out, ScanOpT scan_op){
   *out = scan_op(*a, *b);
}

template<typename InputIteratorT, typename OutputIteratorT>
C10_LAUNCH_BOUNDS_1(1)
__global__ void copy(OutputIteratorT dest, InputIteratorT from) {
  *dest = static_cast<output_t>(*from);
}

}

template<typename InputIteratorT, typename OutputIteratorT, typename ScanOpT>
void inclusive_scan(InputIteratorT input, OutputIteratorT output, ScanOpT scan_op, int64_t num_items) {
  // non synchronizing cub call
  using input_t = decltype(*input);
  using output_t = decltype(*output);
  constexpr auto max_element_size = std::max(sizeof(input_t), sizeof(output_t));
  auto allocator = c10::cuda::CUDACachingAllocator::get();
  // need to save the first element for all iterations other than first
  c10::DataPtr first_elem_ptr = allocator->allocate(max_element_size);
  // even though cub is supposed to support tensors with int_max elements, in reality it doesn't,
  // so split at int_max/2
  constexpr int max_cub_size = std::numeric_limits<int>::max() / 2 + 1; // 2**30
  for (int64_t i = 0; i < num_items; i += max_cub_size) {
    int size_cub = std::min<int64_t>(num_items - i, max_cub_size);
    if (i > 0) {
      // need to temporarily transform first element of the range we are
      // operating on; self might be multi-d, but we need to index a single
      // element
      detail::copy<<<1, 1, 0, at::cuda::getCurrentCUDAStream()>>>(
        reinterpret_cast<input_t *>(first_elem.get()), input + i);
      detail::transform_vals<<<1, 1, 0, at::cuda::getCurrentCUDAStream()>>>(
          input + i,
          output + i - 1,
          input + i,
          scan_op);
      C10_CUDA_KERNEL_LAUNCH_CHECK();
    }
    CUB_WRAPPER(NO_ROCM(detail)::cub::DeviceScan::InclusiveScan(
        input + i,
        output + i,
        scan_op,
        size_cub,
        at::cuda::getCurrentCUDAStream()));
    if (i > 0) {
      if (self.data_ptr<scalar_t>() != result.data_ptr<scalar_t>()) {
        // restore modified first element only if it's not an inplace operation
        detail::copy<<<1, 1, 0, at::cuda::getCurrentCUDAStream()>>>(
          input + i, reinterpret_cast<input_t *>(first_elem.get()));
      }
    }
  }
}

template<typename InputIteratorT, typename OutputIteratorT>
void exclusive_sum(InputIteratorT input, OutputIteratorT output, int64_t n) {
  auto allocator = c10::cuda::CUDACachingAllocator::get();
=======
template<typename InputIteratorT, typename OutputIteratorT>
void exclusive_sum(InputIteratorT input, OutputIteratorT output, int64_t n) {
>>>>>>> f7047e06
  CUB_WRAPPER(NO_ROCM(detail)::cub::DeviceScan::ExclusiveSum,
    input, output, n, c10::cuda::getCurrentCUDAStream());
}

}}}<|MERGE_RESOLUTION|>--- conflicted
+++ resolved
@@ -119,7 +119,6 @@
   }
 }
 
-<<<<<<< HEAD
 namespace detail {
 
 template<typename scalar_t, class ScanOpT>
@@ -181,11 +180,6 @@
 
 template<typename InputIteratorT, typename OutputIteratorT>
 void exclusive_sum(InputIteratorT input, OutputIteratorT output, int64_t n) {
-  auto allocator = c10::cuda::CUDACachingAllocator::get();
-=======
-template<typename InputIteratorT, typename OutputIteratorT>
-void exclusive_sum(InputIteratorT input, OutputIteratorT output, int64_t n) {
->>>>>>> f7047e06
   CUB_WRAPPER(NO_ROCM(detail)::cub::DeviceScan::ExclusiveSum,
     input, output, n, c10::cuda::getCurrentCUDAStream());
 }

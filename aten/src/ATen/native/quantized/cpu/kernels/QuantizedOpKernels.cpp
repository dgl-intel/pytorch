--- conflicted
+++ resolved
@@ -2217,10 +2217,10 @@
       return ((quant_min <= qval) && (qval <= quant_max));
     });
 
-<<<<<<< HEAD
     // write fake_quant
     cpu_kernel(iter, [=](scalar_t self, float scale, int64_t zero_point) -> scalar_t {
       float inv_scale = 1.0f / scale;
+      // NOLINTNEXTLINE(bugprone-narrowing-conversions,cppcoreguidelines-narrowing-conversions)
       return (std::fmin(
                   std::fmax(
                       static_cast<int64_t>(
@@ -2230,27 +2230,6 @@
               zero_point) *
           scale;
     });
-=======
-  // write mask
-  cpu_kernel(iter_mask, [=](float self, float scale, int64_t zero_point) -> bool {
-    float inv_scale = 1.0f / scale;
-    const auto qval = static_cast<int64_t>(zero_point + std::nearbyint(self * inv_scale));
-    return ((quant_min <= qval) && (qval <= quant_max));
-  });
-
-  // write fake_quant
-  cpu_kernel(iter, [=](float self, float scale, int64_t zero_point) -> float {
-    float inv_scale = 1.0f / scale;
-    // NOLINTNEXTLINE(bugprone-narrowing-conversions,cppcoreguidelines-narrowing-conversions)
-    return (std::fmin(
-                std::fmax(
-                    static_cast<int64_t>(
-                        zero_point + std::nearbyint(self * inv_scale)),
-                    quant_min),
-                quant_max) -
-            zero_point) *
-        scale;
->>>>>>> c5bc039e
   });
 }
 

--- conflicted
+++ resolved
@@ -767,13 +767,8 @@
 
   auto iter = TensorIteratorConfig()
     .set_check_mem_overlap(true)
-<<<<<<< HEAD
     .add_output(result)
-    .add_input(*self_)
-=======
-    .add_borrowed_output(result)
     .add_owned_input(*self_)
->>>>>>> 16922d09
     .add_owned_input(vec1.reshape({vec1_size0, 1}))
     .add_input(vec2)
     .allow_cpu_scalars(true)

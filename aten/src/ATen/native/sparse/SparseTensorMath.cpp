#include <ATen/native/sparse/SparseTensorMath.h>

#include <ATen/ATen.h>
#include <ATen/Parallel.h>
#include <ATen/SparseTensorImpl.h>
#include <ATen/ExpandUtils.h>
#include <ATen/NativeFunctions.h>
#include <ATen/InitialTensorOptions.h>
#include <ATen/SparseTensorUtils.h>
#include <ATen/WrapDimUtilsMulti.h>
#include <ATen/native/BinaryOps.h>
#include <ATen/native/CPUBlas.h>

#include <algorithm>

namespace at { namespace native {

using namespace at::sparse;
// --------------------------------------------------------------------
// Utility functions
// --------------------------------------------------------------------

namespace {

  inline SparseTensor get_result_tensor_for_unary_op(const SparseTensor& input) {
    if (c10::isIntegralType(input.scalar_type(), /*includeBool=*/true)) {
      return at::empty_like(input, input.options().dtype(c10::get_default_dtype()));
    }
    return at::empty_like(input);
  }
}

// --------------------------------------------------------------------
// zero_(SparseTensor)
// --------------------------------------------------------------------

// hummu hummu
SparseTensor& zero_sparse_(SparseTensor& self) {
  AT_ASSERT(self.is_sparse());
  at::zeros_out(self, get_sparse_impl(self)->sizes());
  return self._coalesced_(true);
}

// NB: Don't need zeros, zeros_like, already implemented in TensorFactories

// --------------------------------------------------------------------
// mul(SparseTensor, Scalar)
// --------------------------------------------------------------------

static Tensor wrapped_scalar_tensor(const Scalar& s) {
  auto tensor = scalar_to_tensor(s);
  tensor.unsafeGetTensorImpl()->set_wrapped_number(true);
  return tensor;
}

SparseTensor& mul_out_sparse_zerodim(SparseTensor& r, const SparseTensor& t, const Tensor& value) {
  AT_ASSERT(r.is_sparse());
  AT_ASSERT(t.is_sparse());
  AT_ASSERT(value.dim() == 0);

  if (is_same_tensor(r, t)) {
    r._values().mul_(value);
  } else {
    r.resize_as_(t);
    auto indices = r._indices();
    indices.resize_as_(t._indices());
    indices.copy_(t._indices());
    Tensor r_values = r._values(); // Sigh... needed because mul_out takes Tensor&
    at::mul_out(r_values, t._values(), value);
    get_sparse_impl(r)->set_nnz_and_narrow(t._nnz());
    r._coalesced_(t.is_coalesced());
  }
  return r;
}

SparseTensor& mul_out_sparse_scalar(SparseTensor& r, const SparseTensor& t, const Scalar& value) {
  return mul_out_sparse_zerodim(r, t, wrapped_scalar_tensor(value));
}

// --------------------------------------------------------------------
// log1p(SparseTensor)
// --------------------------------------------------------------------

// In-place log1p on uncoalesced tensors is not supported since the operation is not a linear map.
// Values of uncoalesced tensor corresponding to the same indices are summed
// and log1p(summed_value) != log1p(v1) + log1p(v2)

SparseTensor& log1p_out_sparse(const SparseTensor& t, SparseTensor& r) {
  TORCH_CHECK(r.is_sparse(), "Tensor should be sparse");
  TORCH_CHECK(t.is_sparse(), "Tensor should be sparse");
  TORCH_CHECK(
      !c10::isIntegralType(r.scalar_type(), /*includeBool=*/true),
      "log1p: result type cannot be Integral, got:",
      r.scalar_type());

  if (is_same_tensor(r, t)) {
    // don't have in-place log1p for uncoalesced input because coalesce() is not in-place
    TORCH_CHECK(r.is_coalesced(), "log1p: in-place on uncoalesced tensors is not supported");
  }
  else {
    copy_sparse_to_sparse_(r, t.coalesce());
  }
  r._values().log1p_();
  return r;
}

SparseTensor log1p_sparse(const SparseTensor& t) {
  auto result = get_result_tensor_for_unary_op(t);
  return log1p_out_sparse(t, result);
}

SparseTensor& log1p_sparse_(SparseTensor& t) {
  return log1p_out_sparse(t, t);
}

// --------------------------------------------------------------------
// neg(SparseTensor)
// --------------------------------------------------------------------

SparseTensor& neg_out_sparse(const SparseTensor& t, SparseTensor& r) {
  TORCH_CHECK(r.is_sparse(), "Tensor should be sparse");
  TORCH_CHECK(t.is_sparse(), "Tensor should be sparse");

  // copy_sparse_ does not perform the copy if it is the same tensor
  copy_sparse_to_sparse_(r, t);
  r._values().neg_();
  return r;
}

SparseTensor& neg_sparse_(SparseTensor& t) {
  return neg_out_sparse(t, t);
}

// --------------------------------------------------------------------
// asin(SparseTensor)
// --------------------------------------------------------------------

// In-place asin on uncoalesced tensors is not supported since the operation is not a linear map.
// Values of uncoalesced tensor corresponding to the same indices are summed
// and asin(summed_value) != asin(v1) + asin(v2)

SparseTensor& asin_out_sparse(const SparseTensor& t, SparseTensor& r) {
  TORCH_CHECK(r.is_sparse(), "Tensor should be sparse");
  TORCH_CHECK(t.is_sparse(), "Tensor should be sparse");
  TORCH_CHECK(
      !c10::isIntegralType(r.scalar_type(), /*includeBool=*/true),
      "asin: result type cannot be Integral, got:",
      r.scalar_type());

  if (is_same_tensor(r, t)) {
    // don't have in-place asin for uncoalesced input because coalesce() is not in-place, see above comment
    TORCH_CHECK(r.is_coalesced(), "asin: in-place on uncoalesced tensors is not supported");
  } else {
    copy_sparse_to_sparse_(r, t.coalesce());
  }
  r._values().asin_();
  return r;
}

SparseTensor asin_sparse(const SparseTensor& t) {
  auto result = get_result_tensor_for_unary_op(t);
  return asin_out_sparse(t, result);
}

SparseTensor& asin_sparse_(SparseTensor& t) {
  return asin_out_sparse(t, t);
}

// --------------------------------------------------------------------
// sqrt(SparseTensor)
// --------------------------------------------------------------------

// TODO: add in-place variant

SparseTensor& sqrt_out_sparse(const SparseTensor& t_, SparseTensor& r) {
  TORCH_CHECK(r.is_sparse(), "Tensor should be sparse");
  TORCH_CHECK(t_.is_sparse(), "Tensor should be sparse");

  // This coalesce is why we can't easily provide an inplace variant
  SparseTensor t = t_.coalesce();

  r.resize_as_(t);
  auto indices = r._indices();
  indices.resize_as_(t._indices());
  indices.copy_(t._indices());
  Tensor r_values = r._values();
  at::sqrt_out(r_values, t._values());
  get_sparse_impl(r)->set_nnz_and_narrow(t._nnz());
  return r._coalesced_(t.is_coalesced());
}

SparseTensor sqrt_sparse(const SparseTensor& t) {
  SparseTensor r = get_result_tensor_for_unary_op(t);
  sqrt_out_sparse(t, r);
  return r;
}
// --------------------------------------------------------------------
// pow(SparseTensor, Scalar)
// --------------------------------------------------------------------

// TODO: add in-place variant

SparseTensor& pow_out_sparse_scalar(const SparseTensor& t_, const Scalar& value, SparseTensor& r) {
  AT_ASSERT(r.is_sparse());
  AT_ASSERT(t_.is_sparse());
  TORCH_CHECK(value.toDouble() != 0, "pow: cannot raise to zeroth power on sparse tensor; it would make the result tensor dense");

  // This coalesce is why we can't easily provide an inplace variant
  SparseTensor t = t_.coalesce();

  r.resize_as_(t);
  auto indices = r._indices();
  indices.resize_as_(t._indices());
  indices.copy_(t._indices());
  Tensor r_values = r._values(); // Sigh... needed because pow_out takes Tensor&
  at::pow_out(r_values, t._values(), value);
  get_sparse_impl(r)->set_nnz_and_narrow(t._nnz());
  return r._coalesced_(t.is_coalesced());
}

SparseTensor pow_sparse_scalar(const SparseTensor& t, const Scalar& value) {
  SparseTensor r = at::empty({0}, t.options());
  pow_out_sparse_scalar(t, value, r);
  return r;
}

// --------------------------------------------------------------------
// div(SparseTensor, Scalar)
// --------------------------------------------------------------------

static SparseTensor& coalesce_(SparseTensor& tensor) {
  SparseTensor coalesced = tensor.coalesce();
  tensor._values().resize_as_(coalesced._values());
  tensor._indices().resize_as_(coalesced._indices());
  tensor._values().copy_(coalesced._values());
  tensor._indices().copy_(coalesced._indices());
  tensor._coalesced_(true);
  return tensor;
}

// Note [Sparse Floor Division]
// ~~~~~~~~~~~~~~~~~~~~~~~~~~~~
// Uncoalesced sparse tensors cannot be floor divided correctly. Integer
// division is considered a special-case of floor division for purposes of
// this note.
// For example, an integer tensor with values=[3, 3] divided by 2 would produce
// values=[1, 1], which sum to 2 instead of 3 (=6/2).
// A float tensor with values=[3., 3.] floor divided by 2 would also produce
// values=[1., 1.] (after truncation), which sum to 2.f instead of 3.f.
// To perform floor division the sparse tensor must be coalesced first.

SparseTensor& div_out_sparse_zerodim(const SparseTensor& t, const Tensor& value, c10::optional<std::string> rounding_mode, SparseTensor& r) {
  TORCH_CHECK(value.dim() == 0, "Sparse division requires a scalar or ",
    "zero-dim dense tensor divisor (got shape ", value.sizes(), " for divisor)");
  TORCH_CHECK(!value.is_sparse(), "Sparse division requires a scalar or ",
    "zero-dim dense tensor divisor (got a sparse divisor)");

  AT_ASSERT(r.is_sparse());
  AT_ASSERT(t.is_sparse());

  // See note "Sparse Floor Division"
  const bool should_coalesce = rounding_mode.has_value() && !t.is_coalesced();
  if (is_same_tensor(r, t)) {
    if (should_coalesce) {
      coalesce_(r);
    }
    r._values().div_(value, rounding_mode);
  } else {
    Tensor t_tmp = t;
    if (should_coalesce) {
      t_tmp = t.coalesce();
    }
    r.resize_as_(t_tmp);
    auto indices = r._indices();
    indices.resize_as_(t_tmp._indices());
    indices.copy_(t_tmp._indices());
    Tensor r_values = r._values(); // Sigh... needed because div_out takes Tensor&
    at::div_out(r_values, t_tmp._values(), value, rounding_mode);
    get_sparse_impl(r)->set_nnz_and_narrow(t_tmp._nnz());
    r._coalesced_(t_tmp.is_coalesced());
  }
  return r;
}

SparseTensor& div_out_sparse_zerodim(const SparseTensor& t, const Tensor& value, SparseTensor& r) {
  return div_out_sparse_zerodim(t, value, /*rounding_mode=*/c10::nullopt, r);
}

Tensor div_sparse(const Tensor& self, const Tensor& value) {
  auto commonDtype = at::result_type(self, value);
  if (c10::isIntegralType(commonDtype, /*include_bool=*/true)) {
    commonDtype = typeMetaToScalarType(at::get_default_dtype());
  }
  Tensor result = at::empty({0}, self.options().dtype(commonDtype));
  return div_out_sparse_zerodim(self, value, result);
}

Tensor& div_sparse_(Tensor& self, const Tensor& value) {
  return div_out_sparse_zerodim(self, value, self);
}

<<<<<<< HEAD
SparseTensor& div_out_sparse_scalar(const SparseTensor& t, Scalar value, SparseTensor& r) {
=======
SparseTensor& div_out_sparse_scalar(SparseTensor& r, const SparseTensor& t, const Scalar& value) {
>>>>>>> 7f347c33
  return div_out_sparse_zerodim(t, wrapped_scalar_tensor(value), r);
}

Tensor div_sparse(const Tensor& self, const Tensor& value, c10::optional<std::string> rounding_mode) {
  auto commonDtype = at::result_type(self, value);
  if (c10::isIntegralType(commonDtype, /*include_bool=*/true) && !rounding_mode.has_value()) {
    commonDtype = typeMetaToScalarType(at::get_default_dtype());
  }
  Tensor result = at::empty({0}, self.options().dtype(commonDtype));
  return div_out_sparse_zerodim(self, value, std::move(rounding_mode), result);
}

Tensor& div_sparse_(Tensor& self, const Tensor& value, c10::optional<std::string> rounding_mode) {
  return div_out_sparse_zerodim(self, value, std::move(rounding_mode), self);
}

SparseTensor& div_out_sparse_scalar(const SparseTensor& t, Scalar value, c10::optional<std::string> rounding_mode, SparseTensor& r) {
  return div_out_sparse_zerodim(t, wrapped_scalar_tensor(value), std::move(rounding_mode), r);
}

// --------------------------------------------------------------------
// floor_divide(SparseTensor, Scalar)
// --------------------------------------------------------------------

SparseTensor& floor_divide_out_sparse_zerodim(const SparseTensor& dividend,
  const Tensor& divisor,
  SparseTensor& result) {
  TORCH_CHECK(divisor.dim() == 0, "Sparse floor division requires a scalar or ",
    "zero-dim dense tensor divisor (got shape ", divisor.sizes(), " for divisor)");
  TORCH_CHECK(!divisor.is_sparse(), "Sparse floor division requires a scalar or ",
    "zero-dim dense tensor divisor (got a sparse divisor)");

  AT_ASSERT(result.is_sparse());
  AT_ASSERT(dividend.is_sparse());

  // Case 1: result and dividend are the same tensor
  // Performs floor division in-place
  if (is_same_tensor(result, dividend)) {

    // See note "Sparse Floor Division"
    if (!result.is_coalesced()) {
      coalesce_(result);
    }

    result._values().floor_divide_(divisor);
    return result;
  }

  // Case 2: result and dividend are different tensors
  Tensor dividend_tmp = dividend;

  // Ensures dividend_tmp is coalesced (see note above)
  if (!dividend.is_coalesced()) {
    dividend_tmp = dividend.coalesce();
  }

  // Resizes and indexes result like dividend_tmp
  result.resize_as_(dividend_tmp);
  result._indices().resize_as_(dividend_tmp._indices());
  result._indices().copy_(dividend_tmp._indices());

  // Computes result
  Tensor result_values = result._values();
  at::floor_divide_out(result_values, dividend_tmp._values(), divisor);
  get_sparse_impl(result)->set_nnz_and_narrow(dividend_tmp._nnz());
  result._coalesced_(dividend_tmp.is_coalesced());
  return result;
}

Tensor floor_divide_sparse(const Tensor& self, const Tensor& value) {
  auto commonDtype = at::result_type(self, value);
  Tensor result = at::empty({0}, self.options().dtype(commonDtype));
  return floor_divide_out_sparse_zerodim(self, value, result);
}

Tensor& floor_divide_sparse_(Tensor& self, const Tensor& value) {
  return floor_divide_out_sparse_zerodim(self, value, self);
}

SparseTensor& floor_divide_out_sparse_scalar(SparseTensor& r, const SparseTensor& t, const Scalar& value) {
  return floor_divide_out_sparse_zerodim(t, wrapped_scalar_tensor(value), r);
}

// --------------------------------------------------------------------
// norm(SparseTensor, Scalar)
// --------------------------------------------------------------------

// Only supports floating point, FYI
Tensor norm_sparse(const SparseTensor& self, const Scalar& p) {
  AT_ASSERT(self.is_sparse());
  return norm_sparse(self, p, IntArrayRef{}, false, c10::nullopt);
}

Tensor norm_sparse(const SparseTensor& self, const optional<Scalar>& p, IntArrayRef dim, bool keepdim, optional<ScalarType> dtype) {
  AT_ASSERT(self.is_sparse());
  if (dim.size() > 0) {
    // Only full reductions are supported, so check if that is the case
    int64_t ndim = self.dim();
    bool passed_full_reduction_check = ndim == dim.size();
    if (passed_full_reduction_check) {
      auto dim_ = dim.vec();
      maybe_wrap_dims(dim_, ndim);
      std::vector<bool> dims_check(ndim, false);
      // Need to check for duplicates, and fail if any are found
      for (auto dim_ind : dim_) {
        if (dims_check[dim_ind]) {
          passed_full_reduction_check = false;
          break;
        }
        dims_check[dim_ind] = true;
      }
    }
    TORCH_CHECK(passed_full_reduction_check,
      "norm_sparse currently only supports full reductions, so 'dim' must either be empty or contain all dimensions of the input");
  }
  TORCH_CHECK(keepdim == false, "norm_sparse currently does not support keepdim=True");
  TORCH_CHECK(!dtype.has_value(), "norm_sparse currently does not support 'dtype' argument");
  auto p_ = p.value_or(2.0);
  return self.coalesce()._values().norm(p_);
}

// --------------------------------------------------------------------
// mv(SparseTensor, Tensor)
// --------------------------------------------------------------------

Tensor mv_sparse(const SparseTensor& self, const Tensor& vec)
{
  TORCH_CHECK(self.ndimension() == 2 &&
              vec.ndimension() == 1,
              "mv: two tensor dim should be 2 and 1, but got ",
              "SparseTensor Dim: ", self.ndimension(), "Tensor Dim: ", vec.ndimension());

  TORCH_CHECK(vec.size(-1) == self.size(-1),
              "mv: expected self.size(-1) == vec.size(-1)");

  auto result = self.matmul(vec.unsqueeze(-1));

  return result.squeeze(-1);
}

// --------------------------------------------------------------------
// add(SparseTensor, SparseTensor, Scalar)  [broadcasts]
// --------------------------------------------------------------------

Tensor add_sparse(const Tensor& self, const Tensor& other, const Scalar& alpha) {
  // TODO: Why?! Can't we just flip the order here...
  TORCH_CHECK(!(self.is_sparse() && !other.is_sparse()),
              "add(sparse, dense) is not supported. Use add(dense, sparse) instead.");
  auto commonDtype = at::result_type(self, other);
  alpha_check(commonDtype, alpha);
  Tensor result = at::empty({0}, self.options().dtype(commonDtype));
  return at::add_out(result, self, other, alpha);  // redispatch!
}

Tensor& add_sparse_(Tensor& self, const Tensor& other, const Scalar& alpha) {
  return at::add_out(self, self, other, alpha);  // redispatch!
}

// There's actually nothing sparse specific about these implementations

Tensor sub_sparse(const Tensor& self, const Tensor& other, const Scalar& alpha) {
  sub_check(self, other);
  return native::add_sparse(self, other, -alpha);
}

Tensor& sub_sparse_(Tensor& self, const Tensor& other, const Scalar& alpha) {
  sub_check(self, other);
  return native::add_sparse_(self, other, -alpha);
}

Tensor& sub_out_sparse(const Tensor& self, const Tensor& other, const Scalar& alpha, Tensor& r) {
  sub_check(self, other);
  return at::add_out(r, self, other, -alpha);  // redispatch!
}


SparseTensor& add_out_sparse_contiguous(SparseTensor& r, const SparseTensor& t, const SparseTensor& src, const Scalar& value, ScalarType commonDtype) {
    // saving those because they can be overwritten when doing in-place operations
    int64_t t_nnz = t._nnz(), s_nnz = src._nnz(), max_nnz = t_nnz + s_nnz;
    bool coalesced = t.is_coalesced() && src.is_coalesced();
    int64_t sparse_dim = src.sparse_dim();

    Tensor r_indices = at::empty({src.sparse_dim(), max_nnz}, t._indices().options());

    Tensor t_values = t._values().to(commonDtype);
    Tensor s_values = src._values().to(commonDtype);

    Tensor r_values = new_values_with_size_of(s_values, max_nnz).zero_();

    int64_t blockSize = r_values.stride(0);
    int64_t cmp, d;
    int64_t r_i = 0, t_i = 0, s_i = 0;
    auto t_indices = t._indices();
    auto src_indices = src._indices();

    // NB: relies on nnz tests above
    auto t_indices_accessor = t_indices.accessor<int64_t, 2>();
    auto r_indices_accessor = r_indices.accessor<int64_t, 2>();
    auto src_indices_accessor = src_indices.accessor<int64_t, 2>();

    AT_DISPATCH_ALL_TYPES(
        commonDtype, "cadd_sparse", [&] {
          scalar_t* t_values_ptr = t_values.data_ptr<scalar_t>();
          scalar_t* s_values_ptr = s_values.data_ptr<scalar_t>();
          scalar_t* r_values_ptr = r_values.data_ptr<scalar_t>();
          scalar_t cast_value = value.to<scalar_t>();
          while (t_i < t_nnz || s_i < s_nnz) {
            if (t_i >= t_nnz) {
              cmp = -1;
            } else if (s_i >= s_nnz) {
              cmp = 1;
            } else {
              cmp = 0;
              for (d = 0; d < sparse_dim; d++) {
                if (t_indices_accessor[d][t_i] < src_indices_accessor[d][s_i]) {
                  cmp = 1;
                  break;
                }
                if (t_indices_accessor[d][t_i] > src_indices_accessor[d][s_i]) {
                  cmp = -1;
                  break;
                }
              }
            }
            if (cmp >= 0) {
              for (d = 0; d < sparse_dim; d++) {
                r_indices_accessor[d][r_i] = t_indices_accessor[d][t_i];
              }
              if (t_values.numel() > 0) {  // We add all elements from t_values to r_values only if t_values is not an empty tensor
                at::native::cpublas::axpy<scalar_t>(blockSize, 1,
                  t_values_ptr + t_i * blockSize, 1,
                  r_values_ptr + r_i * blockSize, 1);
              }
              t_i++;
            }
            if (cmp <= 0) {
              for (d = 0; d < sparse_dim; d++) {
                r_indices_accessor[d][r_i] = src_indices_accessor[d][s_i];
              }
              if (s_values.numel() > 0) {  // We add all elements from s_values to r_values only if s_values is not an empty tensor
                at::native::cpublas::axpy<scalar_t>(blockSize, cast_value,
                  s_values_ptr + s_i * blockSize, 1,
                  r_values_ptr + r_i * blockSize, 1);
              }
              s_i++;
            }
            r_i++;
          }
        }
    );

    if (r.scalar_type() != commonDtype) {
      r_values = r_values.to(r.scalar_type());
    }
    get_sparse_impl(r)->set_indices_and_values_unsafe(r_indices, r_values);
    get_sparse_impl(r)->set_nnz_and_narrow(r_i);

    // TODO: I think it may be possible to track inside the loop and
    // detect when we are uncoalesced (e.g., by observing that an
    // index goes backwards) which may be more precise than using the
    // coalesced flag here.  But this is easy.
    return r._coalesced_(coalesced);
}

SparseTensor& add_out_sparse_non_contiguous(SparseTensor& r, const SparseTensor& t, const SparseTensor& src, const Scalar& value, ScalarType commonDtype) {
    Tensor t_values = t._values().to(commonDtype);
    Tensor s_values = src._values().to(commonDtype);

    // If `t` or `src` contains non-contiguous `values`, `at::native::cpublas::axpy` doesn't work
    // and we concat the indices and values tensors instead.
    AT_DISPATCH_ALL_TYPES(
      commonDtype, "add_out_sparse_cpu", [&] {
          if (value.to<scalar_t>() != static_cast<scalar_t>(1)) {
            s_values = s_values.mul(value);
          }
        });

    Tensor r_indices = at::cat({t._indices(), src._indices()}, 1);
    Tensor r_values = at::cat({t_values, s_values}, 0).to(r.scalar_type());
    alias_into_sparse(r, r_indices, r_values);

    // Prevent unbounded growth of nnz
    // TODO: Improved heuristic on when to coalesce or remove need to coalesce
    if (r._nnz() > r.numel()) {
      auto c = r.coalesce();
      alias_into_sparse(r, c._indices(), c._values());
    }

    return r;
}

Tensor& add_out_dense_sparse_cpu(Tensor& r, const Tensor& dense, const SparseTensor& sparse_, const Scalar& value);

SparseTensor& add_out_sparse_cpu(const SparseTensor& t, const SparseTensor& src, const Scalar& value, SparseTensor& r) {
  if (!t.is_sparse()) {
    return add_out_dense_sparse_cpu(r, t, src, value);
  }
  // TODO: This test seems a bit goofy
  TORCH_CHECK(src.is_sparse(), "add(sparse, dense) is not supported. Use add(dense, sparse) instead.");
  AT_ASSERT(!t.is_cuda());  // the dispatch argument
  TORCH_CHECK(!r.is_cuda(), "add: expected 'out' to be CPU tensor, but got CUDA tensor");
  TORCH_CHECK(!src.is_cuda(), "add: expected 'other' to be a CPU tensor, but got a CUDA tensor");

  TORCH_CHECK(t.sizes().equals(src.sizes()), "add: expected sizes of 'self' and 'other' to match, but ", t.sizes(), " != ", src.sizes());

  auto commonDtype = promoteTypes(t.scalar_type(), src.scalar_type());

  TORCH_CHECK(canCast(commonDtype, r.scalar_type()), "Can't convert result type ", commonDtype, " to output ", r.scalar_type(), " in add operation");

  if (src._nnz() == 0) {
    return copy_sparse_to_sparse_(r, t);
  }
  if (t._nnz() == 0) {
    return mul_out_sparse_scalar(r, src, value);
  }

  TORCH_CHECK(is_same_density(t, src), "add: expected 'self' and 'other' to have same density, but 'self' has ", t.sparse_dim(), " sparse dimensions while 'other' has ", src.sparse_dim(), " sparse dimensions");

  r.resize_as_(src);

  if (src._values().is_contiguous() && t._values().is_contiguous()) {
    return add_out_sparse_contiguous(r, t, src, value, commonDtype);
  } else {
    return add_out_sparse_non_contiguous(r, t, src, value, commonDtype);
  }
}

// --------------------------------------------------------------------
// add(Tensor, SparseTensor, Scalar)
//    formerly known as spcadd
// --------------------------------------------------------------------

template <typename scalar_t>
void add_dense_sparse_worker_cpu(Tensor& r, const Scalar& value, const SparseTensor& sparse, const Tensor& indices, const Tensor& values) {
  auto indices_accessor = indices.accessor<int64_t, 2>();
  auto values_accessor = values.accessor<scalar_t, 1>();

  scalar_t* r_ptr = r.data_ptr<scalar_t>();
  scalar_t cast_value = value.to<scalar_t>();

  at::parallel_for(0, sparse._nnz(), 0, [&](int64_t start, int64_t end) {
    for (auto k = start; k < end; k++) {
      int64_t index = r.storage_offset();
      for (int64_t d = 0; d < sparse.sparse_dim(); d++) {
        index += r.stride(d) * indices_accessor[d][k];
      }
      r_ptr[index] += cast_value * values_accessor[k];
    }
  });
}

Tensor& add_out_dense_sparse_cpu(Tensor& r, const Tensor& dense, const SparseTensor& sparse_, const Scalar& value) {
  AT_ASSERT(!r.is_sparse());
  AT_ASSERT(!dense.is_sparse());
  AT_ASSERT(sparse_.is_sparse());

  AT_ASSERT(!dense.is_cuda()); // dispatch argument
  TORCH_CHECK(!r.is_cuda(), "add: expected 'out' to be CPU tensor, but got CUDA tensor");
  TORCH_CHECK(!sparse_.is_cuda(), "add: expected 'other' to be a CPU tensor, but got a CUDA tensor");

  TORCH_CHECK(dense.sizes().equals(sparse_.sizes()), "add: expected 'self' and 'other' to have same size, but self has size ",
    dense.sizes(), " while other has size ", sparse_.sizes(), " (FYI: dense-sparse addition does not currently support broadcasting)");

  auto commonDtype = promoteTypes(dense.scalar_type(), sparse_.scalar_type());
  TORCH_CHECK(canCast(commonDtype, r.scalar_type()), "Can't convert result type ", commonDtype, " to output ", r.scalar_type(), " in add operation");

  r.resize_as_(dense);
  SparseTensor sparse = sparse_.coalesce();

  Tensor indices = sparse._indices();
  Tensor values = sparse._values();
  int64_t nDim = dense.dim();
  int64_t nDimI = sparse.sparse_dim();

  if (sparse._nnz() == 0) {
    if (!is_same_tensor(r, dense)) r.copy_(dense);
    return r;
  }

  Tensor valuesBuffer = values.to(commonDtype);
  Tensor resultBuffer = r;
  if (r.scalar_type() != commonDtype) {
    resultBuffer = dense.to(commonDtype);
  } else if (!is_same_tensor(r, dense)) {
    resultBuffer.copy_(dense);
  }

  // accessors rely on nnz test
  if (nDim > nDimI) {
    auto indices_accessor = indices.accessor<int64_t, 2>();
    for (int64_t k = 0; k < sparse._nnz(); k++) {
      Tensor dstBuffer = resultBuffer;
      for (int64_t d = 0; d < sparse.sparse_dim(); d++) {
        dstBuffer = dstBuffer.select(0, indices_accessor[d][k]);
      }
      Tensor srcBuffer = valuesBuffer.select(0, k);
      dstBuffer.add_(srcBuffer, value);
    }
  } else {
    AT_DISPATCH_ALL_TYPES_AND(at::ScalarType::Bool,
        commonDtype, "add_dense_sparse", [&] {
          add_dense_sparse_worker_cpu<scalar_t>(resultBuffer, value, sparse, indices, valuesBuffer);
        });
  }
  if (r.scalar_type() != commonDtype) {
    r.copy_(resultBuffer);
  }
  return r;
}

// --------------------------------------------------------------------
// mul(SparseTensor, SparseTensor)  [broadcasts]
// --------------------------------------------------------------------

Tensor mul_sparse(const Tensor& self, const Tensor& other) {
  auto commonDtype = at::result_type(self, other);
  Tensor result = at::empty({0}, self.options().dtype(commonDtype));
  return at::mul_out(result, self, other);  // redispatch!
}

Tensor& mul_sparse_(Tensor& self, const Tensor& other) {
  return at::mul_out(self, self, other);  // redispatch!
}

SparseTensor& mul_out_sparse_cpu(const Tensor& t_, const Tensor& src_, SparseTensor& r) {
  if (src_.dim() == 0) {
    return mul_out_sparse_zerodim(r, t_, src_);
  } else if (t_.dim() == 0) {
    return mul_out_sparse_zerodim(r, src_, t_);
  }

  TORCH_CHECK(t_.sizes().equals(src_.sizes()), "mul operands have incompatible sizes");
  AT_ASSERT(!t_.is_cuda()); // dispatch argument
  TORCH_CHECK(!r.is_cuda(), "mul: expected 'out' to be CPU tensor, but got CUDA tensor");
  TORCH_CHECK(!src_.is_cuda(), "mul: expected 'other' to be a CPU tensor, but got a CUDA tensor");

  TORCH_CHECK(t_.sizes().equals(src_.sizes()), "mul: expected 'self' and 'other' to have same sizes, but ", t_.sizes(), " != ", src_.sizes());

  if (src_._nnz() == 0 || t_._nnz() == 0) {
    r.resize_as_(src_);
    return r.zero_();
  }

  SparseTensor t = t_.coalesce();
  SparseTensor src = src_.coalesce();

  // saving those because they can be overwritten when doing in-place operations
  int64_t t_nnz = t._nnz(), s_nnz = src._nnz();
  int64_t max_nnz = std::min(t_nnz, s_nnz);  // multiply by zero is zero, and can be dropped
  int64_t sparse_dim = src.sparse_dim();
  Tensor t_indices = t._indices();
  Tensor src_indices = src._indices();
  Tensor r_indices = at::empty({sparse_dim, max_nnz}, t_indices.options());

  int64_t match, d;
  int64_t r_i = 0, t_i = 0, s_i = 0;

  auto commonDtype = promoteTypes(t_.scalar_type(), src_.scalar_type());
  TORCH_CHECK(canCast(commonDtype, r.scalar_type()), "Can't convert result type ", commonDtype, " to output ", r.scalar_type(), " in mul operation");

  Tensor t_values = t._values().to(commonDtype);
  Tensor s_values = src._values().to(commonDtype);

  Tensor r_buffer = new_values_with_size_of(t_values, max_nnz).zero_();

  // NB: relies on nnz test above
  auto t_indices_accessor = t_indices.accessor<int64_t, 2>();
  auto r_indices_accessor = r_indices.accessor<int64_t, 2>();
  auto src_indices_accessor = src_indices.accessor<int64_t, 2>();

  // Check if we can find matching indices, and if so, write an
  // entry to the result indices vector.  Returns true if matching
  // indices were found.
  auto index_preamble = [&]() {
    match = 1;
    for (d = 0; d < sparse_dim; d++) {
      if (t_indices_accessor[d][t_i] < src_indices_accessor[d][s_i]) {
        t_i++;
        match = 0;
        break;
      }
      if (t_indices_accessor[d][t_i] > src_indices_accessor[d][s_i]) {
        s_i++;
        match = 0;
        break;
      }
    }
    if (!match) return false;
    for (d = 0; d < sparse_dim; d++) {
      r_indices_accessor[d][r_i] = t_indices_accessor[d][t_i];
    }
    return true;
  };

  if (t_values.dim() > 1) {
    while (t_i < t_nnz && s_i < s_nnz) {
      if (!index_preamble()) continue;
      r_buffer.select(0, r_i).addcmul_(t_values.select(0, t_i), s_values.select(0, s_i));
      r_i++;
      t_i++;
      s_i++;
    }
  } else {
    AT_DISPATCH_ALL_TYPES(
        commonDtype, "mul_out_sparse", [&] {
          auto r_accessor = r_buffer.accessor<scalar_t, 1>();
          auto t_accessor = t_values.accessor<scalar_t, 1>();
          auto s_accessor = s_values.accessor<scalar_t, 1>();

          while (t_i < t_nnz && s_i < s_nnz) {
            if (!index_preamble()) continue;
            r_accessor[r_i] = t_accessor[t_i] * s_accessor[s_i];
            r_i++;
            t_i++;
            s_i++;
          }
        }
    );
  }

  r.resize_as_(src);
  Tensor r_values = r_buffer.to(r.scalar_type());
  get_sparse_impl(r)->set_indices_and_values_unsafe(r_indices, r_values);
  get_sparse_impl(r)->set_nnz_and_narrow(r_i);
  return r._coalesced_(true);
}

// --------------------------------------------------------------------
// addmm(D1, S, D2, beta, alpha) -> D  [broadcasts]
//
// D = beta * D1 + alpha * mm(S, D2)
// --------------------------------------------------------------------

template <typename scalar_t>
void s_addmm_out_sparse_dense_worker(int64_t nnz, int64_t dim_i, int64_t dim_j, int64_t dim_k, Tensor& r, const Scalar& beta, const Tensor& t, const Scalar& alpha, const Tensor& indices, const Tensor& values, const Tensor& dense) {
  int64_t i;

  // r_ = alpha * sparse * dense
  scalar_t cast_alpha = alpha.to<scalar_t>();
  scalar_t cast_beta = beta.to<scalar_t>();
  if (cast_beta == 0) {
    r.zero_();
  } else if (cast_beta == 1) {
    if (!is_same_tensor(r, t)) {
      r.copy_(t);
    }
  } else {
    at::mul_out(r, t, scalar_to_tensor(beta));
  }

  auto indices_accessor = indices.accessor<int64_t, 2>();

  auto values_accessor = values.accessor<scalar_t, 1>();
  scalar_t* dense_ptr = dense.data_ptr<scalar_t>();
  scalar_t* r_ptr = r.data_ptr<scalar_t>();

  int64_t dense_stride0 = dense.stride(0);
  int64_t dense_stride1 = dense.stride(1);
  int64_t r_stride0 = r.stride(0);
  int64_t r_stride1 = r.stride(1);
  for (i = 0; i < nnz; i++) {
    scalar_t val = values_accessor[i];
    int64_t row = indices_accessor[0][i];
    int64_t col = indices_accessor[1][i];
    if (col >= 0 && col < dim_j && row >= 0 && row < dim_i) {
      at::native::cpublas::axpy<scalar_t>(dim_k,
            cast_alpha * val,
            dense_ptr + col * dense_stride0, dense_stride1,
            r_ptr + row * r_stride0, r_stride1);
    } else {
      if (col < 0 || col >= dim_j) {
        AT_ERROR("addmm: index out of column bound: ", col, " not between 1 and ", dim_j);
      } else {
        AT_ERROR("addmm: index out of row bound: ", row, " not between 1 and ", dim_i);
      }
    }
  }
};

Tensor& s_addmm_out_sparse_dense_cpu(
    Tensor& r,
    const Tensor& t,
    const SparseTensor& sparse_,
    const Tensor& dense,
    const Scalar& beta,
    const Scalar& alpha
) {
  // TODO: This error message seems awfully opaque
  AT_ASSERT(!t.is_cuda());
  TORCH_CHECK(!r.is_cuda(), "addmm: expected 'out' to be CPU tensor, but got CUDA tensor");
  TORCH_CHECK(!sparse_.is_cuda(), "addmm: expected 'mat1' to be a CPU tensor, but got a CUDA tensor");
  TORCH_CHECK(!dense.is_cuda(), "addmm: expected 'mat2' to be a CPU tensor, but got a CUDA tensor");

  TORCH_CHECK(sparse_.sparse_dim() == 2, "addmm: matrices expected, got ", sparse_.sparse_dim(), "D tensor");
  TORCH_CHECK(sparse_.dense_dim() == 0, "addmm: scalar values expected, got ", sparse_.dense_dim(), "D values");
  TORCH_CHECK(dense.dim() == 2, "addmm: matrices expected, got ", dense.dim(), "D tensor");

  // ixj * jxk = ixk
  int64_t dim_i = sparse_.size(0);
  int64_t dim_j = sparse_.size(1);
  int64_t dim_k = dense.size(1);

  TORCH_CHECK(dense.size(0) == dim_j,
      "addmm: Argument #3 (dense): Expected dim 0 size ", dim_j, ", got ", dense.size(0));
  TORCH_CHECK(t.size(0) == dim_i,
      "addmm: Argument #1 (t): Expected dim 0 size ", dim_i, ", got ", t.size(0));
  TORCH_CHECK(t.size(1) == dim_k,
      "addmm: Argument #1 (t): Expected dim 1 size ", dim_k, ", got ", t.size(1));

  r.resize_({dim_i, dim_k});

  int64_t nnz        = sparse_._nnz();

  if (nnz == 0) {
    at::mul_out(r, t, at::scalar_tensor(beta, r.options()));
    return r;
  }

  Tensor indices = sparse_._indices();
  Tensor values      = sparse_._values();

  AT_DISPATCH_ALL_TYPES(
      values.scalar_type(), "addmm_sparse_dense", [&] {
        s_addmm_out_sparse_dense_worker<scalar_t>(nnz, dim_i, dim_j, dim_k, r, beta, t, alpha, indices, values, dense);
      }
  );

  return r;

}

Tensor& addmm_out_sparse_dense_cpu(
    const Tensor& self,
    const SparseTensor& mat1,
    const Tensor& mat2,
    const Scalar& beta,
    const Scalar& alpha,
    Tensor& result) {
  Tensor b_self;
  std::tie(b_self) = expand_size(self, {mat1.size(0), mat2.size(1)}, "addmm_out");
  return s_addmm_out_sparse_dense_cpu(result, b_self, mat1, mat2, beta, alpha);
}

Tensor s_addmm_sparse_dense_cpu(
    const Tensor& t,
    const SparseTensor& sparse,
    const Tensor& dense,
    const Scalar& beta,
    const Scalar& alpha
) {
  Tensor r = at::empty({0}, t.options());
  s_addmm_out_sparse_dense_cpu(r, t, sparse, dense, beta, alpha);
  return r;
}

Tensor addmm_sparse_dense_cpu(
    const Tensor& self,
    const SparseTensor& mat1,
    const Tensor& mat2,
    const Scalar& beta,
    const Scalar& alpha
) {
  Tensor b_self;
  std::tie(b_self) = expand_size(self, {mat1.size(0), mat2.size(1)}, "addmm_out");
  return s_addmm_sparse_dense_cpu(b_self, mat1, mat2, beta, alpha);
}

Tensor& s_addmm_sparse_dense_cpu_(
    Tensor& t,
    const SparseTensor& sparse,
    const Tensor& dense,
    const Scalar& beta,
    const Scalar& alpha
) {
  return s_addmm_out_sparse_dense_cpu(t, t, sparse, dense, beta, alpha);
}

// NB: Purposely no broadcasting version of addmm inplace

Tensor _sparse_addmm(
  const Tensor& t,
  const SparseTensor& sparse,
  const Tensor& dense,
  const Scalar& beta,
  const Scalar& alpha
) {
  // _sparse_addmm forward is functionally equivalent to addmm; it's
  // just the backward that is different.  This technically does an
  // unnecessary redispatch, I was too lazy to make it not do that
  return at::addmm(t, sparse, dense, beta, alpha);
}

Tensor _sparse_mm(
  const SparseTensor& sparse,
  const Tensor& dense
) {
  Tensor t = at::zeros({}, dense.options());
  return at::_sparse_addmm(t, sparse, dense, 0, 1);  // redispatch!
}

// NB: Despite its suggestive name, this actually only exists so that
// we can redispatch to addmm_out; this is NOT an implementation of
// the sparse masking version of mm
SparseTensor& _sparse_mm_out(const SparseTensor& sparse,
  const Tensor& dense
,
  SparseTensor& result) {
  Tensor t = at::zeros({}, dense.options());
  return at::addmm_out(result, t, sparse, dense, 0, 1);  // redispatch!
}

// --------------------------------------------------------------------
// hspmm(SparseTensor mat1, Tensor mat2)
// --------------------------------------------------------------------

SparseTensor& hspmm_out_sparse_cpu(const SparseTensor& sparse_, const Tensor& dense, SparseTensor& r) {
  // TODO: Make this a real argument
  Scalar alpha = 1;

  AT_ASSERT(!sparse_.is_cuda()); // dispatch argument
  TORCH_CHECK(!r.is_cuda(), "hspmm: expected 'out' to be CPU tensor, but got CUDA tensor");
  TORCH_CHECK(!dense.is_cuda(), "hspmm: expected 'other' to be a CPU tensor, but got a CUDA tensor");

  TORCH_CHECK(sparse_.sparse_dim() == 2,
      "hspmm: Argument #2: matrices expected, got ", sparse_.sparse_dim(), "D tensor");
  TORCH_CHECK(sparse_.dense_dim() == 0,
      "hspmm: Argument #2: scalar values expected, got ", sparse_.dense_dim(), "D values");
  TORCH_CHECK(dense.dim() == 2,
      "hspmm: Argument #3: matrices expected, got ", dense.dim(), "D tensor");

  int64_t m = sparse_.size(0);
  int64_t k = sparse_.size(1);
  int64_t n = dense.size(1);

  TORCH_CHECK(dense.size(0) == k,
      "hspmm: Argument #3: Expected dim 0 size ", k, ", got ", dense.size(0));

  get_sparse_impl(r)->raw_resize_(1, 1, {m, n});

  SparseTensor sparse = sparse_.coalesce();

  int64_t nnz = sparse._nnz();

  if (nnz == 0) {
    r.zero_();
    return r;
  }

  Tensor indices = at::empty({1, nnz}, at::initialTensorOptions().dtype(kLong));

  // Initialize the sparse matrix that will be used with spaddmm to send rows
  // from the dense matrix to rows of the output's value tensor
  SparseTensor newSparse = sparse.clone();
  Tensor spIndices = newSparse._indices();
  Tensor valueIndices = spIndices.select(0, 0);

  // Compute output indices
  auto valueIndices_accessor = valueIndices.accessor<int64_t, 1>();
  auto indices_accessor = indices.accessor<int64_t, 2>();

  int64_t i = -1, prevIdx = -1;
  for (int64_t j = 0; j < nnz; j++) {
    int64_t currIdx = valueIndices_accessor[j];
    if (currIdx != prevIdx) {
      indices_accessor[0][++i] = currIdx;
      prevIdx = currIdx;
    }
    valueIndices_accessor[j] = i;
  }
  int64_t outNnz = i + 1;
  indices.resize_({1, outNnz});
  Tensor values = at::empty({outNnz, n}, dense.options());

  std::vector<int64_t> new_size = get_sparse_impl(newSparse)->sizes().vec();
  new_size[0] = outNnz;
  get_sparse_impl(newSparse)->raw_resize_(get_sparse_impl(newSparse)->sparse_dim(), get_sparse_impl(newSparse)->dense_dim(), new_size);

  // Compute output values tensor with sparse * dense multiplication
  s_addmm_out_sparse_dense_cpu(values, values, newSparse, dense, 0, alpha);
  get_sparse_impl(r)->set_indices_and_values_unsafe(indices, values);

  return r;
}

SparseTensor hspmm_sparse_cpu(const SparseTensor& sparse, const Tensor& dense) {
  SparseTensor r = at::empty({0}, sparse.options());
  hspmm_out_sparse_cpu(sparse, dense, r);
  return r;
}

// --------------------------------------------------------------------
// sspaddmm(S1, S2, D, beta, alpha) -> S
//
// S = beta * S1 + alpha * mm(S2, D)
// --------------------------------------------------------------------

SparseTensor& _sspaddmm_out_cpu(
    const SparseTensor& t,
    const SparseTensor& sparse_,
    const Tensor& dense,
    const Scalar& beta,
    const Scalar& alpha,
    SparseTensor& r) {
  AT_ASSERT(!t.is_cuda()); // dispatch argument
  TORCH_CHECK(!r.is_cuda(), "sspaddmm: expected 'out' to be CPU tensor, but got CUDA tensor");
  TORCH_CHECK(!sparse_.is_cuda(), "sspaddmm: expected 'mat1' to be a CPU tensor, but got a CUDA tensor");
  TORCH_CHECK(!dense.is_cuda(), "sspaddmm: expected 'mat2' to be a CPU tensor, but got a CUDA tensor");

  TORCH_CHECK(sparse_.sparse_dim() == 2,
      "sspaddmm: Argument #2: matrices expected, got ", sparse_.sparse_dim(), "D tensor");
  TORCH_CHECK(sparse_.dense_dim() == 0,
      "sspaddmm: Argument #2: scalar values expected, got ", sparse_.dense_dim(), "D values");
  TORCH_CHECK(dense.dim() == 2,
      "sspaddmm: Argument #2: matrices expected, got ", dense.dim(), "D tensor");

  SparseTensor sparse = sparse_.coalesce();

  // ixj * jxk = ixk
  int64_t dim_i = sparse.size(0);
  int64_t dim_j = sparse.size(1);
  int64_t dim_k = dense.size(1);

  // NB: This has to occur before the checks, because r may alias t.
  // See test_saddmm
  get_sparse_impl(r)->raw_resize_(2, 0, {dim_i, dim_k});

  TORCH_CHECK(dense.size(0) == dim_j,
      "sspaddmm: Argument #3: Expected dim 0 size ", dim_j, ", got ", dense.size(0));
  TORCH_CHECK(t.size(0) == dim_i,
      "sspaddmm: Argument #1: Expected dim 0 size ", dim_i, ", got ", t.size(0));
  TORCH_CHECK(t.size(1) == dim_k,
      "sspaddmm: Argument #1: Expected dim 1 size ", dim_k, ", got ", t.size(1));

  int64_t nnz        = sparse._nnz();
  // We have to make indices contiguous as we use indices.data_ptr in _to_csr which assumes row-contiguous storage
  Tensor indices = sparse._indices().contiguous();
  Tensor values      = sparse._values();

  Tensor csr = coo_to_csr(indices.data_ptr<int64_t>(), dim_i, nnz);

  int64_t t_nnz = t._nnz();
  int64_t r_nnz = nnz * dim_k + t_nnz;
  Tensor newi = at::empty({2, r_nnz}, kLong);
  Tensor newv = native::zeros(
      {r_nnz},
      optTypeMetaToScalarType(values.options().dtype_opt()),
      values.options().layout_opt(),
      values.options().device_opt(),
      values.options().pinned_memory_opt());

  if (t_nnz != 0) {
    Tensor narrowi = newi.narrow(1, 0, t_nnz);
    Tensor narrowv = newv.narrow(0, 0, t_nnz);

    narrowi.copy_(t._indices());
    narrowv.copy_(t._values());
    newv.mul_(beta);
  }

  // sparse = sparse * dense
  int64_t p = t_nnz;

  auto csr_accessor = csr.accessor<int64_t, 1>();
  auto indices_accessor = indices.accessor<int64_t, 2>();
  auto newi_accessor = newi.accessor<int64_t, 2>();

  int64_t dense_stride0 = dense.stride(0);
  int64_t dense_stride1 = dense.stride(1);
  int64_t newv_stride0 = newv.stride(0);

  AT_DISPATCH_ALL_TYPES(
      values.scalar_type(), "sspmm", [&] {
        auto values_accessor = values.accessor<scalar_t, 1>();
        scalar_t* dense_ptr = dense.data_ptr<scalar_t>();
        scalar_t* newv_ptr = newv.data_ptr<scalar_t>();
        scalar_t cast_alpha = alpha.to<scalar_t>();

        for (int64_t h = 0; h < dim_i; h++) {
          int64_t i_start = csr_accessor[h];
          int64_t i_end = csr_accessor[h+1];
          for (int64_t i = i_start; i < i_end; i++) {
            scalar_t val = values_accessor[i];
            int64_t col = indices_accessor[1][i];
            if (col >= 0 && col < dim_j) {
              at::native::cpublas::axpy<scalar_t>(dim_k,
                  cast_alpha * val,
                  dense_ptr + col * dense_stride0, dense_stride1,
                  newv_ptr + p * newv_stride0, 1);
            } else {
              AT_ERROR("index out of bound. sspmm: ", col, " not between 1 and ", dim_j);
            }
          }
          // Fill up the indices with the right values
          if (i_start != i_end) {
            for (int64_t i = 0; i < dim_k; i++) {
              newi_accessor[0][p+i] = h;
              newi_accessor[1][p+i] = i;
            }
            p += dim_k;
          }
        }
      }
  );

  // to avoid a clone
  get_sparse_impl(r)->set_indices_and_values_unsafe(newi, newv);
  get_sparse_impl(r)->set_nnz_and_narrow(p);

  return r;
}

// sparse, sparse, sparse, dense, real, real -> sparse
Tensor& _sspaddmm_out_only_sparse(const Tensor& self,
    const Tensor& mat1, const Tensor& mat2, const Scalar& beta, const Scalar& alpha, Tensor& result) {
  AT_ERROR("tensor.sspaddmm(...) can only be called on sparse tensors");
}

// sparse, dense -> sparse
Tensor smm(const Tensor& self, const Tensor& mat2) {
  auto result = at::empty({0}, self.options());
  at::sspaddmm_out(result, result, self, mat2, 0.0, 1.0);
  return result;
}

// sparse, sparse, dense, real, real -> sparse
Tensor sspaddmm(const Tensor& self, const Tensor& mat1, const Tensor& mat2,
    const Scalar& beta, const Scalar& alpha) {
  auto result = at::empty({0}, self.options());
  at::sspaddmm_out(result, self, mat1, mat2, beta, alpha);
  return result;
}

// --------------------------------------------------------------------
// sparse.sum()
//
// This implementation calls coalesce() to do the sum reduction on
// sparse dims. Ideally in the future there should be unified reduction function
// for ops like sum, max, and min.
// --------------------------------------------------------------------
Tensor _sparse_sum(const SparseTensor& input) {
  return input.coalesce().values().sum();
}

Tensor _sparse_sum(const SparseTensor& input, ScalarType dtype) {
  // don't have to do a conversion to the correct dtype first
  // just need to setup the accumulator correctly
  return input.coalesce().values().sum(dtype);
}

Tensor _sparse_sum(const SparseTensor& input, IntArrayRef dims_to_sum, ScalarType dtype) {
  return at::_sparse_sum(input.to(dtype), dims_to_sum);
}

Tensor _sparse_sum(const SparseTensor& input, IntArrayRef dims_to_sum) {
  TORCH_CHECK(input._nnz() > 0, "_sparse_sum: sparse tensor input._nnz() == 0, please call torch.sparse.sum(input) instead.")

  const int64_t input_dim = input.dim();
  auto dims_to_sum_b = dim_list_to_bitset(dims_to_sum, input_dim);
  auto dims_to_sum_v = dims_to_sum.vec();
  maybe_wrap_dims(dims_to_sum_v, input_dim);

  Tensor indices = input._indices();
  Tensor values = input._values();
  IntArrayRef sizes = input.sizes();
  const int64_t sparse_dim = input.sparse_dim();
  // const int64_t dense_dim = input.dense_dim();

  auto dims_to_keep_v = std::vector<int64_t>();
  auto dense_dims_to_sum_v = std::vector<int64_t>();
  for (int64_t d = 0; d < input_dim; d++) {
    if (dims_to_sum_b[d]) {
      if (d >= sparse_dim) dense_dims_to_sum_v.emplace_back(d + 1 - sparse_dim);
    }
    else {
      dims_to_keep_v.emplace_back(d);
    }
  }
  const int64_t sparse_dims_to_sum_size = dims_to_sum_v.size() - dense_dims_to_sum_v.size();
  const bool sum_all_sparse_dim = (sparse_dim == sparse_dims_to_sum_size);
  const bool sum_dense_dim = (dense_dims_to_sum_v.size() > 0);

  // new values
  Tensor new_values;
  if (sum_dense_dim) {
    new_values = values.sum(dense_dims_to_sum_v);
  }
  else {
    new_values = values.clone(at::MemoryFormat::Contiguous);
  }

  if (sum_all_sparse_dim) {
    // return a dense tensor if sum over all sparse dims
    new_values = new_values.sum(0);
    return new_values;
  }
  else { // !sum_all_sparse_dim
    // new indices
    Tensor new_indices;
    if (sparse_dims_to_sum_size == 0) {
      new_indices = indices.clone(at::MemoryFormat::Contiguous);
    }
    else {
      new_indices = at::empty({sparse_dim - sparse_dims_to_sum_size, input._nnz()}, indices.options());
      for (int64_t i = 0; i < dims_to_keep_v.size(); i++) {
        int64_t d = dims_to_keep_v[i];
        if (d < sparse_dim) new_indices[i].copy_(indices[d]);
        else break;
      }
    }

    // new size
    int64_t new_sparse_dim = new_indices.size(0);
    int64_t new_dense_dim = new_values.dim() - 1; // exclude nnz dim
    std::vector<int64_t> new_sizes;
    for (auto d : dims_to_keep_v) new_sizes.emplace_back(sizes[d]);
    if (sum_all_sparse_dim) new_sizes.emplace(new_sizes.begin(), 1);

    // use coalesce() to do sum reduction
    SparseTensor new_sparse = at::_sparse_coo_tensor_with_dims_and_tensors(new_sparse_dim, new_dense_dim, new_sizes, new_indices, new_values, input.options());
    new_sparse = new_sparse.coalesce();
    return new_sparse;
  }

}
// --------------------------------------------------------------------
// NOTE [ sparse.sum() backward ]
//
// When sum over sparse_dim, backward scatters gradients from grad tensor to input tensor.
// Grad and input need to align indices over sparse_dim that are not summed (given
// input.spares_dim >= grad.sparse_dim). Implementation here compares each pair of
// indices between grad and input. When a matching indices pair (input_i, grad_i) is found,
// copy grad.values[grad_i] -> input_grad.values[input_i]. E.g.,
//
//  input.sparse_dim = [5, 5]
//  input.indices = [[0, 0, 1, 2, 2, 3, 4, 4],
//                   [1, 4, 4, 0, 1, 3, 2, 4]]
//  input.values =   [0, 1, 2, 3, 4, 5, 6, 7]
//  ...
//  sparse.sum(input, [0])
//  backward(...)
//  ...
//  grad.indices = [[0, 1, 2, 3]]
//  grad.values =   [1, 2, 0, 4]
//
// # after indices matching
//         input         grad
//        [[0, 1],   ->  [1]
//         [0, 4],   ->  [ ]
//         [1, 4],   ->  [ ]
//         [2, 0],   ->  [0]
//         [2, 1],   ->  [1]
//         [3, 3],   ->  [3]
//         [4, 2],   ->  [2]
//         [4, 4]])  ->  [ ]
//
// input_grad.indices = [[0, 0, 1, 2, 2, 3, 4, 4],
//                       [1, 4, 4, 0, 1, 3, 2, 4]]
// input_grad.values =   [2, 0, 0, 1, 2, 4, 0, 0]
//
// Note that we allow input to be uncoalesced in the forward,
// we have to coalesce input at the backward, because grad-of-input
// take the same indices as input, if input is not coalesced, then
// coalescing grad-of-input may add up grad values for a duplicate indices,
// and hence generates a wrong grad-of-input.
//
// Other edge cases:
// - assign zero values to input gradients if cannot find matched indices at grad
// - grad.values might have zeros
// --------------------------------------------------------------------
Tensor _sparse_sum_backward_cpu(const Tensor& grad_, const SparseTensor& input_, IntArrayRef dims_to_sum) {
  TORCH_CHECK(!grad_.is_cuda(), "_sparse_sum_backward_cpu: expected 'grad_' to be CPU tensor, but got CUDA tensor");
  TORCH_CHECK(!input_.is_cuda(), "_sparse_sum_backward_cpu: expected 'input_' to be CPU tensor, but got CUDA tensor");

  auto input = input_.coalesce();
  const int64_t input_dim = input.dim();
  auto dims_to_sum_b = dim_list_to_bitset(dims_to_sum, input_dim);
  auto dims_to_sum_v = dims_to_sum.vec();
  maybe_wrap_dims(dims_to_sum_v, input_dim);

  Tensor input_indices = input._indices();
  Tensor input_values = input._values();
  IntArrayRef input_sizes = input.sizes();
  const int64_t input_sparse_dim = input.sparse_dim();
  const int64_t input_dense_dim = input.dense_dim();
  const int64_t input_nnz = input._nnz();

  int64_t sparse_dims_to_sum_size = 0;
  auto sparse_dims_to_keep_v = std::vector<int64_t>();
  auto dense_dims_to_sum_v = std::vector<int64_t>();
  for (int64_t d = 0; d < input_dim; d++) {
    if (dims_to_sum_b[d]) {
      if (d < input_sparse_dim) sparse_dims_to_sum_size ++;
      else dense_dims_to_sum_v.emplace_back(d + 1 - input_sparse_dim);
    }
    else {
      if (d < input_sparse_dim) sparse_dims_to_keep_v.emplace_back(d);
    }
  }

  const bool sum_all_sparse_dim = (input_sparse_dim == sparse_dims_to_sum_size);
  const bool sum_dense_dim = (dense_dims_to_sum_v.size() > 0);
  const bool sum_sparse_dim = (sparse_dims_to_sum_size > 0);

  if (sum_all_sparse_dim) {
    TORCH_CHECK(!grad_.is_sparse(), "_sparse_sum_backward_cpu: expected grad_ Tensor to be dense since all sparse dims are summed");
    auto grad_input_values = grad_;
    auto expand_size = input_values.sizes().vec();
    if (sum_dense_dim) {
      auto dense_expand_size = std::vector<int64_t>(expand_size);
      dense_expand_size.erase(dense_expand_size.begin());
      AT_ASSERT(dense_expand_size.size() == (input_values.dim() - 1));
      for (auto d : dense_dims_to_sum_v) grad_input_values = grad_input_values.unsqueeze(d - 1);  // -1 since grad has no nnz dim
      grad_input_values = grad_input_values.expand(dense_expand_size);
    }
    grad_input_values = grad_input_values.expand(expand_size).clone(at::MemoryFormat::Contiguous);
    return at::_sparse_coo_tensor_with_dims_and_tensors(input_sparse_dim, input_dense_dim, input_sizes, input_indices.clone(at::MemoryFormat::Contiguous), grad_input_values, input.options().dtype(grad_.dtype())); // convert to grad dtype
  }
  else {
    TORCH_CHECK(grad_.is_sparse(), "_sparse_sum_backward_cpu: expected grad_ Tensor to be sparse, but got dense");
    auto grad = grad_.coalesce();
    Tensor grad_indices = grad._indices();
    Tensor grad_values = grad._values();
    const int64_t grad_sparse_dim = grad.sparse_dim();
    const int64_t grad_nnz = grad._nnz();

    Tensor grad_values_expand = grad_values;
    if (sum_dense_dim) {
      auto expand_size = input_values.sizes().vec();
      if (sum_sparse_dim) expand_size[0] = grad_values.size(0);
      for (auto d : dense_dims_to_sum_v) grad_values_expand = grad_values_expand.unsqueeze(d);
      grad_values_expand = grad_values_expand.expand(expand_size).clone(at::MemoryFormat::Contiguous);
    }

    Tensor grad_input_values;
    if (sum_sparse_dim) {
      // see NOTE [ sparse.sum() backward ]
      grad_input_values = at::zeros_like(input_values, grad_values.options(), LEGACY_CONTIGUOUS_MEMORY_FORMAT);

      // get flatten indices for grad and input
      auto grad_sparse_dim_to_keep_v = std::vector<int64_t>(grad_sparse_dim);
      std::iota(grad_sparse_dim_to_keep_v.begin(), grad_sparse_dim_to_keep_v.end(), 0);

      auto grad_indices_1D = flatten_indices_by_dims(grad_indices, grad.sizes(), grad_sparse_dim_to_keep_v); // flatten indices on all sparse_dim of grad, output indices is coalesced and sorted
      auto grad_indices_1D_accessor = grad_indices_1D.accessor<int64_t, 1>();
      auto input_indices_1D = flatten_indices_by_dims(input_indices, input_sizes, sparse_dims_to_keep_v);
      auto input_indices_1D_accessor = input_indices_1D.accessor<int64_t, 1>();

      // binary search to find matching indices

      at::parallel_for(0, input_nnz, 0, [&](int64_t start, int64_t end) {
        for (auto i = start; i < end; i++) {
          int64_t input_idx = input_indices_1D_accessor[i];
          int64_t l = 0, r = grad_nnz - 1;
          while (l <= r) {
            int64_t m = l + (r - l) / 2;
            if (grad_indices_1D_accessor[m] == input_idx) {
              grad_input_values[i].copy_(grad_values_expand[m]);
              break;
            }
            if (grad_indices_1D_accessor[m] < input_idx) {
              l = m + 1;
            }
            else {
              r = m - 1;
            }
          }
        }
      });
    }
    else {
      grad_input_values = grad_values_expand;
    }
    return at::_sparse_coo_tensor_with_dims_and_tensors(input_sparse_dim, input_dense_dim, input_sizes, input_indices.clone(at::MemoryFormat::Contiguous), grad_input_values, grad.options());
  }
}

Tensor isnan_sparse(const Tensor & self){
  TORCH_INTERNAL_ASSERT(self.is_sparse());
  SparseTensor out =  at::sparse_coo_tensor({0}, self.options().dtype(at::kBool));
  out.resize_as_(self);
  auto indices = out._indices();
  indices.resize_as_(self._indices());
  indices.copy_(self._indices());
  Tensor out_values = out._values();
  out_values.resize_as_(self._values());
  Tensor nan_values = at::isnan(self._values());
  out_values.copy_(nan_values);
  return out;
}

Tensor any_sparse(const Tensor& self) {
  TORCH_INTERNAL_ASSERT(self.is_sparse());

  return at::any(self._values());
}

Tensor bmm_sparse_cpu(const SparseTensor& self, const Tensor& mat2) {
  Tensor result = at::empty({}, mat2.options());
  return bmm_out_sparse_cpu(self, mat2, result);
}

// Search a sorted strided array for the rightmost instance of a value.
// Array must be sorted from lowest to highest.
// Returns the index of the found element.
// Returns by reference `found`, true if search value was found, false otherwise
template<typename scalar_t>
scalar_t binary_search_strided_rightmost(scalar_t search_val, TensorAccessor<scalar_t, 1>& sorted_arr_accessor, int64_t sorted_arr_begin_idx, int64_t length, bool* found) {
  if (length == 0) {
    *found = false;
    return -1;
  }

  int64_t left_ind = 0;
  int64_t right_ind = length - 1;
  int64_t mid_ind;
  bool done_searching = false;

  while (!done_searching) {
    mid_ind = (left_ind+right_ind) >> 1;
    scalar_t mid_val = sorted_arr_accessor[sorted_arr_begin_idx + mid_ind];

    if (mid_val > search_val) {
      right_ind = mid_ind-1;
    } else if((mid_val == search_val) && (
      (mid_ind == length - 1) || (sorted_arr_accessor[sorted_arr_begin_idx + mid_ind + 1] != search_val)
    )) {
      done_searching = true;
      *found = true;
    } else {
      left_ind = mid_ind+1;
    }

    if (left_ind > right_ind) {
      done_searching = true;
      *found = false;
      mid_ind = -1;
    }
  }

  return mid_ind;
}

Tensor& bmm_out_sparse_cpu(const SparseTensor& self, const Tensor& mat2, Tensor& result) {
  TORCH_CHECK(!mat2.is_sparse(), "bmm_sparse: Tensor 'mat2' must be dense");

  TORCH_CHECK(self.dense_dim() == 0, "bmm_sparse: Tensor 'self' must have 0 dense dims, but has ", self.dense_dim());
  TORCH_CHECK(self.sparse_dim() == 3, "bmm_sparse: Tensor 'self' must have 3 sparse dims, but has ", self.sparse_dim());
  TORCH_CHECK(mat2.dim() == 3, "bmm_sparse: Tensor 'mat2' must have 3 dims, but has ", mat2.dim());

  TORCH_CHECK(self.size(0) == mat2.size(0), "bmm_sparse: 'self.size(0)' and 'mat2.size(0)' must match");
  TORCH_CHECK(self.size(2) == mat2.size(1), "bmm_sparse: 'self.size(2)' and 'mat2.size(1)' must match");

  result.resize_({self.size(0), self.size(1), mat2.size(2)});

  if (self._nnz() == 0) {
    result.zero_();
    return result;
  }

  // First need to coalesce to get all of the first dimension indices
  // in order since we'll be sending each matrix into the MM operation
  SparseTensor self_coalesced = self.coalesce();

  int64_t nnz =        self_coalesced._nnz();
  Tensor indices = self_coalesced._indices();
  Tensor values =      self_coalesced._values();

  Tensor indices_dim0 = indices[0];
  auto indices_dim0_accessor = indices_dim0.accessor<int64_t, 1>();
  Tensor indices_dim1_dim2 = indices.slice(0, 1, 3);

  int64_t dim_i = self_coalesced.size(1);
  int64_t dim_j = self_coalesced.size(2);
  int64_t dim_k = mat2.size(2);

  Scalar beta = 0;
  Tensor t_dummy;
  Scalar alpha = 1;

  int64_t mat_el_begin_idx = 0;

  int64_t num_matrices = self_coalesced.size(0);

  // Iterate through each set of 2D matrices within the 3D
  // tensor inputs, performing a matrix multiply with each one.
  int64_t start_mat_num = indices_dim0_accessor[0];
  AT_DISPATCH_ALL_TYPES(
    values.scalar_type(), "bmm_sparse_dense", [&] {
      for (int64_t cur_mat_num = 0;
        (cur_mat_num < num_matrices);
        cur_mat_num++
      ) {
        // If there are sparse matrices at the beginning or end that
        // have all zero elements, we need to zero out the result matrix.
        if ((cur_mat_num < start_mat_num) || (mat_el_begin_idx >= nnz)) {
          result[cur_mat_num].zero_();
          continue;
        }

        // Search for the range of sparse tensor elements that
        // correspond to the current matrix number. We already know
        // where the current matrix begins, so we just need to find
        // the end. The search excludes everything to the left of
        // the starting point, for best performance
        bool mat_end_found;
        int64_t mat_el_end_idx = binary_search_strided_rightmost(
          cur_mat_num,
          indices_dim0_accessor,
          mat_el_begin_idx,
          nnz-mat_el_begin_idx,
          &mat_end_found
        ) + mat_el_begin_idx;

        if (mat_end_found) {
          mat_el_end_idx++;

          // Create tensors to view just the current set of matrices
          const Tensor dense_matrix = mat2[cur_mat_num];
          Tensor result_matrix = result[cur_mat_num];
          Tensor sparse_indices = indices_dim1_dim2.slice(1, mat_el_begin_idx, mat_el_end_idx);
          Tensor sparse_values = values.slice(0, mat_el_begin_idx, mat_el_end_idx);
          int64_t sparse_nnz = mat_el_end_idx - mat_el_begin_idx;

          s_addmm_out_sparse_dense_worker<scalar_t>(
            sparse_nnz,
            dim_i, dim_j, dim_k,
            result_matrix,
            beta, t_dummy, alpha,
            sparse_indices, sparse_values,
            dense_matrix
          );
          mat_el_begin_idx = mat_el_end_idx;

        // If no elements for this sparse matrix are found, then
        // it's a zero matrix and we need to zero out the result
        } else {
          result[cur_mat_num].zero_();
        }
      }
    }
  );
  return result;
}

}} // namespace at::native<|MERGE_RESOLUTION|>--- conflicted
+++ resolved
@@ -299,11 +299,7 @@
   return div_out_sparse_zerodim(self, value, self);
 }
 
-<<<<<<< HEAD
 SparseTensor& div_out_sparse_scalar(const SparseTensor& t, Scalar value, SparseTensor& r) {
-=======
-SparseTensor& div_out_sparse_scalar(SparseTensor& r, const SparseTensor& t, const Scalar& value) {
->>>>>>> 7f347c33
   return div_out_sparse_zerodim(t, wrapped_scalar_tensor(value), r);
 }
 

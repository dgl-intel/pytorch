#include <ATen/native/TensorTransformations.h>
#include <ATen/WrapDimUtilsMulti.h>

#include <ATen/NativeFunctions.h>
#include <ATen/Parallel.h>
#include <c10/util/Exception.h>

#include <algorithm>
#include <vector>

namespace at {
namespace native {
namespace {

constexpr size_t dim_bitset_size = 64;

Tensor build_index(Tensor input, int64_t flip_dim) {
  int64_t element_size_bytes = input.element_size();
  auto num_dims = input.ndimension();
  auto dim_size = input.size(flip_dim);
  auto stride = input.stride(flip_dim);

  auto new_shape = std::vector<int64_t>(num_dims, 1);
  new_shape[flip_dim] = dim_size;

  TensorOptions tensor_options =
    TensorOptions(c10::kLong).
    device(c10::kCPU);

  auto index = at::empty(new_shape, tensor_options);
  auto input_index_ptr = index.data_ptr<int64_t>();

  for(int64_t i = 0; i < dim_size; i++) {
    input_index_ptr[i] = static_cast<int64_t>(dim_size - i - 1) * stride * element_size_bytes;
  }
  return index;
}


std::vector<Tensor> build_indices_loop(Tensor input, IntArrayRef flip_dims) {
  std::vector<Tensor> indices;
  for(auto dim: flip_dims) {
    auto index = build_index(input, dim);
    indices.push_back(index);
  }
  return indices;
}

static TensorIterator make_index_iterator(const Tensor& input, const std::vector<Tensor> indices) {
  TensorIteratorConfig config;

  auto output_tensor = Tensor();
  if(input.is_quantized()) {
    double scale = input.q_scale();
    int64_t zero_point = input.q_zero_point();
    output_tensor = at::_empty_affine_quantized(
        input.sizes(), at::device(c10::kCPU).dtype(input.scalar_type()), scale, zero_point);
  }

  config.set_check_mem_overlap(false)
        .check_all_same_dtype(false)
        .declare_static_dtype_and_device(input.scalar_type(), input.device())
<<<<<<< HEAD
        .add_output(output_tensor)
        .add_input(input);
=======
        .add_owned_output(output_tensor)
        .add_borrowed_input(input);
>>>>>>> 16922d09
  for (auto& index : indices) {
    config.add_input(index);
  }
  return config.build();
}

struct Indexer {
  Indexer(int64_t num_indexers, char** indexers, const int64_t* indexer_strides)
      : num_indexers(num_indexers),
        indexers(indexers),
        indexer_strides(indexer_strides) {}

  int64_t num_indexers;
  char** indexers;
  const int64_t* indexer_strides;

  int64_t get(int64_t idx) {
    int64_t offset = *(int64_t*)&indexers[0][idx * indexer_strides[0]];
    for (int j = 1; j < num_indexers; j++) {
      offset += *(int64_t*)&indexers[j][idx * indexer_strides[j]];
    }
    return offset;
  }
};

template <typename scalar_t>
void flip_cpu_kernel(TensorIterator& iter) {
  int ntensor = iter.ntensors();
  // When launch the index parallel version, set a relative small grain size
  // less than the INTERNAL::GRAIN_SIZE to make the whole available thread
  // numbers get more balanced work load and a better cache location. The grain
  // size here is chosen by the op benchmark to overcome the thread launch
  // overhead. This value was taken from the AdvancedIndexing kernel.
  const int index_parallel_grain_size = 3000;
  auto loop = [&](char** data, const int64_t* strides, int64_t n) {
    auto indexer = Indexer(ntensor - 2, &data[2], &strides[2]);
    char* dst = data[0];
    char* src = data[1];

    for (int64_t i = 0; i < n; i++) {
      int64_t offset = indexer.get(i);
      *(scalar_t*)(dst + strides[0] * i) =
          *(scalar_t*)(src + strides[1] * i + offset);
    }
  };

  iter.for_each(loop, index_parallel_grain_size);
}
} // anonymous namespace

Tensor flip_cpu(const Tensor& self, IntArrayRef dims) {
  if(dims.size() == 0) {
    return self.clone();
  }

  auto input = self;
  const int64_t total_dims = input.dim();
  auto flip_dims_b = at::dim_list_to_bitset(dims, total_dims);

  std::vector<int64_t> flip_dims;
  for(int64_t i = 0; i < total_dims; i++) {
      if(flip_dims_b[i]) {
        flip_dims.push_back(i);
      }
  }

  auto shape = input.sizes().vec();
  auto strides = input.strides().vec();

  // Set stride to zero on the dimensions that are going to be flipped
  for(auto dim: flip_dims) {
    strides[dim] = 0;
  }

  // Restride the input to index only on the dimensions to flip
  auto restrided_input = input.as_strided(shape, strides);
  auto indices = build_indices_loop(input, flip_dims);
  auto iter = make_index_iterator(restrided_input, indices);

  if (input.is_quantized()) {
    AT_DISPATCH_QINT_AND_SUB_BYTE_TYPES(
        input.scalar_type(), "flip_quantized_cpu", [&] {
          flip_cpu_kernel<scalar_t>(iter);
        });
  } else {
    AT_DISPATCH_ALL_TYPES_AND_COMPLEX_AND3(
        kBool, kHalf, kBFloat16, input.scalar_type(), "flip_cpu", [&] {
          flip_cpu_kernel<scalar_t>(iter);
        });
  }
  auto result = iter.output();
  return result;
}

Tensor roll_cpu(const Tensor& self, IntArrayRef shifts, IntArrayRef dims) {
  if (dims.size() != 1 || shifts.size() != 1) {
    return roll_common(self, shifts, dims);
  }
  // avoid a div zero error below.
  if (self.numel() == 0) {
    return self.clone(at::MemoryFormat::Preserve);
  }
  int64_t dim = dims[0];
  int64_t size = self.size(dim);
  int64_t start = (size - shifts[0]) % size;
  // Behavior of % is different in C++ vs Python for negative numbers. This
  // corrects the difference.
  if (start < 0) {
    start = start + size;
  }
  auto t0 = self.narrow(dim, start, size-start);
  auto t1 = self.narrow(dim, 0, start);
  return at::cat({t0, t1}, dim);
}

Tensor rot90(const Tensor& self, int64_t k, IntArrayRef dims) {
  const int64_t total_dims = self.dim(), total_rot_dims = dims.size();

  TORCH_CHECK(total_rot_dims == 2,
    "expected total rotation dims == 2, but got dims = ", total_rot_dims);

  TORCH_CHECK(total_dims >= 2,
    "expected total dims >= 2, but got total dims = ", total_dims);

  TORCH_CHECK(dims[0] != dims[1] && std::abs(dims[0] - dims[1]) != total_dims,
    "expected rotation dims to be different, but got dim0 = ", dims[0],
    " and dim1 = ", dims[1]);

  // check range of dims
  TORCH_CHECK(dims[0] < total_dims && dims[0] >= -total_dims,
    "Rotation dim0 out of range, dim0 = ", dims[0]);

  TORCH_CHECK(dims[1] < total_dims && dims[1] >= -total_dims,
    "Rotation dim1 out of range, dim1 = ", dims[1]);

  // handle modulo with negative k
  k = (4 + (k % 4)) % 4;

  switch(k) {
    case 1:
      return self.flip({dims[1]}).transpose_(dims[0], dims[1]);
    case 2:
      return self.flip(dims);
    case 3:
      return self.flip({dims[0]}).transpose_(dims[0], dims[1]);
    default:
      return self.clone(at::MemoryFormat::Contiguous);
  }
}

Tensor fliplr(const Tensor& self) {
  TORCH_CHECK(self.dim() >= 2, "Input must be >= 2-d.");

  return self.flip({1});
}

Tensor flipud(const Tensor& self) {
  TORCH_CHECK(self.dim() >= 1, "Input must be >= 1-d.");

  return self.flip({0});
}

Tensor atleast_1d(const Tensor& self) {
  switch (self.dim()) {
    case 0:
      return self.reshape({1});
    default:
      return self;
  }
}

std::vector<Tensor> atleast_1d(TensorList tensors) {
  std::vector<Tensor> result(tensors.size());
  auto transform_lambda = [](const Tensor& input) -> Tensor {
    return at::native::atleast_1d(input);
  };
  std::transform(tensors.cbegin(), tensors.cend(), result.begin(), transform_lambda);
  return result;
}

Tensor atleast_2d(const Tensor& self) {
  switch (self.dim()) {
    case 0:
      return self.reshape({1, 1});
    case 1: {
      return self.unsqueeze(0);
    }
    default:
      return self;
  }
}

std::vector<Tensor> atleast_2d(TensorList tensors) {
  std::vector<Tensor> result(tensors.size());
  auto transform_lambda = [](const Tensor& input) -> Tensor {
    return at::native::atleast_2d(input);
  };
  std::transform(tensors.cbegin(), tensors.cend(), result.begin(), transform_lambda);
  return result;
}

Tensor atleast_3d(const Tensor& self) {
  switch (self.dim()) {
    case 0:
      return self.reshape({1, 1, 1});
    case 1: {
      return self.unsqueeze(0).unsqueeze(-1);
    }
    case 2: {
      return self.unsqueeze(-1);
    }
    default:
      return self;
  }
}

std::vector<Tensor> atleast_3d(TensorList tensors) {
  std::vector<Tensor> result(tensors.size());
  auto transform_lambda = [](const Tensor& input) -> Tensor {
    return at::native::atleast_3d(input);
  };
  std::transform(tensors.cbegin(), tensors.cend(), result.begin(), transform_lambda);
  return result;
}

}} // namespace at::native<|MERGE_RESOLUTION|>--- conflicted
+++ resolved
@@ -60,13 +60,8 @@
   config.set_check_mem_overlap(false)
         .check_all_same_dtype(false)
         .declare_static_dtype_and_device(input.scalar_type(), input.device())
-<<<<<<< HEAD
-        .add_output(output_tensor)
-        .add_input(input);
-=======
         .add_owned_output(output_tensor)
         .add_borrowed_input(input);
->>>>>>> 16922d09
   for (auto& index : indices) {
     config.add_input(index);
   }

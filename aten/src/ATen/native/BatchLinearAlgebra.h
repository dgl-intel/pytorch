--- conflicted
+++ resolved
@@ -38,9 +38,6 @@
 void lapackTriangularSolve(char uplo, char trans, char diag, int n, int nrhs, scalar_t* a, int lda, scalar_t* b, int ldb, int* info);
 
 template <class scalar_t>
-<<<<<<< HEAD
-void lapackLu(int m, int n, scalar_t *a, int lda, int *ipiv, int *info);
-=======
 void lapackGels(char trans, int m, int n, int nrhs,
     scalar_t *a, int lda, scalar_t *b, int ldb,
     scalar_t *work, int lwork, int *info);
@@ -158,10 +155,12 @@
       s,
       iwork);
 }
->>>>>>> e6305263
 
 template <class scalar_t>
 void lapackLuSolve(char trans, int n, int nrhs, scalar_t *a, int lda, int *ipiv, scalar_t *b, int ldb, int *info);
+
+template <class scalar_t>
+void lapackLu(int m, int n, scalar_t *a, int lda, int *ipiv, int *info);
 
 #endif
 

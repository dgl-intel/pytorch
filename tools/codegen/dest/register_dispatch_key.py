from typing import List, Optional, Union
import itertools
from typing_extensions import Literal
from dataclasses import dataclass
import textwrap

from tools.codegen.context import method_with_native_function, native_function_manager
from tools.codegen.utils import Target, mapMaybe
from tools.codegen.model import (DispatchKey, NativeFunction,
                                 NativeFunctionsGroup, SchemaKind,
                                 TensorOptionsArguments,
                                 DeviceCheckType, Argument,
                                 assert_never, BaseType, BaseTy,
                                 is_cuda_dispatch_key, BackendIndex,
                                 gets_generated_out_inplace_wrapper)
from tools.codegen.api.types import (BaseCType, Binding, ConstRefCType,
                                     CppSignature, CppSignatureGroup,
                                     Expr, MutRefCType, kernel_signature,
                                     NativeSignature, tensorT, NamedCType,
                                     DispatcherSignature)
import tools.codegen.api.meta as meta
import tools.codegen.api.cpp as cpp
import tools.codegen.api.dispatcher as dispatcher
import tools.codegen.api.structured as structured
from tools.codegen.api.translate import translate
from tools.codegen.selective_build.selector import SelectiveBuilder

# Generates Register{dispatch}.cpp (e.g., RegisterCPU.cpp).
#
#   - The primary function of this file is to register all of the
#     implementations for the given dispatch key to the dispatcher,
#     so they are available for use in PyTorch.  If dispatch is
#     None, we generate schema (def) registrations and catchall
#     registrations.
#   - The secondary function of this file is to generate a wrapper
#     around functions.  In CPUType these wrappers do nothing
#     (and should be removed), but in other cases they handle
#     DeviceGuard. A small extra benefit of wrappers is they
#     are not overloaded, so they can be used in the registration
#     API without having to disambiguate which overload you want
#     (as would be the case if you directly registered native::
#     functions).
#   - The tertiary function of this file is to generate *static*
#     cpp API bindings which can be used to bypass dispatcher
#     directly to kernels, but with user-friendly cpp-style API
@dataclass(frozen=True)
class RegisterDispatchKey:
    backend_index: BackendIndex

    target: Union[
        Literal[Target.ANONYMOUS_DEFINITION],
        Literal[Target.NAMESPACED_DEFINITION],
        Literal[Target.NAMESPACED_DECLARATION],
        Literal[Target.REGISTRATION]
    ]

    # Selector object to determine which operators to generate
    # registration code for.
    selector: SelectiveBuilder

    # Whether or not we are actually code-genning for ROCm
    rocm: bool

    # The namespace that the kernels are written in. This is just `at::native` for in-tree kernels.
    cpp_namespace: str

    @staticmethod
    def gen_device_check(type: DeviceCheckType, args: List[Argument], method_name: str) -> str:
        if type == DeviceCheckType.NoCheck:
            return '  // No device check\n'

        device_check = 'c10::optional<Device> common_device = nullopt;'
        for arg in args:
            # Only tensor like arguments are eligible
            if arg.type.is_tensor_like():
                device_check += f"""
  c10::impl::check_and_update_common_device(common_device, {arg.name}, "{method_name}", "{arg.name}");"""
        return device_check

    @method_with_native_function
    def __call__(self, f: Union[NativeFunctionsGroup, NativeFunction]) -> List[str]:
        if isinstance(f, NativeFunctionsGroup):
            # Note: We call gen_structured() if the operator is marked structured, regardless of the backend.
            # gen_structured() has special logic to handle auto-generated kernels.
            if f.structured:
                return self.gen_structured(f)
            else:
                return list(mapMaybe(lambda x: self.gen_unstructured(x, f), f.functions()))
        elif isinstance(f, NativeFunction):
            r = self.gen_unstructured(f)
            return [] if r is None else [r]
        else:
            assert_never(f)

    def wrapper_kernel_sig(self, f: NativeFunction) -> Union[NativeSignature, DispatcherSignature]:
        # The prefix is just to ensure uniqueness. The Dispatcher API doesn't guarantee unique kernel names.
        return kernel_signature(f, self.backend_index, prefix=f'wrapper_{f.func.name.overload_name}_')

    def gen_out_inplace_wrapper(self, f: NativeFunction, g: Optional[NativeFunctionsGroup]) -> Optional[str]:
        if g is None:
            return None
        k = f.func.kind()
        if k is SchemaKind.inplace:
            copy_op = 'at::_copy_from'
        elif k is SchemaKind.out:
            copy_op = 'at::_copy_from_and_resize'
        else:
            raise AssertionError("gen_out_inplace_wrapper called on a functional op")

        sig = self.wrapper_kernel_sig(f)
        name = sig.name()

        # See Note [External Backends Follow Dispatcher convention]
        jit_args = dispatcher.jit_arguments(f.func)
        tensors = [a for a in jit_args if isinstance(a, Argument) and a.type == BaseType(BaseTy.Tensor)]
        print_args_str = ''.join([f' << " {a.name}=" << {a.name}.toString()' for a in tensors])

        func_res = f'{name}_tmp'
        return_names = cpp.return_names(f)
        if len(return_names) > 1:
            updates = '\n  '.join(
                f'{copy_op}(std::get<{i}>({func_res}), {ret_name});'
                for i, ret_name in enumerate(return_names))
            returns = f'{sig.returns_type().cpp_type()}({", ".join(return_names)})'
        else:
            ret_name = return_names[0]
            updates = f'{copy_op}({func_res}, {ret_name});'
            returns = ret_name

        functional_sig = self.wrapper_kernel_sig(g.functional)

        return f"""\
{sig.defn()} {{
  XLA_FN_TRACK(3);
  TF_VLOG(3) << "XLA {name} :"{print_args_str};
  auto {func_res} = {functional_sig.name()}({", ".join(e.expr for e in translate(sig.arguments(), functional_sig.arguments()))});
  {updates}
  return {returns};
}}
"""

    def gen_structured(self, g: NativeFunctionsGroup) -> List[str]:
        metadata = self.backend_index.get_kernel(g)
        if self.backend_index.dispatch_key == DispatchKey.Meta:
            assert not self.backend_index.has_kernel(g.out), \
                "Do not explicitly specify Meta dispatch key on structured " \
                "functions, they will be automatically generated for you"
        elif self.backend_index.dispatch_key == DispatchKey.CompositeExplicitAutograd:
            assert not self.backend_index.has_kernel(g.out), \
                "Do not explicitly specify CompositeExplicitAutograd dispatch key on structured " \
                "functions, they will be automatically generated for you"
        elif metadata is None or not metadata.structured:
            return list(mapMaybe(lambda f: self.gen_unstructured(f, g), g.functions()))

        structured_gen = StructuredRegisterDispatchKey(
            self.backend_index,
            self.target,
            self.selector,
            self.rocm,
            self.cpp_namespace,
            g
        )
        return list(mapMaybe(structured_gen.gen_one, g.functions()))

<<<<<<< HEAD
    def gen_unstructured(self, f: NativeFunction, g: Optional[NativeFunctionsGroup] = None) -> Optional[str]:
        with native_function_manager(f):
            inplace_meta = False
            gets_out_inplace_wrapper = False
            if not self.backend_index.has_backend(f):
                if (self.backend_index.dispatch_key == DispatchKey.Meta and
                        f.func.kind() is SchemaKind.inplace and
                        # Defer to composites for meta implementation
                        not f.has_composite_kernel and
                        # Inplace list operations are not supported
                        len(f.func.returns) == 1):
                    inplace_meta = True
                elif (not self.backend_index.use_out_as_primary and
                        g is not None
                        and gets_generated_out_inplace_wrapper(f, g, self.backend_index)):
                    # We want to generate inplace/out wrappers, that don't have a kernel for the backend.
                    gets_out_inplace_wrapper = True
                else:
                    return None
            if f.manual_kernel_registration:
=======
    @method_with_native_function
    def gen_unstructured(self, f: NativeFunction) -> Optional[str]:
        inplace_meta = False
        if not self.backend_index.has_kernel(f):
            if (self.backend_index.dispatch_key == DispatchKey.Meta and
                    f.func.kind() is SchemaKind.inplace and
                    # Defer to composites for meta implementation
                    not f.has_composite_kernel and
                    # Inplace list operations are not supported
                    len(f.func.returns) == 1):
                inplace_meta = True
            else:
>>>>>>> 1d91c9ca
                return None

            if self.target is Target.REGISTRATION and not self.selector.is_native_function_selected(f):
                return None

            sig = self.wrapper_kernel_sig(f)

            name = sig.name()
            returns_type = sig.returns_type().cpp_type()
            args = sig.arguments()
            args_str = ', '.join(a.defn() for a in args)

            # See Note [Direct dispatch bindings]
            cpp_sig_group = CppSignatureGroup.from_native_function(f, method=False, fallback_binding=False)

            if self.target is Target.NAMESPACED_DECLARATION:
                result = f"TORCH_API {cpp_sig_group.signature.decl()};\n"
                if cpp_sig_group.faithful_signature is not None:
                    result += f"TORCH_API {cpp_sig_group.faithful_signature.decl()};\n"
                return result
            elif self.target is Target.NAMESPACED_DEFINITION:
                def generate_defn(cpp_sig: CppSignature) -> str:
                    return f"""
{cpp_sig.defn()} {{
return {sig.name()}({', '.join(e.expr for e in translate(cpp_sig.arguments(), sig.arguments()))});
}}
"""
                result = generate_defn(cpp_sig_group.signature)
                if cpp_sig_group.faithful_signature is not None:
                    result += generate_defn(cpp_sig_group.faithful_signature)
                return result
            elif self.target is Target.ANONYMOUS_DEFINITION:
                # short circuit for inplace_meta
                if inplace_meta:
                    assert f.func.arguments.self_arg is not None
                    self_arg_name = f.func.arguments.self_arg.argument.name
                    # TODO: handle in place on tensor list
                    return f"""
{returns_type} {name}({args_str}) {{
  TORCH_CHECK_NOT_IMPLEMENTED({self_arg_name}.is_meta(),
    "Cannot inplace into non-meta tensor with meta tensor argument");
  return {self_arg_name};
}}
"""

<<<<<<< HEAD
                # short circuit for generated inplace/out wrappers
                if gets_out_inplace_wrapper:
                    return self.gen_out_inplace_wrapper(f, g)
=======
            metadata = self.backend_index.get_kernel(f)
            if metadata is None:
                return None
            impl_name = f"at::native::{metadata.kernel}"

            args_exprs_str = ', '.join(a.name for a in args)
>>>>>>> 1d91c9ca

                metadata = self.backend_index.get(f)
                if metadata is None:
                    return None
                # TODO: remove this difference and merge the two cases when we remove xla-specific logic
                if self.backend_index.external:
                    impl_name = f"{self.cpp_namespace}::AtenXlaType::{metadata.kernel}"
                else:
                    impl_name = f"{self.cpp_namespace}::{metadata.kernel}"

                args_exprs_str = ', '.join(a.name for a in args)

                device_check = '  // No device check\n'
                if is_cuda_dispatch_key(self.backend_index.dispatch_key):
                    device_check_args = itertools.chain(
                        f.func.arguments.out,
                        f.func.arguments.flat_positional
                    )
                    device_check = RegisterDispatchKey.gen_device_check(f.device_check, list(device_check_args), name)

                device_guard = "// DeviceGuard omitted"  # default
                if f.device_guard and is_cuda_dispatch_key(self.backend_index.dispatch_key):
                    has_tensor_options = any(isinstance(a.argument, TensorOptionsArguments) for a in args)
                    if has_tensor_options:
                        # kernel is creating a tensor
                        device_guard = """globalContext().lazyInitCUDA();
  const DeviceGuard device_guard(device_or_default(device));"""
                    else:
                        # kernel is operating on existing tensors

                        # There is precedence for which argument we use to do
                        # device guard.  This describes the precedence order.
                        self_arg = [f.func.arguments.self_arg.argument] if f.func.arguments.self_arg is not None else []
                        candidate_args = itertools.chain(
                            self_arg,
                            f.func.arguments.out,
                            f.func.arguments.flat_positional
                        )

                        # Only tensor like arguments are eligible
                        device_of = next((f'{a.name}' for a in candidate_args if a.type.is_tensor_like()), None)
                        if device_of is not None:
                            device_guard = f"const OptionalDeviceGuard device_guard(device_of({device_of}));"

                return f"""\
namespace {{

{returns_type} {name}({args_str}) {{
  {device_check}

  {device_guard}
  return {impl_name}({args_exprs_str});
}}

}} // anonymous namespace
"""

            elif self.target is Target.REGISTRATION:
                if f.manual_kernel_registration:
                    return None
                else:
                    payload = f"TORCH_FN({name})"
                    return f'm.impl("{f.func.name}",\n{payload});\n'
            else:
                assert_never(self.target)


# ~~~~~~~~~~~~~~~~~~~~~~~~~~~~~~~~~~~~~~~~~~~~~~~~~~~~~~~~~~~~~~~ #
#
#                           STRUCTURED
#
# ~~~~~~~~~~~~~~~~~~~~~~~~~~~~~~~~~~~~~~~~~~~~~~~~~~~~~~~~~~~~~~~ #

@dataclass(frozen=True)
class StructuredRegisterDispatchKey(RegisterDispatchKey):
    g: NativeFunctionsGroup

    def gen_class_set_output(self, k: SchemaKind, parent_class: str, generate_super: bool) -> str:
        if generate_super:
            set_output_super = f"{parent_class}::set_output(output_idx, sizes, strides, options, names);"
        else:
            set_output_super = ""
        return f"""
void set_output(int64_t output_idx, IntArrayRef sizes, IntArrayRef strides,
                TensorOptions options, DimnameList names) override {{
{textwrap.indent(self.gen_class_set_output_body(k), "    ")}
    if (!names.empty()) {{
      namedinference::propagate_names(outputs_[output_idx], names);
    }}
    // super must happen after, so that downstream can use maybe_get_output
    // to retrieve the output
{textwrap.indent(set_output_super, "    ")}
}}
"""

    def gen_class_set_output_body(self, k: SchemaKind) -> str:
        if self.backend_index.dispatch_key in [DispatchKey.CUDA, DispatchKey.CompositeExplicitAutograd]:
            maybe_set_guard = """
auto current_device = guard_.current_device();
if (C10_UNLIKELY(current_device.has_value())) {
  TORCH_INTERNAL_ASSERT(*current_device == options.device(),
    "structured kernels don't support multi-device outputs");
} else {
  guard_.reset_device(options.device());
}
"""
            maybe_set_guard_line = maybe_set_guard + "\n"
        else:
            maybe_set_guard_line = maybe_set_guard = ''

        if k is SchemaKind.functional:
            if self.backend_index.dispatch_key == DispatchKey.Meta:
                # TODO: dedupe this with below
                return """
if (strides.empty()) {
    outputs_[output_idx] = at::empty(sizes, options.device(at::kMeta));
} else {
    outputs_[output_idx] = at::empty_strided(sizes, strides, options.device(at::kMeta));
}
"""
            else:
                expanded_topts = "optTypeMetaToScalarType(options.dtype_opt()), options.layout_opt(), " \
                    "options.device_opt(), options.pinned_memory_opt()"
                if self.backend_index.dispatch_key == DispatchKey.CPU:
                    empty_impl = "at::native::empty_cpu"
                    empty_strided_impl = "at::native::empty_strided_cpu"
                elif self.backend_index.dispatch_key == DispatchKey.CUDA:
                    empty_impl = "at::native::empty_cuda"
                    empty_strided_impl = "at::native::empty_strided_cuda"
                elif self.backend_index.dispatch_key == DispatchKey.CompositeExplicitAutograd:
                    empty_impl = "at::empty"
                    empty_strided_impl = "at::empty_strided"
                else:
                    raise AssertionError("unsupported dispatch key")
                return f"""{maybe_set_guard_line}
if (strides.empty()) {{
    outputs_[output_idx] = {empty_impl}(sizes, {expanded_topts}, options.memory_format_opt());
}} else {{
    // TODO: assert options.memory_format_opt() is nullopt (debug only?)
    outputs_[output_idx] = {empty_strided_impl}(sizes, strides, {expanded_topts});
}}
"""
        elif k is SchemaKind.inplace:
            return maybe_set_guard
        elif k is SchemaKind.out:
            return f"""{maybe_set_guard_line}
const auto& out = outputs_[output_idx].get();
TORCH_CHECK(options.dtype() == out.dtype(),
    "Expected out tensor to have dtype ", options.dtype(), ", but got ", out.dtype(), " instead");
TORCH_CHECK(options.device() == out.device(),
    "Expected out tensor to have device ", options.device(), ", but got ", out.device(), " instead");
bool resized = at::native::resize_output(outputs_[output_idx], sizes);
// Only restride if a resize occurred; otherwise we ignore the (advisory)
// strides from the meta function and directly use the output tensor's
// preexisting strides
if (resized) {{
    if (!strides.empty()) {{
        TORCH_INTERNAL_ASSERT(!options.memory_format_opt().has_value());
        at::native::as_strided_(outputs_[output_idx], sizes, strides);
    }} else if (options.memory_format_opt().has_value()) {{
        outputs_[output_idx].get().unsafeGetTensorImpl()->empty_tensor_restride(*options.memory_format_opt());
    }}
}}
"""
        else:
            assert_never(k)

    # returns the definition of a ctor, as well as how to construct
    # this class to a variable named op
    def gen_class_ctor(self, k: SchemaKind, class_name: str, returns: int) -> str:
        if k is SchemaKind.functional:
            return ""
        elif k is SchemaKind.inplace:
            # TODO: Make sure out argument is guaranteed to be self
            return f"{class_name}(Tensor& self) : outputs_{{std::ref(self)}} {{}}"
        elif k is SchemaKind.out:
            out_args = ', '.join(f"Tensor& out{i}" for i in range(returns))
            out_refs = ', '.join(f"std::ref(out{i})" for i in range(returns))
            return f"{class_name}({out_args}) : outputs_{{ {out_refs} }} {{}}"
        else:
            assert_never(k)

    def gen_class(
        self, f: NativeFunction, k: SchemaKind, *, class_name: str, parent_class: str, generate_super: bool
    ) -> str:
        if k is SchemaKind.functional:
            output_type = "Tensor"
        elif k is SchemaKind.inplace:
            output_type = "std::reference_wrapper<Tensor>"
        elif k is SchemaKind.out:
            output_type = "std::reference_wrapper<Tensor>"

        if self.backend_index.dispatch_key == DispatchKey.CUDA:
            if self.rocm:
                guard_field = 'c10::hip::OptionalHIPGuardMasqueradingAsCUDA guard_;'
            else:
                guard_field = 'c10::cuda::OptionalCUDAGuard guard_;'
        elif self.backend_index.dispatch_key == DispatchKey.CompositeExplicitAutograd:
            guard_field = 'c10::OptionalDeviceGuard guard_;'
        else:
            guard_field = ''

        indent = " " * 4
        class_ctor_str = self.gen_class_ctor(k, class_name, len(f.func.returns))
        lines = (
            f"struct {class_name} final : public {parent_class} {{",
            f"{textwrap.indent(class_ctor_str, indent)}",
            f"{textwrap.indent(self.gen_class_set_output(k, parent_class, generate_super), indent)}",
            "    const Tensor& maybe_get_output(int64_t output_idx) override {",
            "        return outputs_[output_idx];",
            "    }",
            f"    std::array<{output_type}, {len(f.func.returns)}> outputs_;",
            f"{textwrap.indent(guard_field, indent)}",
            "};"
        )
        return '\n'.join(line for line in lines if line)

    @method_with_native_function
    def gen_one(self, f: NativeFunction) -> Optional[str]:
        assert not f.manual_kernel_registration

        if self.target is Target.REGISTRATION and not self.selector.is_native_function_selected(f):
            return None

        # TODO: Now, there is something interesting going on here.  In the code below,
        # we generate CompositeExplicitAutograd implementations of functional and inplace
        # based on the out implementation.  But in fact, out is definable by
        # functional too (just not very efficiently), and this is honestly the
        # MORE likely situation for a backend implementor.  How do we pick?
        # Well, taking a page from Haskell type classes and default methods,
        # we could conceivably register a circular definition (out in terms
        # of functional, and functional in terms of out) and just require
        # someone to implement one or the other.  We'd have to do a little bit
        # of work to not register one of these "weak" definitions unless there
        # is a strong definition somewhere in the DAG!  So it's not implemented yet.
        if self.backend_index.dispatch_key == DispatchKey.CompositeExplicitAutograd and f.func.kind() is SchemaKind.out:
            # Never generate a default implementation for out, that's what you
            # have to define as a backend implementor
            return None

        # Note [Direct dispatch bindings]
        # ~~~~~~~~~~~~~~~~~~~~~~~~~~~~~~~
        # Signature of the non-dispatched function we'll expose in a header
        # (e.g., at::cpu::add).  We don't generate methods (TODO: do this
        # when CPUTensor class is a thing); nor do we generate fallback
        # bindings for manual_cpp_binding functions.
        cpp_sig_group = CppSignatureGroup.from_native_function(f, method=False, fallback_binding=False)

        # Signature of the wrapper function we'll register to the dispatcher
        sig = NativeSignature(f.func, prefix="wrapper_")

        if self.target is Target.NAMESPACED_DECLARATION:
            result = f"TORCH_API {cpp_sig_group.signature.decl()};\n"
            if cpp_sig_group.faithful_signature is not None:
                result += f"TORCH_API {cpp_sig_group.faithful_signature.decl()};\n"
            return result

        elif self.target is Target.NAMESPACED_DEFINITION:
            def generate_defn(cpp_sig: CppSignature) -> str:
                return f"""
{cpp_sig.defn()} {{
return {sig.name()}({', '.join(e.expr for e in translate(cpp_sig.arguments(), sig.arguments()))});
}}
"""
            result = generate_defn(cpp_sig_group.signature)
            if cpp_sig_group.faithful_signature is not None:
                result += generate_defn(cpp_sig_group.faithful_signature)
            return result

        elif self.target is Target.ANONYMOUS_DEFINITION:

            k = f.func.kind()

            # Construct the body of the wrapper function with signature sig
            sig_body = []
            # We'll use context to keep track of any variables we've brought
            # into scope while generating code
            context: List[Union[Binding, Expr]] = list(sig.arguments())

            # Initialize the class corresponding to this structured
            # operator; feeding it the output argument(s) if it is known
            if self.backend_index.dispatch_key is DispatchKey.Meta:
                class_name = f"structured_{meta.name(self.g)}_meta_{k.name}"
                parent_class = f"at::meta::{meta.name(self.g)}"
            elif self.backend_index.dispatch_key is DispatchKey.CompositeExplicitAutograd:
                # TODO: dedup this branch
                class_name = f"structured_{meta.name(self.g)}_default_backend_{k.name}"
                parent_class = f"at::meta::{meta.name(self.g)}"
            else:
                metadata = self.backend_index.get_kernel(self.g)
                assert metadata is not None
                class_name = f"structured_{metadata.kernel}_{k.name}"
                parent_class = f"{self.cpp_namespace}::structured_{metadata.kernel}"

            if is_cuda_dispatch_key(self.backend_index.dispatch_key):
                device_check_args = itertools.chain(
                    f.func.arguments.out,
                    f.func.arguments.flat_positional
                )
                sig_body.append(RegisterDispatchKey.gen_device_check(f.device_check, list(device_check_args), sig.name()))

            if k is SchemaKind.functional:
                sig_body.append(f"{class_name} op;")
            elif k is SchemaKind.inplace:
                sig_body.append(f"{class_name} op(self);")
            elif k is SchemaKind.out:
                out_args_str = ', '.join(a.name for a in f.func.arguments.out)
                sig_body.append(f"{class_name} op({out_args_str});")

            # Translate the input native arguments into structured
            # arguments for the meta call
            meta_exprs = ', '.join(
                e.expr for e in translate(
                    context,
                    structured.meta_arguments(self.g),
                    method=False
                )
            )
            sig_body.append(f"op.meta({meta_exprs});")

            # After running meta, op.outputs_ is guaranteed to be valid;
            # add it to the context
            out_args = structured.out_arguments(self.g)
            for i, out_arg in enumerate(out_args):
                assert ConstRefCType(BaseCType(tensorT)) == out_arg.nctype.type
                context.append(Expr(
                    expr=f"op.outputs_[{i}]",
                    # TODO: Stop hardcoding that the output type is a Tensor.  Note
                    # that for the codegen here this is fine because outputs_ is
                    # hardcoded to be tensor already
                    type=NamedCType(out_arg.nctype.name, MutRefCType(BaseCType(tensorT)))
                ))

            # With the expanded context, do the impl call (if not a meta
            # function)
            if self.backend_index.dispatch_key == DispatchKey.CompositeExplicitAutograd:
                # TODO: https://github.com/pytorch/pytorch/issues/53023
                out_sig_group = CppSignatureGroup.from_native_function(
                    self.g.out, method=False, fallback_binding=f.manual_cpp_binding)
                out_sig = out_sig_group.most_faithful_signature()
                api_name = out_sig.name()
                out_exprs = ', '.join(
                    e.expr for e in translate(
                        context,
                        out_sig.arguments(),
                        method=False
                    )
                )
                # TODO: I think this means structured won't work with method
                # only functions (but maybe you're saved by faithful? iunno.)
                # NB: Originally I wrote this as an at::redispatch call, but
                # I got in trouble because that meant I needed a DispatchKeySet
                # in the wrapper function, which meant I needed a DispatchKeySet
                # in the DispatchKeyFunctions declarations, but the defined API
                # there does NOT permit a dispatch key set.  I think you can
                # probably unwind this by calling some function to do the TLS
                # fetch and get the DispatchKeySet when you don't have it, but
                # I didn't do it for this version
                sig_body.append(f"at::{api_name}({out_exprs});")
            elif self.backend_index.dispatch_key != DispatchKey.Meta:
                impl_exprs = ', '.join(
                    e.expr for e in translate(
                        context,
                        structured.impl_arguments(self.g),
                        method=False
                    )
                )
                sig_body.append(f"op.impl({impl_exprs});")

            # Destructively return the final tensors
            # TODO: Do this in translate instead
            if k is SchemaKind.functional:
                if len(f.func.returns) == 1:
                    ret_expr = "std::move(op.outputs_[0])"  # small optimization
                else:
                    moved = ', '.join(f"std::move(op.outputs_[{i}])" for i in range(len(f.func.returns)))
                    ret_expr = f"std::make_tuple({moved})"
            elif k is SchemaKind.inplace:
                ret_expr = "self"
            elif k is SchemaKind.out:
                if len(f.func.returns) == 1:
                    ret_expr = f.func.arguments.out[0].name
                else:
                    refs = ', '.join(a.name for a in f.func.arguments.out)
                    ret_expr = f"std::forward_as_tuple({refs})"
            sig_body.append(f"return {ret_expr};")

            sig_body_str = "\n".join(sig_body)

            # For an overview of what this template code looks like, see
            # https://github.com/pytorch/rfcs/pull/9
            return f"""\
{self.gen_class(
f, k,
class_name=class_name,
parent_class=parent_class,
generate_super=self.g.out.structured_inherits is not None
)}

{sig.defn()} {{
{sig_body_str}
}}
"""

        elif self.target is Target.REGISTRATION:
            return f'm.impl("{f.func.name}", TORCH_FN({sig.name()}));'
        else:
            assert_never(self.target)
            # Silence mypy's "Missing return statement" error
            return None<|MERGE_RESOLUTION|>--- conflicted
+++ resolved
@@ -80,12 +80,13 @@
     @method_with_native_function
     def __call__(self, f: Union[NativeFunctionsGroup, NativeFunction]) -> List[str]:
         if isinstance(f, NativeFunctionsGroup):
+            g: NativeFunctionsGroup = f
             # Note: We call gen_structured() if the operator is marked structured, regardless of the backend.
             # gen_structured() has special logic to handle auto-generated kernels.
-            if f.structured:
-                return self.gen_structured(f)
+            if g.structured:
+                return self.gen_structured(g)
             else:
-                return list(mapMaybe(lambda x: self.gen_unstructured(x, f), f.functions()))
+                return list(mapMaybe(lambda f: self.gen_unstructured(f, g), g.functions()))
         elif isinstance(f, NativeFunction):
             r = self.gen_unstructured(f)
             return [] if r is None else [r]
@@ -162,12 +163,11 @@
         )
         return list(mapMaybe(structured_gen.gen_one, g.functions()))
 
-<<<<<<< HEAD
     def gen_unstructured(self, f: NativeFunction, g: Optional[NativeFunctionsGroup] = None) -> Optional[str]:
         with native_function_manager(f):
             inplace_meta = False
             gets_out_inplace_wrapper = False
-            if not self.backend_index.has_backend(f):
+            if not self.backend_index.has_kernel(f):
                 if (self.backend_index.dispatch_key == DispatchKey.Meta and
                         f.func.kind() is SchemaKind.inplace and
                         # Defer to composites for meta implementation
@@ -183,20 +183,6 @@
                 else:
                     return None
             if f.manual_kernel_registration:
-=======
-    @method_with_native_function
-    def gen_unstructured(self, f: NativeFunction) -> Optional[str]:
-        inplace_meta = False
-        if not self.backend_index.has_kernel(f):
-            if (self.backend_index.dispatch_key == DispatchKey.Meta and
-                    f.func.kind() is SchemaKind.inplace and
-                    # Defer to composites for meta implementation
-                    not f.has_composite_kernel and
-                    # Inplace list operations are not supported
-                    len(f.func.returns) == 1):
-                inplace_meta = True
-            else:
->>>>>>> 1d91c9ca
                 return None
 
             if self.target is Target.REGISTRATION and not self.selector.is_native_function_selected(f):
@@ -242,20 +228,11 @@
 }}
 """
 
-<<<<<<< HEAD
                 # short circuit for generated inplace/out wrappers
                 if gets_out_inplace_wrapper:
                     return self.gen_out_inplace_wrapper(f, g)
-=======
-            metadata = self.backend_index.get_kernel(f)
-            if metadata is None:
-                return None
-            impl_name = f"at::native::{metadata.kernel}"
-
-            args_exprs_str = ', '.join(a.name for a in args)
->>>>>>> 1d91c9ca
-
-                metadata = self.backend_index.get(f)
+
+                metadata = self.backend_index.get_kernel(f)
                 if metadata is None:
                     return None
                 # TODO: remove this difference and merge the two cases when we remove xla-specific logic

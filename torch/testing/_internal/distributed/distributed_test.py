--- conflicted
+++ resolved
@@ -1707,18 +1707,10 @@
 
             if expect_event and dist.get_backend() in PROFILING_SUPPORTED_BACKENDS:
                 events = get_profiling_event(profiling_title_postfix, autograd_profiler_ctx)
-<<<<<<< HEAD
-                print(f'profiling title postfix: {profiling_title_postfix}')
-                print(f'all events: {prof.function_events}')
-                print(f'events: {events}')
-                print(f'op_calls: {op_calls}')
                 # DETAIL debug mode can use a pg wrapper that issues more collectives
                 # under the hood
                 if dist._get_debug_mode() != dist._DistributedDebugLevel.DETAIL:
                     self.assertEqual(len(events), len(op_calls))
-=======
-                self.assertEqual(len(events), len(op_calls))
->>>>>>> ddfa47cd
                 for e in events:
                     self.assertTrue(e.is_async)
                     self.assertEqual(e.count, 1)
@@ -3376,7 +3368,13 @@
                 loss.backward()
 
             ddp_logging_data = ddp_model._get_ddp_logging_data()
-            self.assertEqual(ddp_logging_data.get("comm_hook"), None)
+            # Note: DETAIL debug mode logs DDP logging data to stdout and
+            # thus accesses std::map, which fills in a default value for the
+            # type if it didn't exist.
+            self.assertTrue(
+                ddp_logging_data.get("comm_hook") is None or
+                ddp_logging_data.get("comm_hook") == ""
+            )
 
         def _test_ddp_hook_parity(self, state, hook):
             rank = self.rank
@@ -4186,6 +4184,9 @@
             self.assertEqual(ddp_logging_data.get("nccl_nthreads"), None)
             self.assertEqual(ddp_logging_data.get("nccl_ib_timeout"), None)
             # test runtime logging fields
+            # Note: DETAIL debug mode logs DDP logging data to stdout and
+            # thus accesses std::map, which fills in a default value for the
+            # type if it didn't exist.
             self.assertTrue(
                 ddp_logging_data.get("unused_parameter_size") is None or
                 ddp_logging_data.get("unused_parameter_size") == 0
@@ -5806,10 +5807,12 @@
             net = EmbeddingNet(self.rank)
             # When running with NCCL backend, we don't expect an error on rank 0,
             # rather, it will be taken down by NCCL_ASYNC_ERROR_HANDLING. When
-            # running with Gloo, we expect the error to be caught inline.
+            # running with Gloo or with debug mode wrapper, we expect the error
+            # to be caught inline.
+            is_detail_dbg_mode = dist._get_debug_mode() == dist._DistributedDebugLevel.DETAIL
             rank_0_ctx = (
                 suppress()
-                if dist.get_backend() == dist.Backend.NCCL
+                if dist.get_backend() == dist.Backend.NCCL and not is_detail_dbg_mode
                 # Gloo can raise various exception messages, so just assert
                 # Runtime error here.
                 else self.assertRaises(RuntimeError)

--- conflicted
+++ resolved
@@ -5997,15 +5997,6 @@
 EXCLUDE_FUNCTIONAL = {
     'addmm',
     'addmm_',
-<<<<<<< HEAD
-    'baddbmm',
-=======
-    'addbmm',
-    'addmv',
-    'addmv_',
-    'addr',
-    'addr_',
->>>>>>> e909ad2d
     'reshape',
     'where'  # argument order
 }

#pragma once

#include <atomic>
#ifdef USE_CUDA
#include <ATen/cuda/CUDAEvent.h>
#endif
#include <memory>
#include <mutex>
#include <tuple>
#include <unordered_map>
#include <vector>

#include <c10/util/intrusive_ptr.h>
#include <c10d/ProcessGroup.hpp>
#include <c10d/Utils.hpp>
#include <c10d/comm.hpp>
#include <c10d/default_comm_hooks.hpp>
#include <torch/csrc/autograd/function.h>
#include <torch/csrc/autograd/variable.h>
#include <torch/csrc/distributed/autograd/context/context.h>

namespace c10d {

constexpr int kDefaultFirstBucketBytes = int(1024 * 1024);
constexpr int kDefaultBucketBytesCap = int(25 * 1024 * 1024);
// Collect runtime stats once for every kDDPRuntimeLoggingSampleRate iterations.
constexpr int kDDPRuntimeLoggingSampleRate = 100;

class Reducer {
 public:
  // The constructor takes a list of variables for every model replica.
  // The bucket assignment for this reducer is specified as a list of
  // buckets, each of which is specified as a list of indices into the
  // variables list for **a single replica** (i.e. `variables[0]`).
  explicit Reducer(
      std::vector<std::vector<at::Tensor>> replicas,
      std::vector<std::vector<size_t>> bucket_indices,
      c10::intrusive_ptr<c10d::ProcessGroup> process_group,
      std::vector<std::vector<bool>> expect_sparse_gradients,
      int64_t bucket_bytes_cap,
      bool find_unused_parameters,
      bool gradient_as_bucket_view,
      std::unordered_map<size_t, std::string> paramNames);

  ~Reducer() noexcept(false);

  // To (re-)initialize bucket assignment, pass a list of buckets, each
  // of which is specified by a list of indices in the variables list.
  // This function performs validation that the variables within a bucket
  // all live on the same device and have the same dimensionality.
  void initialize_buckets(std::vector<std::vector<size_t>> bucket_indices);

  // This function is called when the forward function has produced an output,
  // and the user wishes to reduce gradients in the backwards pass.
  // If they don't, and wish to accumulate gradients before reducing them,
  // a call to this function can simply be omitted.
  void prepare_for_backward(const std::vector<at::Tensor>& outputs);

  // Called at the begginning of forward() inside DistributedDataParallel,
  // right now it caputures the starting time of forward in each iteration.
  void prepare_for_forward();

  // Returns the relative time in nanoseconds when gradients were ready,
  // with respect to the time `prepare_for_backward` was called. The outer
  // vector is for model replicas and the inner vector is for parameters.
  std::vector<std::vector<int64_t>> get_backward_stats() const {
    return backward_stats_;
  }

  // Registers a hook to the reducer. The hook is `CommHookInterface`
  // type to allow both Python and CPP hooks. This function can only
  // be called once before calling backward.
  // Cannot combine with the call of `register_builtin_comm_hook`.
  void register_comm_hook(std::unique_ptr<CommHookInterface> iface);

  // Registers a built-in C++ comm hook to the reducer. This function can only
  // be called once before calling backward.
  // Cannot combine with the call of `register_comm_hook`.
  void register_builtin_comm_hook(c10d::BuiltinCommHookType comm_hook_type);

  // Returns a vector of tensors in each bucket in sequential order.
  std::vector<std::vector<at::Tensor>> get_bucket_tensors() const;

  // Rebuild buckets based on rebuilt_params_ and rebuilt_param_indices_
  // according to when tensors received grads in the backward pass.
  // TODO this function makes broadcast communication call and
  // could be overlapped with next forward() call, thus
  // it could be async. Will make it async when rebuilding buckets for
  // find_unused_parameters = true case, as we could rebuild buckets more than
  // once for find_unused_parameters = true case, where subgraphs are trained
  // and parameter indices order may change more frequently.
  // For find_unused_parameters = false case, buckets are only rebuilt once,
  // the performance cost is negligible. Returns true if the buckets were
  // rebuilt.
  bool rebuild_buckets();

  // Returns true if we should rebuild buckets, else false. We only rebuild
  // buckets once after the first iteration and never rebuild them if
  // find_unused_parameters_.
  inline bool should_rebuild_buckets() const {
    return (static_graph_ || !find_unused_parameters_) && !has_rebuilt_bucket_;
  }

  // Pushes all parameters to be rebuilt.
  void push_rebuilt_params_for_all_indices();

  // Creates and sets ForwardPassWorkHandle given a ProcessGroup::Work and the
  // corresponding tensor being reduced.
  void set_forward_pass_work_handle(
      c10::intrusive_ptr<c10d::ProcessGroup::Work> forwardPassWorkHandle,
      bool useStaticWorldSize);

  // Retrieve on-device tensors used to track locally unused parameters. For
  // each replica, it is a tensor where index i = 1 if the Variable with that
  // index has been used.
  std::vector<at::Tensor> get_local_used_maps_on_device() const;

  // Saves thread local state to be used by autograd engine callbacks.
  void save_thread_local_state();

  // An function for users to set sample_rate of collecting
  // runtime stats. The time stats will be recorded for the
  // first 10 iterations, after 10 iteratons time stats will be
  // recorded once every "sample_rate" training iterations.
  void set_ddp_runtime_logging_sample_rate(int sample_rate);

  // Specify the training graph is static.
  void set_static_graph();

  // Delay all reduce to be after all gradients' calculation is complete.
  void delay_all_reduce();

 protected:
  // Forward declaration.
  struct Bucket;

  void push_rebuilt_params(const size_t& index);

  mutable std::mutex mutex_;
  const std::vector<std::vector<at::Tensor>> replicas_;
  const c10::intrusive_ptr<::c10d::ProcessGroup> process_group_;
  std::vector<std::vector<bool>> expect_sparse_gradients_;

  std::vector<std::vector<std::shared_ptr<torch::autograd::Node>>>
      grad_accumulators_;
  std::unordered_map<torch::autograd::Node*, size_t> gradAccToVariableMap_;
  std::vector<std::pair<uintptr_t, std::shared_ptr<torch::autograd::Node>>>
      hooks_;

  bool expect_autograd_hooks_;
  bool require_finalize_;
  size_t next_bucket_;

  bool has_marked_unused_parameters_;
  const bool find_unused_parameters_;
  const bool gradient_as_bucket_view_;
  std::vector<size_t> unused_parameters_;
  // Locally used parameter maps indicating if parameters are used locally
  // during the current iteration or no_sync session if no_sync is on. One
  // tensor for each model replica and each tensor is one-dim int32 tensor of
  // number of parameters. These tensors are marked in autograd_hook to indicate
  // the corresponding param has been used, and get allreduced in the end of
  // backward of current iteration or no_sync session for figuring out the
  // globally unused parameters.
  //
  // local_used_maps_:     CPU tensors for bookkeeping locally used params
  // local_used_maps_dev_: dev tensors for reducing globally unused params
  std::vector<at::Tensor> local_used_maps_;
  std::vector<at::Tensor> local_used_maps_dev_;
  // Indicate that reduction is done and D2H copy is done as well.
  bool local_used_maps_reduced_;

  // Work handle for allreduce on local_used_maps_
  c10::intrusive_ptr<c10d::ProcessGroup::Work> local_used_work_;

  void mark_variable_ready_dense(size_t variable_index);

  void mark_variable_ready_sparse(size_t variable_index);

  void mark_variable_ready(size_t variable_index);

  void autograd_hook(size_t index);

  void mark_bucket_ready(size_t bucket_index);

  void finalize_bucket_dense(Bucket& replica);

  void finalize_backward();

  // Asserts that the reduction for the previous iteration has finished before
  // rebuilding buckets or kicking off the next one.
  void ensure_prior_reduction_finished();

  // Broadcast rebuilt buckets from rank 0 to other ranks before initializing
  // the buckets
  void sync_bucket_indices(std::vector<std::vector<size_t>>& bucket_indices);

  using GradCallback =
      torch::distributed::autograd::DistAutogradContext::GradCallback;
  void runGradCallbackForVariable(at::Tensor& variable, GradCallback&& cb);

  // A bucket replica represents [1..N] gradients to be reduced,
  // with the same dtype, on the same device.
  //
  // Batching gradients together before reducing them can result in lower
  // overhead and/or faster time to completion. Only gradients of the same type
  // and on the same device can be batched. The tensor that represents the
  // flattened gradient uses the same type and is placed on the same device.
  // Buckets are filled as the gradients they hold are computed (triggered by
  // autograd hooks). Buckets are reduced in a predetermined order that is
  // identical across processes.
  struct BucketReplica {
    // Flattened (1 dimensional) contents of bucket.
    at::Tensor contents;

    // Views into contents for each grad.  Each view will be created with
    // layout (sizes + strides) matching the grad's expected layout
    // ("Gradient Layout Contract" in torch/csrc/autograd/AccumulateGrad.h).
    // `bucket_views_in[i].copy_(grad)` and
    // `grad.copy_(bucket_views_out[i])`
    // provide convenient ways to move grad data in/out of contents.
    // The reason we keep two states for bucket_views is that if DDP
    // communication hook was registered, `bucket_views_out` could be
    // re-initialized with the value of hook's `future_work`. We still need to
    // keep a separate view reference to replica's original contents for
    // `bucket_views_in[i].copy_(grad)` call.
    std::vector<at::Tensor> bucket_views_in;
    std::vector<at::Tensor> bucket_views_out;

    // Variables that contribute to this bucket replica. Use refcounted value
    // here so that we can easily unflatten the bucket contents into the
    // participating variables after reduction has completed.
    std::vector<at::Tensor> variables;

    // Per-variable offset/length into the flat bucket contents tensor and grad
    // bucket.
    std::vector<size_t> offsets;
    std::vector<size_t> lengths;

    // Per-variable sizes into the grad bucekt.
    std::vector<c10::IntArrayRef> sizes_vec;

    // Number of tensors to be added before this bucket is complete.
    // This is reset to `variables.size()` every iteration.
    size_t pending;

    // TODO(@pietern)
    // Memory copies from gradient tensors into the bucket are potentially
    // done on different CUDA streams. We record an event for every copy
    // so that we can synchronize with them prior to kicking off the reduction.
    // std::vector<at::cuda::CUDAEvent> events;
  };

  // This function is called inside `initialize_buckets`, it initializes both
  // bucket_views_in and bucket_views_out into the contents tensor for each
  // variable's grad. Views serve as entry points to copy_ each grad's data
  // in/out of the flat contents tensor.
  void initialize_bucket_views(BucketReplica& replica, at::Tensor& contents);

  // This function is called inside `finalize_backward`, it happens only if
  // DDP communication hook was registered to recreate just bucket_views_out
  // with the result of `future_work`.
  void populate_bucket_views_out(BucketReplica& replica, at::Tensor& tensor);

  // If gradient_as_bucket_view_ is false, after allreduce buckets,
  // copy bucket results back to grads.
  void copy_bucket_to_grad(
      at::Tensor& variable,
      Reducer::BucketReplica& replica,
      size_t intra_bucket_index,
      bool global_unused);
  // Check layout of grad and bucket_view before calling copy_grad_to_bucket
  void check_grad_layout(const at::Tensor& grad, const at::Tensor& bucket_view);
  // If gradient_as_bucket_view_ is false, before allreduce buckets,
  // copy grads to buckets.
  void copy_grad_to_bucket(const at::Tensor& grad, at::Tensor& bucket_view);

  // A bucket holds N bucket replicas (1 per model replica).
  //
  // If every bucket in this struct is ready, the reduction can be kicked off.
  // One bucket per replica. Reduction is kicked off when every bucket is ready.
  //
  struct Bucket {
    std::vector<BucketReplica> replicas;

    // Global indices of participating variables in the bucket
    std::vector<size_t> variable_indices;

    // Number of replicas to be marked done before this bucket is ready.
    size_t pending;

    // Keep work handle around when this set of buckets is being reduced.
    c10::intrusive_ptr<c10d::ProcessGroup::Work> work;

    // Keep future work handle around if DDP comm hook is registered.
    c10::intrusive_ptr<torch::jit::Future> future_work;

    // If this bucket should expect a single sparse gradient.
    // Implies: replicas[i].variables.size() == 1.
    bool expect_sparse_gradient = false;
  };

  std::vector<Bucket> buckets_;

  // A variable locator locates a particular variable in the bucket
  // structure. The `bucket_index` field points to the bucket in the `buckets_`
  // vector. The `intra_bucket_index` field points to the index of the variable
  // in any of the vector fields in the bucket replica.
  struct VariableLocator {
    // Index into the `buckets_` variable.
    size_t bucket_index;
    // Index of parameter in single bucket replica.
    size_t intra_bucket_index;

    VariableLocator() = default;

    VariableLocator(size_t bucket_index_, size_t intra_bucket_index_) {
      bucket_index = bucket_index_;
      intra_bucket_index = intra_bucket_index_;
    }
  };

  // Map the index of a variable to its location in the bucket structure.
  std::vector<VariableLocator> variable_locators_;

  // track the number of iterations to synchronize grads in training so far.
  long num_iterations_;
  // track the number of buckets that have been ready for
  // communication calls like allReduce or communication hooks.
  int num_buckets_ready_;

  // CPU timestamp to record event start and end time.
  struct CPUTimer {
    // The timestamp of forward call start time in each iteration.
    int64_t forward_start_time;
    // The timestamp of backward computation start and end time in each
    // iteration.
    int64_t backward_compute_start_time;
    int64_t backward_compute_end_time;
    // The timestamp of first communication call start time in each iteration.
    int64_t backward_comm_start_time;
    // The timestamp of last communication call end time in each iteration.
    int64_t backward_comm_end_time;
  };

  CPUTimer cpu_timer_{};

#ifdef USE_CUDA
  // GPU events to record event start and end time.
  struct GPUTimer {
    at::cuda::CUDAEvent forward_start = at::cuda::CUDAEvent(cudaEventDefault);
    at::cuda::CUDAEvent backward_compute_start =
        at::cuda::CUDAEvent(cudaEventDefault);
    at::cuda::CUDAEvent backward_compute_end =
        at::cuda::CUDAEvent(cudaEventDefault);
    at::cuda::CUDAEvent backward_comm_start =
        at::cuda::CUDAEvent(cudaEventDefault);
    at::cuda::CUDAEvent backward_comm_end =
        at::cuda::CUDAEvent(cudaEventDefault);
  };
  GPUTimer gpu_timer_;
#endif

  // We collect the relative timestamp of every gradient being ready
  // when executing autograd. This can be used to derive a timeline of
  // the point in time buckets were ready, or ideal bucket assignment/ordering.
  std::vector<std::vector<int64_t>> backward_stats_;

  bool should_collect_runtime_stats();
  void record_forward_compute_start_time();
  void record_backward_compute_start_time();
  void record_backward_compute_end_time();
  void record_backward_comm_start_time();
  void record_backward_comm_end_time();

  int get_ddp_runtime_logging_sample_rate();
  int ddp_runtime_logging_sample_rate_ = kDDPRuntimeLoggingSampleRate;

  bool is_multi_device_module_ = false;

  // Following variables are to help build dynamic bucket order
  bool has_rebuilt_bucket_;
  std::vector<at::Tensor> rebuilt_params_;
  std::vector<int64_t> rebuilt_param_indices_;
  const int64_t bucket_bytes_cap_;

  struct RpcContext {
    using ContextPtr = torch::distributed::autograd::ContextPtr;
    // The shared_ptr is to hold the context instance.
    ContextPtr context_ptr_holder;
    std::atomic<ContextPtr::element_type*> context_ptr{nullptr};

    void set(ContextPtr&& new_context_ptr);
  };
  RpcContext rpc_context_;

  // A struct containing work handle and tensor for allreduce scheduled in
  // forward pass, if applicable.
  struct ForwardPassAllreduceWork {
    c10::intrusive_ptr<c10d::ProcessGroup::Work> workHandle;
    at::Tensor resultTensor;
    // whether we should divide by the initial world_size or the no. of
    // remaining DDP ranks.
    bool useStaticWorldSize;
  };

  // Handle for the currently scheduled allreduce in the forward pass, if
  // applicable.
  ForwardPassAllreduceWork forwardPassWorkHandle_;

  // Division factor for reduction of gradients.
  int divFactor_;

  bool static_graph_;

  // Key: size_t (index), Value: the number of times that a variable's
  // autograd_hook() should be triggered before marking this variable's grad as
  // ready for communication. Map will not change after 1st iteration.
  std::unordered_map<size_t, int> numGradHooksTriggeredMap_;
  // Key: size_t (index), Value: the number of times that a variable's
  // autograd_hook() are left to be triggered before marking this variable's
  // grad as ready for communication. Map will change after 1st iteration to
  // track a grad is ready for communication or not.
  std::unordered_map<size_t, int> numGradHooksTriggeredMapPerIteration_;

 private:
  // reset counting for buckets before backward starts
  void reset_bucket_counting();
  // search unused parameters beore backward starts
  void search_unused_parameters(
      const std::vector<torch::autograd::Variable>& outputs);
  void set_divide_factor();
  // kick off all reduce for the ready bucket
  void all_reduce_bucket(Bucket& bucket);
  // kick off all reduce to local used map, it can help find global unused
  // parameters
  void all_reduce_local_used_map();
  // initialize locally used parameter maps
  void initialize_local_used_map();
  // get current cuda stream
  const c10::Stream get_current_stream();
  bool dynamic_graph_find_unused();
  bool static_graph_first_iteration();
  bool static_graph_after_first_iteration();

  // comm_hook_ is used to access the DDP communication hook if registered.
  std::unique_ptr<CommHookInterface> comm_hook_;
  // Current thread local state
  at::ThreadLocalState thread_local_state_;
  // Debug level setting. It is parsed once when Reducer is constructed, and
  // remains the same across a single invocation of DDP training.
  DistributedDebugLevel ddp_debug_level_;
  // Mapping of variable index to fully qualified name of model to notify users
  // about errors when certain parameters do not get gradient.
  std::unordered_map<size_t, std::string> param_names_;
  // Per iteration set of parameter indices that have been marked ready.
  std::unordered_set<size_t> perIterationReadyParams_;
  // Retrieves parameter names that have not been marked as ready as part of
  // previous iteration.
  std::vector<std::string> getUnmarkedParamsForIteration();
  // Retrives parameter indices that have not been marked as ready as part of
  // previous iteration.
  std::vector<size_t> getUnmarkedParamIndicesForIteration();
  // Raises appropriate error if mark_variable_ready is called on the same
  // variable twice, which is unexpected.
  void checkAndRaiseMarkedTwiceError(size_t curVariableIndex);
<<<<<<< HEAD
=======
  // Retrieves parameter corresponding to the given VariableIndex.
  at::Tensor& get_param_from_index(size_t index);
>>>>>>> fc804b5d

  friend class Logger;
};

// This is equivalent to take_tensors but returns indices into the
// tensor list argument for bucket assignment. Also, it is aware
// of device placement and will not allow buckets to span devices.
// The index of tensors[i] assigned to bucket is tensor_indices[i],
// when tensor_indices is empty, the index of tensors[i] assigned to
// bucket is i.
std::vector<std::vector<size_t>> compute_bucket_assignment_by_size(
    const std::vector<at::Tensor>& tensors,
    const std::vector<size_t>& bucket_size,
    const std::vector<bool>& expect_sparse_gradient = {},
    const std::vector<int64_t>& tensor_indices = {});

// Verify models across all processes are the same as model on rank 0 with
// respect to no. of params and matching dtype/size/layout.
void verify_replica0_across_processes(
    c10::intrusive_ptr<c10d::ProcessGroup> process_group,
    std::vector<std::vector<at::Tensor>> model_replicas);
} // namespace c10d<|MERGE_RESOLUTION|>--- conflicted
+++ resolved
@@ -464,11 +464,8 @@
   // Raises appropriate error if mark_variable_ready is called on the same
   // variable twice, which is unexpected.
   void checkAndRaiseMarkedTwiceError(size_t curVariableIndex);
-<<<<<<< HEAD
-=======
   // Retrieves parameter corresponding to the given VariableIndex.
   at::Tensor& get_param_from_index(size_t index);
->>>>>>> fc804b5d
 
   friend class Logger;
 };

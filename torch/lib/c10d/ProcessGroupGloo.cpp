--- conflicted
+++ resolved
@@ -1057,11 +1057,7 @@
     //
     // The correct fix is to stop allocating tensors that are not variables,
     // but to conveniently do this c10d must depend on torch not ATen
-<<<<<<< HEAD
-    at::AutoDispatchBelowInplaceOrView guard;
-=======
     at::AutoDispatchBelowAutograd guard;
->>>>>>> 0cc42809
     auto input = tensors[0];
 
     // Perform local reduction if we have multiple inputs.

--- conflicted
+++ resolved
@@ -215,10 +215,10 @@
 #endif
 
 void Logger::reset_performance_stats() {
-  ddp_logging_data_->forward_compute_time = 0;
-  ddp_logging_data_->backward_comm_time = 0;
-  ddp_logging_data_->backward_compute_time = 0;
-  ddp_logging_data_->backward_compute_comm_overlap_time = 0;
+  ddp_logging_data_->ints_map["forward_compute_time"] = 0;
+  ddp_logging_data_->ints_map["backward_comm_time"] = 0;
+  ddp_logging_data_->ints_map["backward_compute_time"] = 0;
+  ddp_logging_data_->ints_map["backward_compute_comm_overlap_time"] = 0;
 }
 
 void Logger::set_runtime_stats_and_log() {
@@ -254,29 +254,8 @@
         c10::Join(", ", get_bucket_sizes());
   }
 
-<<<<<<< HEAD
-  // The following runtime stats are collected for the first 10 iterations
-  // and then are collected every kDDPRuntimeLoggingSampleRate=100 iterations.
-  // Users can get these stats at any iteration of training
-  // loop by calling get_ddp_logging_data() in python.
-  // 1. Average performance stats for the number of sampling iterations
-  // when time is recorded (ns).
-  // e.g., training loop has ran "DDPLoggingData::iteration=1000" iterations,
-  // time is recorded every kDDPRuntimeLoggingSampleRate=100 iterations,
-  // the average performance stats are averaged among the
-  // "DDPLoggingData::iteration"/"kDDPRuntimeLoggingSampleRate"=10 sampling
-  // iterations.
-  // 2. Performance stats for the current iteration are also recorded.
-
-  // Performance stats for the current iteration are reset.
-  ddp_logging_data_->ints_map["forward_compute_time"] = 0;
-  ddp_logging_data_->ints_map["backward_compute_time"] = 0;
-  ddp_logging_data_->ints_map["backward_comm_time"] = 0;
-  ddp_logging_data_->ints_map["backward_compute_comm_overlap_time"] = 0;
-=======
   reset_performance_stats();
 
->>>>>>> cb863429
   if (reducer_->replicas_[0][0].is_cuda()) {
 #ifdef USE_CUDA
     // Cuda time stats are only collected for single process single

--- conflicted
+++ resolved
@@ -340,7 +340,7 @@
       // instead of not touching .grad field of parameter.
       if (this->dynamic_graph_find_unused() || this->static_graph_first_iteration()) {
         TORCH_CHECK(
-            local_used_maps_[index.replica_index][index.variable_index]
+            local_used_maps_[0][variable_index]
                     .item<int>() == 0,
             "Encountered gradient which is undefined, but still allreduced by DDP reducer. This indicates a bug in DDP implementation, please report a bug with a repro to PyTorch.");
       }
@@ -522,22 +522,17 @@
     // to mark it in local_used_maps_. During no_sync session, the same var can
     // be set multiple times, which is OK as does not affect correctness. As
     // long as it is used once during no_sync session, it is marked as used.
-<<<<<<< HEAD
-    local_used_maps_[0][index] = 1;
-=======
     // Only set it as locally used if the grad is defined. Otherwise, hooks
     // could sometimes be triggered with undefined grads, and if this happens
     // globally, we don't want to touch the .grad field of the param.
-
     auto& variable = get_param_from_index(index);
     runGradCallbackForVariable(variable, [&](auto& grad) {
       if (grad.defined()) {
-        local_used_maps_[index.replica_index][index.variable_index] = 1;
+        local_used_maps_[0][index] = 1;
       }
       // The gradient is never modified.
       return false;
     });
->>>>>>> 1fc3e1e1
   }
 
   if (static_graph_first_iteration()) {
@@ -632,23 +627,17 @@
   local_used_work_ = process_group_->allreduce(local_used_maps_dev_);
 }
 
-<<<<<<< HEAD
-void Reducer::checkAndRaiseMarkedTwiceError(size_t index) {
-=======
-at::Tensor& Reducer::get_param_from_index(VariableIndex index) {
-  const auto replica_index = index.replica_index;
-  const auto variable_index = index.variable_index;
-  const auto& bucket_index = variable_locators_[variable_index];
+at::Tensor& Reducer::get_param_from_index(size_t index) {
+  const auto& bucket_index = variable_locators_[index];
   auto& bucket = buckets_[bucket_index.bucket_index];
-  auto& replica = bucket.replicas[replica_index];
+  auto& replica = bucket.replicas[0];
   // Cannot simply access variable via replicas_[replica_index][variable_index]
   // as the callback does not accept const tensors.
   auto& variable = replica.variables[bucket_index.intra_bucket_index];
   return variable;
 }
 
-void Reducer::checkAndRaiseMarkedTwiceError(size_t curVariableIndex) {
->>>>>>> 1fc3e1e1
+void Reducer::checkAndRaiseMarkedTwiceError(size_t index) {
   // Something is wrong if all variables contained in this bucket replica have
   // already been marked as ready.
   // We don't expect the same variable to be marked ready twice.

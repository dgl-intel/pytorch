--- conflicted
+++ resolved
@@ -82,11 +82,7 @@
 '''
 
 from .graph_module import GraphModule
-<<<<<<< HEAD
-from ._symbolic_trace import symbolic_trace, Tracer, wrap, PH
-=======
-from .symbolic_trace import symbolic_trace, Tracer, wrap, PH, ProxyableClassMeta
->>>>>>> 1b184eb9
+from ._symbolic_trace import symbolic_trace, Tracer, wrap, PH, ProxyableClassMeta
 from .graph import Graph
 from .node import Node, map_arg
 from .proxy import Proxy

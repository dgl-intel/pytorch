--- conflicted
+++ resolved
@@ -62,27 +62,15 @@
 
   // Create a JIT future and pass it to futMessage's callback to set state
   // of the JIT future.
-<<<<<<< HEAD
-  auto futPtr = c10::make_intrusive<JitFuture>(returnType);
+  auto futPtr = jitFuture->createInstance(returnType);
   jitFuture->addCallback(at::wrapPropagateTLSState([futPtr](JitFuture& future) {
     if (future.hasError()) {
       futPtr->setError(future.exception_ptr());
     } else {
-      futPtr->markCompleted(deserializeRespToIValue(
-          *future.constValue().toCustomClass<Message>()));
-=======
-  auto futPtr = jitFuture->createInstance(returnType);
-  std::weak_ptr<JitFuture> wp = jitFuture;
-  jitFuture->addCallback(at::wrapPropagateTLSState<void>([futPtr, wp]() {
-    auto future = wp.lock();
-    if (future->hasError()) {
-      futPtr->setError(future->exception_ptr());
-    } else {
       futPtr->markCompleted(
           deserializeRespToIValue(
-              *future->constValue().toCustomClass<Message>()),
-          future->dataPtrs());
->>>>>>> db7b3135
+              *future.constValue().toCustomClass<Message>()),
+          future.dataPtrs());
     }
   }));
   if (shouldProfile) {

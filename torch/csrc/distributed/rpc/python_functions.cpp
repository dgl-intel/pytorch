--- conflicted
+++ resolved
@@ -141,18 +141,12 @@
   if (hasValue) {
     auto child = messageJitFuture->createInstance(PyObjectType::get());
     std::weak_ptr<JitFuture> wp = messageJitFuture;
-<<<<<<< HEAD
     messageJitFuture->addCallback(at::wrapPropagateTLSState([wp, child]() {
       auto future = wp.lock();
       if (future->hasError()) {
         child->setError(future->exception_ptr());
       } else {
         const Message& message = *future->value().toCustomClass<Message>();
-        std::vector<std::reference_wrapper<const at::DataPtr>> dataPtrs;
-        dataPtrs.reserve(message.tensors().size());
-        for (const auto& tensor : message.tensors()) {
-          dataPtrs.emplace_back(tensor.storage().data_ptr());
-        }
 
         // toPyIValue might throw and we need to record the appropriate
         // exception.
@@ -164,32 +158,9 @@
           return;
         }
 
-        child->markCompleted(ivalue, std::move(dataPtrs));
+        child->markCompleted(ivalue, future->dataPtrs());
       }
     }));
-=======
-    messageJitFuture->addCallback(
-        at::wrapPropagateTLSState<void>([wp, child]() {
-          auto future = wp.lock();
-          if (future->hasError()) {
-            child->setError(future->exception_ptr());
-          } else {
-            const Message& message = *future->value().toCustomClass<Message>();
-
-            // toPyIValue might throw and we need to record the appropriate
-            // exception.
-            IValue ivalue;
-            try {
-              ivalue = toPyIValue(message);
-            } catch (std::exception& e) {
-              child->setErrorIfNeeded(std::current_exception());
-              return;
-            }
-
-            child->markCompleted(ivalue, future->dataPtrs());
-          }
-        }));
->>>>>>> 89a1c1cb
     return child;
   } else {
     std::weak_ptr<JitFuture> wp = messageJitFuture;

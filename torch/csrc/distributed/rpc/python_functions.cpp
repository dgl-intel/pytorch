#include <ATen/ThreadLocalState.h>
#include <c10/util/C++17.h>
#include <torch/csrc/distributed/autograd/context/container.h>
#include <torch/csrc/distributed/autograd/utils.h>
#include <torch/csrc/distributed/rpc/message.h>
#include <torch/csrc/distributed/rpc/python_call.h>
#include <torch/csrc/distributed/rpc/python_functions.h>
#include <torch/csrc/distributed/rpc/python_remote_call.h>
#include <torch/csrc/distributed/rpc/python_resp.h>
#include <torch/csrc/distributed/rpc/python_rpc_handler.h>
#include <torch/csrc/distributed/rpc/rref_context.h>
#include <torch/csrc/distributed/rpc/rref_proto.h>
#include <torch/csrc/distributed/rpc/script_call.h>
#include <torch/csrc/distributed/rpc/script_remote_call.h>
#include <torch/csrc/distributed/rpc/script_resp.h>
#include <torch/csrc/distributed/rpc/torchscript_functions.h>
#include <torch/csrc/distributed/rpc/utils.h>
#include <torch/csrc/jit/runtime/operator.h>
#include <torch/csrc/utils/python_compat.h>
#include <exception>

namespace torch {
namespace distributed {
namespace rpc {

namespace {

IValue toPyIValue(const Message& message) {
  MessageType msgType = message.type();
  auto response = deserializeResponse(message, msgType);
  switch (msgType) {
    case MessageType::SCRIPT_RET: {
      auto& ret = static_cast<ScriptResp&>(*response);
      Stack stack;
      stack.push_back(ret.value());
      // Need GIL to guard createPyObjectForStack() and its returned
      // py::object
      py::gil_scoped_acquire acquire;
      return jit::toIValue(
          torch::jit::createPyObjectForStack(std::move(stack)),
          PyObjectType::get());
    }
    case MessageType::PYTHON_RET: {
      // TODO: Try to avoid a copy here.
      auto& resp = static_cast<PythonResp&>(*response);
      auto& pythonRpcHandler = PythonRpcHandler::getInstance();
      // Need GIL to destruct the py::object returned by deserialize()
      py::gil_scoped_acquire acquire;
      py::object value = pythonRpcHandler.deserialize(resp.serializedPyObj());
      pythonRpcHandler.handleException(value);
      return jit::toIValue(value, PyObjectType::get());
    }
    default: {
      TORCH_CHECK(false, "Unrecognized response message type ", msgType);
    }
  }
}

std::shared_ptr<Operator> matchBuiltinOp(
    const std::string& opName,
    const py::args& args,
    const py::kwargs& kwargs,
    Stack& stack) {
  Symbol symbol = Symbol::fromQualString(opName);

  std::shared_ptr<jit::Operator> matchedOperator;
  if (symbol.is_aten()) {
    // Prefer C10 ops so that they go through C10 dispatch. We expect the
    // total # of possible overloaded ops (i.e. size of below ops list) to be
    // small (i.e. it is 10 for torch.add) so a worst-case linear search should
    // not incur significant extra overhead.
    auto ops = torch::jit::getAllOperatorsFor(symbol);
    std::vector<std::shared_ptr<torch::jit::Operator>> c10OpsForSymbol;
    for (auto it = ops.begin(); it != ops.end();) {
      std::shared_ptr<jit::Operator> op = *it;
      if (op->isC10Op()) {
        c10OpsForSymbol.emplace_back(std::move(op));
        it = ops.erase(it);
      } else {
        ++it;
      }
    }

    // Don't throw on failures in this call, since we are not examining on all
    // operators here, and the matched operator may indeed not be a c10 op.
    std::pair<std::shared_ptr<torch::jit::Operator>, torch::jit::Stack>
        opWithStack;
    try {
      opWithStack = torch::jit::getOpWithStack(c10OpsForSymbol, args, kwargs);
    } catch (const std::runtime_error& e) {
      opWithStack = torch::jit::getOpWithStack(ops, args, kwargs);
    }
    matchedOperator = std::get<0>(opWithStack);
    stack = std::get<1>(opWithStack);
  }

  // We should never hit this path, since if !matchedOperator, then the last
  // call to getOpWithStack should have thrown.
  TORCH_CHECK(
      matchedOperator != nullptr,
      "Failed to match operator name ",
      opName,
      " and arguments "
      "(args: ",
      args,
      ", kwargs: ",
      kwargs,
      ") to a builtin operator");

  return matchedOperator;
}

std::shared_ptr<JitFuture> sendPythonRemoteCall(
    const WorkerInfo& dst,
    SerializedPyObj serializedPyObj,
    const IValue& rrefId,
    const IValue& forkId,
    const float rpcTimeoutSeconds,
    const bool isAsyncExecution) {
  auto pythonRemoteCall = std::make_unique<PythonRemoteCall>(
      std::move(serializedPyObj), rrefId, forkId, isAsyncExecution);

  // set forceGradRecording to true as even if the args does not contain any
  // tensor, the return value might still contain tensors.
  auto agent = RpcAgent::getCurrentRpcAgent();
  return torch::distributed::autograd::sendMessageWithAutograd(
      *agent,
      dst,
      std::move(*pythonRemoteCall).toMessage(),
      true /*forceGradRecording*/,
      rpcTimeoutSeconds);
}

} // namespace

using namespace torch::distributed::autograd;

c10::intrusive_ptr<JitFuture> toPyJitFuture(
    const std::shared_ptr<JitFuture>& messageJitFuture,
    bool hasValue) {
  if (hasValue) {
    auto child = messageJitFuture->createInstance(PyObjectType::get());
<<<<<<< HEAD
    messageJitFuture->addCallback(
        at::wrapPropagateTLSState([child](JitFuture& future) {
          if (future.hasError()) {
            child->setError(future.exception_ptr());
          } else {
            const Message& message = *future.value().toCustomClass<Message>();
            std::vector<std::reference_wrapper<const at::DataPtr>> dataPtrs;
            dataPtrs.reserve(message.tensors().size());
            for (const auto& tensor : message.tensors()) {
              dataPtrs.emplace_back(tensor.storage().data_ptr());
            }

            // toPyIValue might throw and we need to record the appropriate
            // exception.
            IValue ivalue;
            try {
              ivalue = toPyIValue(message);
            } catch (std::exception& e) {
              child->setErrorIfNeeded(std::current_exception());
              return;
            }

            child->markCompleted(ivalue, std::move(dataPtrs));
          }
        }));
=======
    std::weak_ptr<JitFuture> wp = messageJitFuture;
    messageJitFuture->addCallback(at::wrapPropagateTLSState([wp, child]() {
      auto future = wp.lock();
      if (future->hasError()) {
        child->setError(future->exception_ptr());
      } else {
        const Message& message = *future->value().toCustomClass<Message>();

        // toPyIValue might throw and we need to record the appropriate
        // exception.
        IValue ivalue;
        try {
          ivalue = toPyIValue(message);
        } catch (std::exception& e) {
          child->setErrorIfNeeded(std::current_exception());
          return;
        }

        child->markCompleted(ivalue, future->dataPtrs());
      }
    }));
>>>>>>> 91230b1c
    return child;
  } else {
    return messageJitFuture->then(
        at::wrapPropagateTLSState([](JitFuture& future) {
          if (future.hasError()) {
            std::rethrow_exception(future.exception_ptr());
          } else {
            return IValue();
          }
        }),
        NoneType::get());
  }
}

c10::intrusive_ptr<JitFuture> pyRpcBuiltin(
    const WorkerInfo& dst,
    const std::string& opName,
    const py::args& args,
    const py::kwargs& kwargs,
    const float rpcTimeoutSeconds) {
  DCHECK(PyGILState_Check());
  Stack stack;
  auto op = matchBuiltinOp(opName, args, kwargs, stack);
  // Release GIL since args and kwargs processing is done.
  py::gil_scoped_release release;
  auto scriptCall = std::make_unique<ScriptCall>(op, std::move(stack));
  auto agent = RpcAgent::getCurrentRpcAgent();
  return toPyJitFuture(sendMessageWithAutograd(
      *agent,
      dst,
      std::move(*scriptCall).toMessage(),
      false,
      rpcTimeoutSeconds));
}

c10::intrusive_ptr<JitFuture> pyRpcPythonUdf(
    const WorkerInfo& dst,
    std::string& pickledPythonUDF,
    std::vector<torch::Tensor>& tensors,
    const float rpcTimeoutSeconds,
    const bool isAsyncExecution) {
  DCHECK(!PyGILState_Check());
  auto serializedPyObj =
      SerializedPyObj(std::move(pickledPythonUDF), std::move(tensors));
  auto pythonCall = std::make_unique<PythonCall>(
      std::move(serializedPyObj), isAsyncExecution);

  auto agent = RpcAgent::getCurrentRpcAgent();
  return toPyJitFuture(sendMessageWithAutograd(
      *agent,
      dst,
      std::move(*pythonCall).toMessage(),
      true /*forceGradRecording*/,
      rpcTimeoutSeconds));
}

c10::intrusive_ptr<JitFuture> pyRpcTorchscript(
    const std::string& dstWorkerName,
    const std::string& qualifiedNameStr,
    const py::tuple& argsTuple,
    const py::dict& kwargsDict,
    const float rpcTimeoutSeconds,
    const bool isAsyncExecution) {
  // No need to catch exception here, if function can not be found,
  // exception will be thrown in get_function() call; if args do not match
  // with function schema, exception will be thrown in
  // createStackForSchema() call.
  DCHECK(!PyGILState_Check());
  const c10::QualifiedName qualifiedName(qualifiedNameStr);
  auto functionSchema = PythonRpcHandler::getInstance()
                            .jitCompilationUnit()
                            ->get_function(qualifiedName)
                            .getSchema();
  Stack stack;
  {
    // Acquire GIL for py::args and py::kwargs processing.
    py::gil_scoped_acquire acquire;
    stack = torch::jit::createStackForSchema(
        functionSchema,
        argsTuple.cast<py::args>(),
        kwargsDict.cast<py::kwargs>(),
        c10::nullopt);
  }
  DCHECK(!PyGILState_Check());
  c10::intrusive_ptr<c10::ivalue::Future> fut = rpcTorchscript(
      dstWorkerName,
      qualifiedName,
      functionSchema,
      stack,
      rpcTimeoutSeconds,
      isAsyncExecution);
  return fut;
}

PyRRef pyRemoteBuiltin(
    const WorkerInfo& dst,
    const std::string& opName,
    const float rpcTimeoutSeconds,
    const py::args& args,
    const py::kwargs& kwargs) {
  DCHECK(PyGILState_Check());
  Stack stack;
  auto op = matchBuiltinOp(opName, args, kwargs, stack);
  // Release GIL since args and kwargs processing is done.
  py::gil_scoped_release release;
  TypePtr returnType = op->schema().returns()[0].type();

  auto& ctx = RRefContext::getInstance();
  auto agent = RpcAgent::getCurrentRpcAgent();

  if (ctx.getWorkerId() != dst.id_) {
    auto userRRef = ctx.createUserRRef(dst.id_, returnType);

    auto scriptRemoteCall = std::make_unique<ScriptRemoteCall>(
        op, std::move(stack), userRRef->rrefId(), userRRef->forkId());

    auto jitFuture = sendMessageWithAutograd(
        *agent,
        dst,
        std::move(*scriptRemoteCall).toMessage(),
        /*forceGradRecord */ false,
        /* timeout */ rpcTimeoutSeconds);

    userRRef->registerOwnerCreationFuture(jitFuture);
    ctx.addPendingUser(userRRef->forkId(), userRRef);
    jitFuture->addCallback(at::wrapPropagateTLSState(
        [forkId{userRRef->forkId()}](JitFuture& future) {
          callback::confirmPendingUser(future, forkId);
        }));
    return PyRRef(userRRef);
  } else {
    auto ownerRRef = ctx.createOwnerRRef(returnType);
    // prevent this owner RRef being deleted due to other forks
    ctx.addSelfAsFork(ownerRRef);

    auto scriptRemoteCall = std::make_unique<ScriptRemoteCall>(
        op, std::move(stack), ownerRRef->rrefId(), ownerRRef->rrefId());
    auto jitFuture = sendMessageWithAutograd(
        *agent,
        dst,
        std::move(*scriptRemoteCall).toMessage(),
        /* forceGradRecord */ false,
        /* timeout */ rpcTimeoutSeconds);

    ownerRRef->registerOwnerCreationFuture(jitFuture);
    // Builtin operators does not return py::object, and hence does not require
    // GIL for destructing the potentially deleted OwerRRef.
    jitFuture->addCallback(at::wrapPropagateTLSState(
        [ownerRRefId = ownerRRef->rrefId()](JitFuture& future) {
          callback::finishCreatingOwnerRRef(future, ownerRRefId);
        }));
    return PyRRef(ownerRRef);
  }
}

PyRRef pyRemotePythonUdf(
    const WorkerInfo& dst,
    std::string& pickledPythonUDF,
    std::vector<torch::Tensor>& tensors,
    const float rpcTimeoutSeconds,
    const bool isAsyncExecution) {
  DCHECK(!PyGILState_Check());
  auto& ctx = RRefContext::getInstance();
  auto serializedPyObj =
      SerializedPyObj(std::move(pickledPythonUDF), std::move(tensors));

  if (ctx.getWorkerId() != dst.id_) {
    auto userRRef = ctx.createUserRRef(dst.id_, PyObjectType::get());
    auto jitFuture = sendPythonRemoteCall(
        dst,
        std::move(serializedPyObj),
        userRRef->rrefId().toIValue(),
        userRRef->forkId().toIValue(),
        rpcTimeoutSeconds,
        isAsyncExecution);

    userRRef->registerOwnerCreationFuture(jitFuture);
    ctx.addPendingUser(userRRef->forkId(), userRRef);
    jitFuture->addCallback(at::wrapPropagateTLSState(
        [forkId{userRRef->forkId()}](JitFuture& future) {
          callback::confirmPendingUser(future, forkId);
        }));
    return PyRRef(userRRef);
  } else {
    // Sending remote message to self
    auto ownerRRef = ctx.createOwnerRRef(PyObjectType::get());
    // prevent this owner RRef being deleted due to other forks
    ctx.addSelfAsFork(ownerRRef);
    auto jitFuture = sendPythonRemoteCall(
        dst,
        std::move(serializedPyObj),
        ownerRRef->rrefId().toIValue(),
        ownerRRef->rrefId().toIValue(),
        rpcTimeoutSeconds,
        isAsyncExecution);

    ownerRRef->registerOwnerCreationFuture(jitFuture);
    jitFuture->addCallback(at::wrapPropagateTLSState(
        [ownerRRefId = ownerRRef->rrefId()](JitFuture& future) {
          auto deletedRRef =
              callback::finishCreatingOwnerRRef(future, ownerRRefId);
          if (deletedRRef && deletedRRef->isPyObj()) {
            py::gil_scoped_acquire ag;
            deletedRRef.reset();
          }
        }));
    return PyRRef(ownerRRef);
  }
}

PyRRef pyRemoteTorchscript(
    const std::string& dstWorkerName,
    const std::string& qualifiedNameStr,
    const float rpcTimeoutSeconds,
    const bool isAsyncExecution,
    const py::args& args,
    const py::kwargs& kwargs) {
  DCHECK(!PyGILState_Check());
  auto qualifiedName = c10::QualifiedName(qualifiedNameStr);
  auto functionSchema = PythonRpcHandler::getInstance()
                            .jitCompilationUnit()
                            ->get_function(qualifiedName)
                            .getSchema();
  Stack stack;
  {
    // Acquire GIL for py::args and py::kwargs processing.
    py::gil_scoped_acquire ag;
    stack = torch::jit::createStackForSchema(
        functionSchema, args, kwargs, c10::nullopt);
  }
  DCHECK(!PyGILState_Check());
  auto rrefPtr = remoteTorchscript(
      dstWorkerName,
      qualifiedName,
      functionSchema,
      stack,
      rpcTimeoutSeconds,
      isAsyncExecution);
  return PyRRef(rrefPtr);
}

} // namespace rpc
} // namespace distributed
} // namespace torch<|MERGE_RESOLUTION|>--- conflicted
+++ resolved
@@ -140,18 +140,12 @@
     bool hasValue) {
   if (hasValue) {
     auto child = messageJitFuture->createInstance(PyObjectType::get());
-<<<<<<< HEAD
     messageJitFuture->addCallback(
         at::wrapPropagateTLSState([child](JitFuture& future) {
           if (future.hasError()) {
             child->setError(future.exception_ptr());
           } else {
             const Message& message = *future.value().toCustomClass<Message>();
-            std::vector<std::reference_wrapper<const at::DataPtr>> dataPtrs;
-            dataPtrs.reserve(message.tensors().size());
-            for (const auto& tensor : message.tensors()) {
-              dataPtrs.emplace_back(tensor.storage().data_ptr());
-            }
 
             // toPyIValue might throw and we need to record the appropriate
             // exception.
@@ -163,32 +157,9 @@
               return;
             }
 
-            child->markCompleted(ivalue, std::move(dataPtrs));
+            child->markCompleted(ivalue, future.dataPtrs());
           }
         }));
-=======
-    std::weak_ptr<JitFuture> wp = messageJitFuture;
-    messageJitFuture->addCallback(at::wrapPropagateTLSState([wp, child]() {
-      auto future = wp.lock();
-      if (future->hasError()) {
-        child->setError(future->exception_ptr());
-      } else {
-        const Message& message = *future->value().toCustomClass<Message>();
-
-        // toPyIValue might throw and we need to record the appropriate
-        // exception.
-        IValue ivalue;
-        try {
-          ivalue = toPyIValue(message);
-        } catch (std::exception& e) {
-          child->setErrorIfNeeded(std::current_exception());
-          return;
-        }
-
-        child->markCompleted(ivalue, future->dataPtrs());
-      }
-    }));
->>>>>>> 91230b1c
     return child;
   } else {
     return messageJitFuture->then(

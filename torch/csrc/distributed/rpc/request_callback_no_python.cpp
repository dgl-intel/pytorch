#include <torch/csrc/distributed/rpc/request_callback_no_python.h>

#include <c10/core/StreamGuard.h>
#include <torch/csrc/distributed/autograd/context/container.h>
#include <torch/csrc/distributed/autograd/engine/dist_engine.h>
#include <torch/csrc/distributed/autograd/rpc_messages/cleanup_autograd_context_req.h>
#include <torch/csrc/distributed/autograd/rpc_messages/cleanup_autograd_context_resp.h>
#include <torch/csrc/distributed/autograd/rpc_messages/propagate_gradients_req.h>
#include <torch/csrc/distributed/autograd/rpc_messages/propagate_gradients_resp.h>
#include <torch/csrc/distributed/autograd/rpc_messages/rpc_with_autograd.h>
#include <torch/csrc/distributed/autograd/utils.h>
#include <torch/csrc/distributed/rpc/profiler/server_process_global_profiler.h>
#include <torch/csrc/distributed/rpc/rpc_agent.h>
#include <torch/csrc/distributed/rpc/rref_context.h>
#include <torch/csrc/distributed/rpc/rref_proto.h>
#include <torch/csrc/distributed/rpc/script_resp.h>
#include <torch/csrc/distributed/rpc/utils.h>

namespace torch {
namespace distributed {
namespace rpc {

using namespace torch::distributed::autograd;

// When request message has autograd info, processMessage() will set up valid
// current context id properly. This struct is used to clean up current context
// id after processMessage() is done.
struct DistAutogradContextGuard {
  explicit DistAutogradContextGuard(int64_t ctxId) {
    auto& container = DistAutogradContainer::getInstance();
    prevCtxId_ = container.currentContextId();
    container.forceCurrentContextId(ctxId);
  }
  ~DistAutogradContextGuard() {
    auto& container = DistAutogradContainer::getInstance();
    container.forceCurrentContextId(prevCtxId_);
  }

  int64_t prevCtxId_;
};

std::unique_ptr<RpcCommandBase> RequestCallbackNoPython::
    deserializePythonRpcCommand(
        std::unique_ptr<RpcCommandBase> rpc,
        const MessageType& messageType) const {
  TORCH_CHECK(
      messageType != MessageType::PYTHON_CALL &&
          messageType != MessageType::PYTHON_REMOTE_CALL,
      "Python calls are not supported!");
  return rpc;
}

c10::intrusive_ptr<JitFuture> RequestCallbackNoPython::processMessage(
    Message& request,
    std::shared_ptr<LazyStreamContext> ctx) const {
  // We need two futures here because it could pause twice when processing a
  // RPC message:
  //  1) waiting for all RRefs in the arguments to become confirmed;
  //  2) waiting for processRpc to finish.
  auto& rrefContext = RRefContext::getInstance();
  try {
    rrefContext.recordThreadLocalPendingRRefs();
    // Deserialize PythonUDF here to trigger RRef unpickling
    std::unique_ptr<RpcCommandBase> rpc = deserializePythonRpcCommand(
        deserializeRequest(request), request.type());
    auto rrefsReadyFuture = rrefContext.waitForThreadLocalPendingRRefs();

    auto retFuture = rrefsReadyFuture->thenAsync(
        [this,
         // std::function must be copyable, hence hae to cast the unique_ptr to
         // a shared_ptr here.
         rpc = (std::shared_ptr<RpcCommandBase>)std::move(rpc),
         messageType = request.type(),
         ctx = std::move(ctx)](JitFuture& /* unused */) mutable {
          c10::MultiStreamGuard guard(
              ctx ? ctx->getReservedStreams() : ArrayRef<Stream>({}));
          // The cost of pre-request check is minimal thanks to
          // std::shared_lock. The cost is in magnitude
          // of 10us.
          auto serverProcessGlobalProfilerStateStackEntryPtr =
              profiler::processglobal::StateStackEntry::current();
          // If server global profiler is enabled, we futher pay the
          // cost of thread local profiler state initialization.
          if (serverProcessGlobalProfilerStateStackEntryPtr) {
            // Initialize thread-local profiler state from process-global
            // profiler state.
            ::torch::autograd::profiler::enableProfilerLegacy(
                serverProcessGlobalProfilerStateStackEntryPtr->statePtr()
                    ->config());
          }

          auto retFuture =
              processRpcWithErrors(*rpc, messageType, std::move(ctx));

          // Response message has been sent at this moment, this post-response
          // work doesn't affect RPC trip time.
          if (serverProcessGlobalProfilerStateStackEntryPtr) {
            // Restore thread-local profiler state.
            ::torch::autograd::profiler::thread_event_lists event_lists =
                ::torch::autograd::profiler::disableProfilerLegacy();
            // Put thread_local event_lists into the process-global profiler
            // state.
            profiler::processglobal::pushResultRecursive(
                serverProcessGlobalProfilerStateStackEntryPtr, event_lists);
          }

          return retFuture;
        },
        c10::getCustomClassType<c10::intrusive_ptr<Message>>());

    auto retFutureWithMessageId = retFuture->then(
        [id = request.id()](JitFuture& future) {
          c10::intrusive_ptr<Message> message =
              future.value().toCustomClass<Message>();
          message->setId(id);
          return message;
        },
        c10::getCustomClassType<c10::intrusive_ptr<Message>>());

    return retFutureWithMessageId;
  } catch (std::exception& e) {
    rrefContext.clearRecordedPendingRRefsOnError();
    return asFuture(handleError(e, request.type(), request.id()));
  }
}

c10::intrusive_ptr<JitFuture> RequestCallbackNoPython::processRpcWithErrors(
    RpcCommandBase& rpc,
    const MessageType& messageType,
    std::shared_ptr<LazyStreamContext> ctx) const {
  try {
    return processRpc(rpc, messageType, std::move(ctx));
  } catch (std::exception& e) {
    // Pass a dummy message ID since it will be overwritten anyways.
    return asFuture(handleError(e, messageType, -1));
  }
}

c10::intrusive_ptr<JitFuture> RequestCallbackNoPython::processScriptCall(
    RpcCommandBase& rpc) const {
  auto& scriptCall = static_cast<ScriptCall&>(rpc);

  TORCH_CHECK(
      scriptCall.hasOp(), "Only supports the case where ScriptCall has an op");
  auto future = runJitOperator(*scriptCall.op(), scriptCall.stackRef());

  return future->then(
      [](JitFuture& future) { return ScriptResp(future.value()).toMessage(); },
      c10::getCustomClassType<c10::intrusive_ptr<Message>>());
}

c10::intrusive_ptr<JitFuture> RequestCallbackNoPython::processPythonCall(
    RpcCommandBase& rpc) const {
  C10_THROW_ERROR(Error, "Python call not supported!");
}

c10::intrusive_ptr<JitFuture> RequestCallbackNoPython::processPythonRemoteCall(
    RpcCommandBase& rpc,
    std::shared_ptr<LazyStreamContext> /* unused */) const {
  C10_THROW_ERROR(Error, "Python call not supported!");
}

c10::intrusive_ptr<JitFuture> RequestCallbackNoPython::assignOwnerRRef(
    const RRefId& rrefId,
    const RRefId& forkId,
    c10::intrusive_ptr<JitFuture> valueFuture,
    std::shared_ptr<LazyStreamContext> lsctx) const {
  auto& ctx = RRefContext::getInstance();

  c10::intrusive_ptr<OwnerRRef> ownerRRef;
  if (rrefId == forkId) {
    // Creating an owner RRef on self, should already exist in owners map
    ownerRRef =
        fromRRefInterface(ctx.getOwnerRRef(rrefId, /* forceCreated */ true)
                              ->constValue()
                              .toRRef());
  } else {
    ownerRRef = ctx.getOrCreateOwnerRRef(rrefId, valueFuture->elementType());
    // Caller is a user and callee is the owner, add fork
    //
    // NB: rrefId == forkId is true if and only if calling remote to self.
    // In that case both the caller and the callee will access the
    // OwnerRRef. Hence, on the callee side (here), it should not call
    // addForkOfOwner as it is not a fork. To allow callee to distinguish
    // when this request is sent to self, the caller will set forkId using
    // rrefId (OwnerRRef does not have a forkId anyway).
    ctx.addForkOfOwner(rrefId, forkId);
  }

  return valueFuture->then(
      [ownerRRef, rrefId, forkId, lsctx = std::move(lsctx)](JitFuture& future) {
        if (future.hasError()) {
          ownerRRef->setError(future.exception_ptr());
        } else {
          ownerRRef->recordAllStreams(lsctx);
          ownerRRef->setValue(future.value());
        }
        return RemoteRet(rrefId, forkId).toMessage();
      },
      c10::getCustomClassType<c10::intrusive_ptr<Message>>());
}

c10::intrusive_ptr<JitFuture> RequestCallbackNoPython::processScriptRemoteCall(
    RpcCommandBase& rpc) const {
  auto& scriptRemoteCall = static_cast<ScriptRemoteCall&>(rpc);

  TORCH_CHECK(
      scriptRemoteCall.hasOp(), "ScriptRemoteCall needs to have an op!");
  auto future =
      runJitOperator(*scriptRemoteCall.op(), scriptRemoteCall.stackRef());

  return assignOwnerRRef(
      scriptRemoteCall.retRRefId(),
      scriptRemoteCall.retForkId(),
      std::move(future),
      /*lsctx=*/nullptr);
}

c10::intrusive_ptr<JitFuture> RequestCallbackNoPython::retrieveOwnerRRef(
    const RRefId& rrefId,
    std::shared_ptr<LazyStreamContext> lsctx) const {
  auto& ctx = RRefContext::getInstance();

  auto rrefFuture = ctx.getOwnerRRef(rrefId);

  at::TypePtr type = rrefFuture->elementType();
  TORCH_INTERNAL_ASSERT(type->kind() == at::RRefType::Kind);
  return rrefFuture->thenAsync(
      [lsctx](JitFuture& rrefFuture) {
        c10::intrusive_ptr<OwnerRRef> rref =
            fromRRefInterface(rrefFuture.value().toRRef());
        auto valueFuture = rref->getFuture();
        // FIXME This is a temporary fix to synchronize CUDA streams. Once the
        // OwnerRRef's internal Future becomes CUDA-aware this will be automatic
        // and we can remove this hack.
        return valueFuture->then(
            [rref, lsctx](JitFuture& future) {
              rref->blockAllStreams(lsctx);
              return future.value();
            },
            valueFuture->elementType());
      },
      type->cast<at::RRefType>()->getElementType());
}

c10::intrusive_ptr<JitFuture> RequestCallbackNoPython::
    processScriptRRefFetchCall(RpcCommandBase& rpc) const {
  auto& srf = static_cast<ScriptRRefFetchCall&>(rpc);

  auto future = retrieveOwnerRRef(srf.rrefId(), /*lsctx=*/nullptr);

  return future->then(
      [](JitFuture& future) {
        return ScriptRRefFetchRet({future.value()}).toMessage();
      },
      c10::getCustomClassType<c10::intrusive_ptr<Message>>());
}

c10::intrusive_ptr<JitFuture> RequestCallbackNoPython::
    processPythonRRefFetchCall(
        RpcCommandBase& rpc,
        std::shared_ptr<LazyStreamContext> /* unused */) const {
  C10_THROW_ERROR(Error, "Python call not supported!");
}

c10::intrusive_ptr<JitFuture> RequestCallbackNoPython::processRRefUserDelete(
    RpcCommandBase& rpc) const {
  auto& rud = static_cast<RRefUserDelete&>(rpc);
  auto& ctx = RRefContext::getInstance();
  auto deletedRRef = ctx.delForkOfOwner(rud.rrefId(), rud.forkId());
  handleRRefDelete(deletedRRef);
  return asFuture(RRefAck().toMessage());
}

void RequestCallbackNoPython::handleRRefDelete(
    c10::intrusive_ptr<RRef>& rref) const {
  TORCH_CHECK(!rref->isPyObj(), "RRefs with python objects not supported!");
}

c10::intrusive_ptr<JitFuture> RequestCallbackNoPython::processRRefChildAccept(
    RpcCommandBase& rpc) const {
  auto& rca = static_cast<RRefChildAccept&>(rpc);
  auto& ctx = RRefContext::getInstance();
  ctx.delPendingChild(rca.forkId());
  return asFuture(RRefAck().toMessage());
}

c10::intrusive_ptr<JitFuture> RequestCallbackNoPython::processRRefForkRequest(
    RpcCommandBase& rpc) const {
  auto& rfr = static_cast<RRefForkRequest&>(rpc);
  auto& ctx = RRefContext::getInstance();
  ctx.addForkOfOwnerIfNotPresent(rfr.rrefId(), rfr.forkId());
  return asFuture(RRefAck().toMessage());
}

c10::intrusive_ptr<JitFuture> RequestCallbackNoPython::
    processForwardAutogradReq(
        RpcCommandBase& rpc,
        std::shared_ptr<LazyStreamContext> ctx) const {
  auto& rpcWithAutograd = static_cast<RpcWithAutograd&>(rpc);

  // Need to reverse the device map for the backward pass of distributed
  // autograd.
  std::unordered_map<c10::Device, c10::Device> reverseDeviceMap;
  for (const auto& mapEntry : rpcWithAutograd.deviceMap()) {
    reverseDeviceMap.insert({mapEntry.second, mapEntry.first});
  }

  // Attach 'recv' autograd function.
  auto autogradContext = addRecvRpcBackward(
      rpcWithAutograd.autogradMetadata(),
      rpcWithAutograd.tensors(),
      rpcWithAutograd.fromWorkerId(),
      reverseDeviceMap);
  // For this recv thread on server side, before processRpc(),
  // set current_context_id_ to be context_id passed from client.
  // In this way, if there is nested rpc call in python rpc call, original
  // context_id from client can be passed in the chain calls.
  TORCH_INTERNAL_ASSERT(
      autogradContext != nullptr,
      "autogradContext is nullptr, FORWARD_AUTOGRAD_REQ should always get "
      "or create valid autogradContext in addRecvRpcBackward.");

  DistAutogradContextGuard ctxGuard(autogradContext->contextId());

  // Process the original RPC.
  auto wrappedMessageType = rpcWithAutograd.wrappedMessageType();
  // Kick off processing for the nested RPC command.
  // wrappedRpcResponseFuture will be a Future<T> to the result.
  auto wrappedRpcResponseFuture = processRpc(
      rpcWithAutograd.wrappedRpc(), wrappedMessageType, std::move(ctx));

  auto fromWorkerId = rpcWithAutograd.fromWorkerId();
  // The original future needs to be marked as completed when the wrapped
  // one completes, with the autograd context information wrapped.
  auto responseFuture = wrappedRpcResponseFuture->then(
      [fromWorkerId, ctxId = autogradContext->contextId()](
          JitFuture& wrappedRpcResponseFuture) {
        // As this callback can be invoked by a different thread, we have to
        // make sure that the thread_local states in the previous thread is
        // correctly propagated.
        // NB: The execution of TorchScript functions can also run on a
        // different thread, which is addressed by
        // https://github.com/pytorch/pytorch/pull/36395
        // NB: when adding async UDF support, we should also propagate
        // thread_local states there.
        // TODO: Land on a general solution for RPC ThreadLocalState. See
        // https://github.com/pytorch/pytorch/issues/38510
        DistAutogradContextGuard cbCtxGuard(ctxId);

        if (wrappedRpcResponseFuture.hasError()) {
          // Propagate error to responseFuture if we had one.
          std::rethrow_exception(wrappedRpcResponseFuture.exception_ptr());
        } else {
          auto msg = getMessageWithAutograd(
              fromWorkerId,
              wrappedRpcResponseFuture.value().toCustomClass<Message>(),
              MessageType::FORWARD_AUTOGRAD_RESP);
          return msg;
        }
      },
      c10::getCustomClassType<c10::intrusive_ptr<Message>>());

  return responseFuture;
}

c10::intrusive_ptr<JitFuture> RequestCallbackNoPython::
    processBackwardAutogradReq(RpcCommandBase& rpc) const {
  auto& gradientsCall = static_cast<PropagateGradientsReq&>(rpc);
  const auto& autogradMetadata = gradientsCall.getAutogradMetadata();

  // Retrieve the appropriate autograd context.
  auto autogradContext = DistAutogradContainer::getInstance().retrieveContext(
      autogradMetadata.autogradContextId);

  // Lookup the appropriate 'send' function to enqueue.
  std::shared_ptr<SendRpcBackward> sendFunction =
      autogradContext->retrieveSendFunction(autogradMetadata.autogradMessageId);

  // Attach the gradients to the send function.
  sendFunction->setGrads(gradientsCall.getGrads());

  // Now execute the autograd graph using the "distributed engine."
  auto execFuture = DistEngine::getInstance().executeSendFunctionAsync(
      autogradContext, sendFunction, gradientsCall.retainGraph());

  // Our response is satisfied when the rpcs come back.
  return execFuture->then(
      [](JitFuture& execFuture) {
<<<<<<< HEAD
        return PropagateGradientsResp().toMessage();
=======
        if (execFuture.hasError()) {
          std::rethrow_exception(execFuture.exception_ptr());
        } else {
          return c10::make_intrusive<Message>(
              PropagateGradientsResp().toMessage());
        }
>>>>>>> d0d1a07e
      },
      c10::getCustomClassType<c10::intrusive_ptr<Message>>());
}

c10::intrusive_ptr<JitFuture> RequestCallbackNoPython::
    processCleanupAutogradContextReq(RpcCommandBase& rpc) const {
  auto& cleanupContextReq = static_cast<CleanupAutogradContextReq&>(rpc);
  auto cleanupContextId = cleanupContextReq.getContextId();
  // release the context if it still exists on this thread. We need to
  // check if it exists since it may have been deleted by an in-flight
  // RPC. This can create nested RPCs if there are other nodes that get
  // notified to clean up their context.
  DistAutogradContainer::getInstance().releaseContextIfPresent(
      cleanupContextId);
  return asFuture(CleanupAutogradContextResp().toMessage());
}

c10::intrusive_ptr<JitFuture> RequestCallbackNoPython::
    processRunWithProfilingReq(RpcCommandBase& rpc) const {
  auto& rpcWithProfilingReq = static_cast<RpcWithProfilingReq&>(rpc);
  auto wrappedMsgType = rpcWithProfilingReq.wrappedMessageType();
  auto profilingConfig = rpcWithProfilingReq.getProfilingConfig();
  // If requested with CUDA from caller but CUDA is not available on this
  // machine, fallback to CPU and log a warning instead of crashing.
  if (profilingConfig.state == torch::autograd::profiler::ProfilerState::CUDA &&
      !this->cudaAvailable()) {
    profilingConfig = torch::autograd::profiler::ProfilerConfig(
        torch::autograd::profiler::ProfilerState::CPU,
        profilingConfig.report_input_shapes,
        profilingConfig.profile_memory);

    LOG(WARNING) << "Profiler was requested to be enabled with CUDA on this "
                    "node, but CUDA is not available. "
                 << "Falling back to CPU profiling only.";
  }
  TORCH_INTERNAL_ASSERT(
      profilingConfig.state != torch::autograd::profiler::ProfilerState::CUDA ||
          this->cudaAvailable(),
      "Profiler state set to CUDA but CUDA not available.");
  const auto profilingKeyId = rpcWithProfilingReq.getProfilingId();
  // Enable the profiler with the config from the sender.
  // When enabling on the main thread, ensure profiler states are cleaned
  // up, but defer consolidation of all profiled events to the continuation
  // below.
  torch::autograd::profiler::ProfilerDisableOptions requestThreadOptions(
      true /* cleanup TLS state */, false /* consolidate events */);
  {
    torch::autograd::profiler::TLSProfilerGuard g(
        profilingConfig, c10::nullopt, requestThreadOptions);
    TORCH_INTERNAL_ASSERT(
        torch::autograd::profiler::profilerEnabled(),
        "Expected profiler to be enabled!");
    // Kick off processing for nested work and get Future<T> result in
    // wrappedRpcResponseFuture
    auto wrappedRpcResponseFuture = processRpc(
        rpcWithProfilingReq.wrappedRpc(),
        wrappedMsgType,
        {}); // TODO: https://github.com/pytorch/pytorch/issues/55757

    auto responseFuture = wrappedRpcResponseFuture->then(
        at::wrapPropagateTLSState([profilingKeyId, profilingConfig](
                                      JitFuture& wrappedRpcResponseFuture) {
          std::vector<torch::autograd::profiler::LegacyEvent> profiledEvents;
          // Defer consolidation of profiler events until async work has
          // completed (such as async UDF)

          TORCH_INTERNAL_ASSERT(
              torch::autograd::profiler::profilerEnabled(),
              "Expected profiler to be enabled!");

          // On continuation thread, don't clean up profiler states, since
          // they will be cleaned up by main thread, and consolidate all
          // events so we obtain asynchronously run events.
          torch::autograd::profiler::ProfilerDisableOptions opts(false, true);
          auto event_lists =
              torch::autograd::profiler::disableProfilerLegacy(opts);
          if (wrappedRpcResponseFuture.hasError()) {
            // Propagate error
            // No need to propagate remote events in the case of an error.
            std::rethrow_exception(wrappedRpcResponseFuture.exception_ptr());
          } else {
            populateRemoteProfiledEvents(
                profiledEvents, profilingConfig, event_lists);
            auto rpcWithProfilingResp = std::make_unique<RpcWithProfilingResp>(
                MessageType::RUN_WITH_PROFILING_RESP,
                std::move(
                    *wrappedRpcResponseFuture.value().toCustomClass<Message>()),
                profiledEvents,
                profilingKeyId);
            return std::move(*rpcWithProfilingResp).toMessage();
          }
        }),
        c10::getCustomClassType<c10::intrusive_ptr<Message>>());

    return responseFuture;
    // Exiting the scope will disable the profiler on this thread with the
    // options specified above.
  }
}

c10::intrusive_ptr<JitFuture> RequestCallbackNoPython::processRRefBackward(
    RpcCommandBase& rpc) const {
  C10_THROW_ERROR(Error, "Python call not supported!");
}

c10::intrusive_ptr<JitFuture> RequestCallbackNoPython::processRpc(
    RpcCommandBase& rpc,
    const MessageType& messageType,
    std::shared_ptr<LazyStreamContext> ctx) const {
  // TODO: RpcCommandBase should have an abstract execute() method that we can
  // call here instead of having another switch statement here. Even better we
  // could have abstract classes RpcRequest and RpcResp which inherit from
  // RpcCommandBase and RpcRequest declares the abstract method execute() that
  // we can call here. RpcResponse could have an abstract method to convert it
  // to a python object.
  switch (messageType) {
    case MessageType::SCRIPT_CALL: {
      return processScriptCall(rpc);
    }
    case MessageType::PYTHON_CALL: {
      return processPythonCall(rpc);
    }
    case MessageType::SCRIPT_REMOTE_CALL: {
      return processScriptRemoteCall(rpc);
    }
    case MessageType::PYTHON_REMOTE_CALL: {
      return processPythonRemoteCall(rpc, std::move(ctx));
    }
    case MessageType::SCRIPT_RREF_FETCH_CALL: {
      return processScriptRRefFetchCall(rpc);
    }
    case MessageType::PYTHON_RREF_FETCH_CALL: {
      return processPythonRRefFetchCall(rpc, std::move(ctx));
    }
    case MessageType::RREF_USER_DELETE: {
      return processRRefUserDelete(rpc);
    }
    case MessageType::RREF_CHILD_ACCEPT: {
      return processRRefChildAccept(rpc);
    }
    case MessageType::RREF_FORK_REQUEST: {
      return processRRefForkRequest(rpc);
    }
    case MessageType::FORWARD_AUTOGRAD_REQ: {
      return processForwardAutogradReq(rpc, std::move(ctx));
    }
    case MessageType::BACKWARD_AUTOGRAD_REQ: {
      return processBackwardAutogradReq(rpc);
    };
    case MessageType::CLEANUP_AUTOGRAD_CONTEXT_REQ: {
      return processCleanupAutogradContextReq(rpc);
    }
    case MessageType::RUN_WITH_PROFILING_REQ: {
      return processRunWithProfilingReq(rpc);
    }
    case MessageType::RREF_BACKWARD_REQ: {
      return processRRefBackward(rpc);
    }
    default: {
      TORCH_INTERNAL_ASSERT(
          false, "Request type ", messageType, " not supported.");
    }
  }
}

c10::intrusive_ptr<Message> RequestCallbackNoPython::handleError(
    const std::exception& e,
    const MessageType messageType,
    int64_t messageId) const {
  LOG(ERROR) << "Received error while processing request type " << messageType
             << ": " << e.what();
  // Adding node information to the error here since all processed RPC
  // requests should be going through this function.
  std::string errorMsg = c10::str(
      "Error on Node ",
      DistAutogradContainer::getInstance().getWorkerId(),
      ": ",
      e.what());
  return createExceptionResponse(errorMsg, messageId);
}

bool RequestCallbackNoPython::cudaAvailable() const {
#ifdef USE_CUDA
  return true;
#else
  return false;
#endif
}

c10::intrusive_ptr<JitFuture> RequestCallbackNoPython::runJitOperator(
    const jit::Operator& op,
    std::vector<at::IValue>& stack) const {
  try {
    op.getOperation()(&stack);
  } catch (const std::exception&) {
    return asFuture(std::current_exception());
  }
  TORCH_INTERNAL_ASSERT(
      stack.size() == 1,
      "Return value of a builtin operator or a TorchScript function should be "
      "a single IValue, got a vector of size ",
      stack.size());
  TypePtr type = stack.front().type();
  return asFuture(std::move(stack.front()), std::move(type));
}

c10::intrusive_ptr<JitFuture> RequestCallbackNoPython::asFuture(
    IValue value,
    TypePtr type) const {
  auto future = c10::make_intrusive<JitFuture>(std::move(type));
  future->markCompleted(std::move(value));
  return future;
}

c10::intrusive_ptr<JitFuture> RequestCallbackNoPython::asFuture(
    c10::intrusive_ptr<Message> message) const {
  return asFuture(
      std::move(message),
      at::getCustomClassType<c10::intrusive_ptr<Message>>());
}

c10::intrusive_ptr<JitFuture> RequestCallbackNoPython::asFuture(
    std::exception_ptr err) const {
  auto future = c10::make_intrusive<JitFuture>(at::NoneType::get());
  future->setError(err);
  return future;
}

} // namespace rpc
} // namespace distributed
} // namespace torch<|MERGE_RESOLUTION|>--- conflicted
+++ resolved
@@ -387,16 +387,11 @@
   // Our response is satisfied when the rpcs come back.
   return execFuture->then(
       [](JitFuture& execFuture) {
-<<<<<<< HEAD
-        return PropagateGradientsResp().toMessage();
-=======
         if (execFuture.hasError()) {
           std::rethrow_exception(execFuture.exception_ptr());
         } else {
-          return c10::make_intrusive<Message>(
-              PropagateGradientsResp().toMessage());
+          return PropagateGradientsResp().toMessage();
         }
->>>>>>> d0d1a07e
       },
       c10::getCustomClassType<c10::intrusive_ptr<Message>>());
 }

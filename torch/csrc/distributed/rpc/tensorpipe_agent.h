#pragma once

#ifdef USE_TENSORPIPE

#include <atomic>
#include <thread>

#include <c10/core/thread_pool.h>
#include <c10d/PrefixStore.hpp>
#include <c10d/ProcessGroup.hpp>
#include <c10d/Store.hpp>
#include <torch/csrc/distributed/rpc/macros.h>
#include <torch/csrc/distributed/rpc/rpc_agent.h>
#include <torch/csrc/distributed/rpc/utils.h>

// Forward-declare the TensorPipe classes we need, to avoid including its
// headers in PyTorch's ones and thus have it become a public dependency.

namespace tensorpipe {

struct CpuBuffer;

#ifdef USE_CUDA_NOT_ROCM
struct CudaBuffer;
#endif

class Context;
class Error;
class Listener;
class Message;
class Pipe;

namespace transport {
class Context;
} // namespace transport

namespace channel {
class Context;
} // namespace channel

using DeviceMap = std::unordered_map<c10::DeviceIndex, c10::DeviceIndex>;

} // namespace tensorpipe

namespace torch {
namespace distributed {
namespace rpc {

struct LazyStreamContext;

using steady_clock_time_point =
    std::chrono::time_point<std::chrono::steady_clock>;

struct TransportRegistration {
  std::shared_ptr<tensorpipe::transport::Context> transport;
  int64_t priority;
  std::string address;
};

// NOLINTNEXTLINE(cppcoreguidelines-avoid-non-const-global-variables)
C10_DECLARE_REGISTRY(TensorPipeTransportRegistry, TransportRegistration);

struct CpuChannelRegistration {
  std::shared_ptr<tensorpipe::channel::Context> channel;
  int64_t priority;
};

// NOLINTNEXTLINE(cppcoreguidelines-avoid-non-const-global-variables)
C10_DECLARE_REGISTRY(TensorPipeCpuChannelRegistry, CpuChannelRegistration);

struct CudaChannelRegistration {
#ifdef USE_CUDA_NOT_ROCM
  std::shared_ptr<tensorpipe::channel::Context> channel;
  int64_t priority;
#endif
};

// NOLINTNEXTLINE(cppcoreguidelines-avoid-non-const-global-variables)
C10_DECLARE_REGISTRY(TensorPipeCudaChannelRegistry, CudaChannelRegistration);

constexpr auto kDefaultNumWorkerThreads = 16;

struct TensorPipeRpcBackendOptions : public RpcBackendOptions {
  TensorPipeRpcBackendOptions(
      int numWorkerThreads,
      optional<std::vector<std::string>> transports,
      optional<std::vector<std::string>> channels,
      float rpc_timeout,
      std::string init_method,
      std::unordered_map<std::string, tensorpipe::DeviceMap> device_maps = {},
      std::vector<c10::DeviceIndex> devices = {})
      : RpcBackendOptions(rpc_timeout, init_method),
        numWorkerThreads(numWorkerThreads),
        transports(std::move(transports)),
        channels(std::move(channels)),
        deviceMaps(std::move(device_maps)),
        devices(std::move(devices)) {
    TORCH_CHECK(
        numWorkerThreads > 0,
        "num_worker_threads must be positive, got ",
        numWorkerThreads);

    if (transports.has_value()) {
      for (const std::string& transportName : transports.value()) {
        TORCH_CHECK(
            TensorPipeTransportRegistry()->Has(transportName),
            "Unknown transport: ",
            transportName);
      }
    }

    if (channels.has_value()) {
      for (const std::string& channelName : channels.value()) {
        TORCH_CHECK(
            TensorPipeCudaChannelRegistry()->Has(channelName) ||
                TensorPipeCpuChannelRegistry()->Has(channelName),
            "Unknown channel: ",
            channelName);
      }
    }
  }

  void setDeviceMap(
      const std::string& workerName,
      const tensorpipe::DeviceMap& deviceMap) {
    auto iter = deviceMaps.find(workerName);
    if (iter == deviceMaps.end()) {
      deviceMaps[workerName] = deviceMap;
    } else {
      for (auto& entry : deviceMap) {
        iter->second[entry.first] = entry.second;
      }
    }
  }

  int numWorkerThreads;
  const optional<std::vector<std::string>> transports;
  const optional<std::vector<std::string>> channels;
  std::unordered_map<std::string, tensorpipe::DeviceMap> deviceMaps;
  std::vector<c10::DeviceIndex> devices;
};

// Struct to track the network source metrics
struct NetworkSourceInfo {
  worker_id_t srcRank;
  std::vector<uint8_t> srcMachineAddr;
};

// Struct to track aggregated network metrics
struct AggregatedNetworkData {
  uint64_t numCalls{0};
  uint64_t totalSentBytes{0};
  uint64_t totalRecvBytes{0};
  uint64_t totalErrors{0};
};

// TensorPipeAgent leverages TensorPipe (https://github.com/pytorch/tensorpipe)
// to transparently move tensors and payloads through the fastest available
// transport or channel. It acts like a hybrid RPC transport, providing shared
// memory (linux) and TCP (linux & mac) support. CUDA support is in progress.
class TensorPipeAgent : public RpcAgent {
 public:
  TensorPipeAgent(
      const c10::intrusive_ptr<::c10d::Store>& store,
      std::string selfName,
      worker_id_t selfId,
      int worldSize,
      c10::intrusive_ptr<::c10d::ProcessGroup> processGroup,
      TensorPipeRpcBackendOptions opts,
      std::unique_ptr<RequestCallback> cb);

  TensorPipeAgent(const TensorPipeAgent&) = delete;
  TensorPipeAgent& operator=(const TensorPipeAgent&) = delete;

  std::shared_ptr<JitFuture> send(
      const WorkerInfo& to,
      Message&& message,
      const float rpcTimeoutSeconds = kUnsetRpcTimeout,
      const std::unordered_map<c10::DeviceIndex, c10::DeviceIndex>& deviceMap =
          {}) override;

  // join() and sync() would be deprecated -
  // https://github.com/pytorch/pytorch/issues/27647
  void join(bool shutdown = false) override;
  void sync() override;
  void startImpl() override;
  void shutdownImpl() override;

  ~TensorPipeAgent() override;

  const WorkerInfo& getWorkerInfo(const std::string& workerName) const override;
  const WorkerInfo& getWorkerInfo(worker_id_t workerId) const override;
  std::vector<WorkerInfo> getWorkerInfos() const override;
  void setReverseDeviceMaps(
      const std::unordered_map<std::string, tensorpipe::DeviceMap>&
          reverseDeviceMaps);

  std::unordered_map<std::string, std::string> getMetrics() override;

  void addGilWaitTime(const std::chrono::microseconds gilWaitTime) override;

  tensorpipe::DeviceMap getDeviceMap(const WorkerInfo& dest) override;

  using NetworkDataDict =
      std::unordered_map<std::string, AggregatedNetworkData>;

  // Returns metrics tracked by the NetworkDataDict
  NetworkDataDict getNetworkData();
  // Returns NetworkSourceInfo struct
  NetworkSourceInfo getNetworkSourceInfo();

  static const std::string& guessAddress();

  // For testing purposes.
  size_t timeoutMapSize();
  size_t numPendingResponses();
  size_t messageIdToTimeoutMapSize();

 private:
  // Removes the given messageId with the given expirationTime from the
  // timeoutMap_.
  void removeFromTimeoutMap(uint64_t messageId);

  // Populates workerIdToInfo_ and workerNameToInfo_ using addressStore_
  void prepareNames();

  const std::string& findWorkerURL(const WorkerInfo& worker) const;

  // TensorPipe read function that could be used to read response messages
  // by client, and read request messages by server.
  void pipeRead(
      const std::shared_ptr<tensorpipe::Pipe>&,
      std::function<void(
          const tensorpipe::Error&,
          Message&&,
          std::shared_ptr<LazyStreamContext>)>) noexcept;

  // TensorPipe write function that could be used to write response
  // messages by server, and write request messages by client.
  void pipeWrite(
      const std::shared_ptr<tensorpipe::Pipe>&,
      Message&& message,
      std::vector<c10::DeviceIndex>&& devices,
      std::shared_ptr<LazyStreamContext> ctx,
      std::function<void(const tensorpipe::Error&)>,
      const tensorpipe::DeviceMap& deviceMap = {}) noexcept;

  // Callback of listener accept()
  void onListenerAccepted(
      const tensorpipe::Error& error,
      std::shared_ptr<tensorpipe::Pipe>& pipe);

  // Respond to a call from a peer
  void respond(std::shared_ptr<tensorpipe::Pipe>& pipe);

  void sendCompletedResponseMessage(
      std::shared_ptr<tensorpipe::Pipe>& pipe,
      std::shared_ptr<JitFuture>& futureResponseMessage,
      uint64_t messageId,
      std::shared_ptr<LazyStreamContext> ctx);

  // Collects metrics from successful RPC calls
  void trackNetworkData(
      uint64_t requestSize,
      uint64_t responseSize,
      const std::string& destWorkerName);

  // Collects metrics from failed RPC calls
  void trackNetworkError(
      uint64_t requestSize,
      const std::string& destWorkerName);

  inline std::vector<c10::DeviceIndex> getDevicesForRemote(
      const std::string& remoteName,
      const Message& message) const;

  // When a request+response completes, we need to mark the future message as
  // complete. However, if its timeout has already expired, it already has an
  // error set. There is no atomic "test-and-set" way to mark a future complete
  // only if it isn't yet. It does exist for errors (setErrorIfNeeded) but, even
  // then, it ends up printing a log message, which may worry the user. To solve
  // both issues we use a separate atomic flag to know the status of the future.
  struct AtomicJitFuture {
<<<<<<< HEAD
    explicit AtomicJitFuture(
        const std::vector<c10::DeviceIndex>& devices,
        bool noCuda = true) {
      std::vector<c10::Device> fullDevices;
      fullDevices.reserve(devices.size());
      for (const c10::DeviceIndex index : devices) {
        fullDevices.emplace_back(c10::kCUDA, index);
      }
      jitFuture = std::make_shared<at::ivalue::Future>(
          at::AnyClassType::get(), std::move(fullDevices));
=======
    explicit AtomicJitFuture(const std::vector<c10::DeviceIndex>& devices) {
      c10::DeviceType type =
          devices.empty() ? c10::DeviceType::CPU : c10::DeviceType::CUDA;
      jitFuture =
          FutureFactoryRegistry::getInstance().createFuture(type, devices);
>>>>>>> 257266e0
    }

    std::atomic_flag isComplete = ATOMIC_FLAG_INIT;
    std::shared_ptr<JitFuture> jitFuture;
  };

  // Maintains state per client pipe to track pending response messages and
  // error states. pendingResponseMessage_ should be protected by a mutex since
  // it can be raced with user send() call.
  // TODO: To achieve better performance we can have a pipe pool per
  // client that can be configured using RpcBackendOptions.
  struct ClientPipe {
    explicit ClientPipe(std::shared_ptr<tensorpipe::Pipe> pipe) : pipe_(pipe) {}
    std::shared_ptr<tensorpipe::Pipe> pipe_;
    mutable std::mutex mutex_;
    bool inError_{false};
    // Map from Message Request ID's to corresponding futures.
    std::unordered_map<uint64_t, std::shared_ptr<AtomicJitFuture>>
        pendingResponseMessage_;
  };

  const TensorPipeRpcBackendOptions opts_;
  std::unordered_map<std::string, tensorpipe::DeviceMap> reverseDeviceMaps_;
  // Local devices used by this agent. If application didn't specify this
  // field, it will be initialized using corresponding local devices in
  // opts_.deviceMaps and reverseDeviceMaps_;
  std::vector<c10::DeviceIndex> devices_;

  ThreadPool threadPool_;
  std::shared_ptr<tensorpipe::Context> context_;
  std::shared_ptr<tensorpipe::Listener> listener_;

  mutable std::mutex connectedPipesMutex_;
  std::unordered_map<worker_id_t, ClientPipe> connectedPipes_;

  // Maps keyed on name and id for easy WorkerInfo lookup.
  std::unordered_map<worker_id_t, WorkerInfo> workerIdToInfo_;
  std::unordered_map<std::string, WorkerInfo> workerNameToInfo_;
  std::unordered_map<std::string, std::string> workerNameToURL_;

  ::c10d::PrefixStore rankToNameStore_;
  ::c10d::PrefixStore nameToAddressStore_;
  const int worldSize_;

  // The join method is required to behave like a barrier and perform collective
  // operations. For simplicity and reliability, we offload this to a process
  // group, but probably one day we might want to re-implement them using RPCs.
  const c10::intrusive_ptr<::c10d::ProcessGroup> processGroup_;

  std::atomic<uint64_t> nextMessageID_{0};

  // Metadata used for tracking of whether certain RPCs have timed out or not.
  struct TimeoutMessageMetadata {
    TimeoutMessageMetadata(
        uint64_t messageId_,
        std::shared_ptr<AtomicJitFuture> responseFuture_,
        std::chrono::milliseconds timeout_)
        : messageId(messageId_),
          responseFuture(responseFuture_),
          timeout(timeout_) {}
    uint64_t messageId;
    std::shared_ptr<AtomicJitFuture> responseFuture;
    std::chrono::milliseconds timeout;
  };

  // Map to store the expiration times for each message.
  std::map<steady_clock_time_point, std::vector<TimeoutMessageMetadata>>
      timeoutMap_;

  // Map to store the messageId to expiry time.
  std::unordered_map<uint64_t, steady_clock_time_point> messageIdToTimeout_;

  // Thread that will poll the timeoutMap_ for timed out messages and mark them
  // with an error accordingly
  std::thread timeoutThread_;

  // Function run by the timeoutThread_ to check for timed out RPCs
  void pollTimeoutRpcs();

  // Mutex to guard the timeoutMap_
  std::mutex timeoutMapMutex_;

  // Condition Variable to signal population of the timeoutMap_
  std::condition_variable timeoutThreadCV_;

  // Returns the expiration time for an RPC by adding the current time to the
  // passed in timeout.
  inline steady_clock_time_point computeRpcMessageExpiryTime(
      std::chrono::milliseconds timeout) const {
    return std::chrono::time_point_cast<std::chrono::milliseconds>(
        std::chrono::steady_clock::now() + timeout);
  }

  // Handle error on an outgoing pipe
  void handleClientError(
      ClientPipe& clientPipe,
      const tensorpipe::Error& error);

  // This is a generic struct for capturing Time-Series Metrics. It keeps a
  // running sum and count of data points (observations), and can return an
  // average of the data points seen so far. This is currently only used for
  // tracking the GIL Wait Time in RPC Agents, but can be used for other metrics
  // as well.
  struct TimeSeriesMetricsTracker {
    // Running sum of the data points seen so far
    uint64_t currentSum_;
    // Running count of the data points seen so far
    uint64_t currentCount_;

    explicit TimeSeriesMetricsTracker(
        uint64_t currentSum = 0,
        uint64_t currentCount = 0);

    // Adds a data point (which is basically one observation for the metric
    // being tracked) to the running sum and count.
    void addData(uint64_t dataPoint);
    // Returns the average of all the data points seen so far.
    float computeAverage() const;
  };

  // Map of Time-Series metrics tracked by the RPC Agent
  std::unordered_map<std::string, TimeSeriesMetricsTracker> timeSeriesMetrics_;
  // Mutex to guard timeSeriesMetrics_
  std::mutex metricsMutex_;

  // Map to Track Network Data
  NetworkDataDict networkData_;
  // Mutex to guard networkData_
  std::mutex networkDataMutex_;

  // A mutex and a cv to guard access to the call counts and watch for changes.
  std::mutex callCountMutex_;
  std::condition_variable callCountCV_;
  // Running total of un-processed, un-errored RPC calls sent
  int32_t clientActiveCalls_{0};
  // Running total of un-processed RPC requests received
  int32_t serverActiveCalls_{0};
  // Running total of RPC requests that will be completed asynchronously
  int32_t serverActiveAsyncCalls_{0};

  // Whether a global graceful shutdown has begun, in which case we'll silence
  // error messages due to remote workers closing their pipes.
  std::atomic<bool> shuttingDown_{false};

  // Helpers to modify the counts while correctly dealing with the mutex and cv.
  void increaseCallCount(int32_t& count);
  void decreaseCallCount(int32_t& count);

  // Helpers to set the state of the requests.
  void markFutureAsComplete(
      std::shared_ptr<AtomicJitFuture> atomicFuture,
      Message message,
      std::shared_ptr<LazyStreamContext> ctx);
  void markFutureWithError(
      std::shared_ptr<AtomicJitFuture> atomicFuture,
      std::string errorMsg);
};

} // namespace rpc
} // namespace distributed
} // namespace torch

#endif // USE_TENSORPIPE<|MERGE_RESOLUTION|>--- conflicted
+++ resolved
@@ -281,10 +281,7 @@
   // then, it ends up printing a log message, which may worry the user. To solve
   // both issues we use a separate atomic flag to know the status of the future.
   struct AtomicJitFuture {
-<<<<<<< HEAD
-    explicit AtomicJitFuture(
-        const std::vector<c10::DeviceIndex>& devices,
-        bool noCuda = true) {
+    explicit AtomicJitFuture(const std::vector<c10::DeviceIndex>& devices) {
       std::vector<c10::Device> fullDevices;
       fullDevices.reserve(devices.size());
       for (const c10::DeviceIndex index : devices) {
@@ -292,13 +289,6 @@
       }
       jitFuture = std::make_shared<at::ivalue::Future>(
           at::AnyClassType::get(), std::move(fullDevices));
-=======
-    explicit AtomicJitFuture(const std::vector<c10::DeviceIndex>& devices) {
-      c10::DeviceType type =
-          devices.empty() ? c10::DeviceType::CPU : c10::DeviceType::CUDA;
-      jitFuture =
-          FutureFactoryRegistry::getInstance().createFuture(type, devices);
->>>>>>> 257266e0
     }
 
     std::atomic_flag isComplete = ATOMIC_FLAG_INIT;

#include <torch/csrc/distributed/rpc/tensorpipe_agent.h>

#ifdef USE_TENSORPIPE

#include <limits>
#include <tuple>
#include <utility>

#include <fmt/format.h>
#include <tensorpipe/tensorpipe.h>

#include <torch/csrc/distributed/rpc/agent_utils.h>
#include <torch/csrc/distributed/rpc/macros.h>
#include <torch/csrc/distributed/rpc/tensorpipe_utils.h>
#include <torch/csrc/distributed/rpc/utils.h>

#include <c10/core/StreamGuard.h>

#if TENSORPIPE_HAS_SHM_TRANSPORT
// Needed for ::getpid(), which is used to create a unique address.
#include <sys/types.h>
#include <unistd.h>
#endif

namespace torch {
namespace distributed {
namespace rpc {

namespace {

// An environment variable along the lines of GLOO_ and NCCL_SOCKET_IFNAME that
// allows the user to specify a device to bind to, instead of binding to the
// address that the hostname resolves to.
const std::string kSocketIfnameEnvVar = "TP_SOCKET_IFNAME";
const std::string kDefaultUvAddress = "127.0.0.1";

const std::string kGilAverageWaitTime = "agent.gil_average_wait_time_us";
const std::string kThreadPoolSize = "agent.thread_pool_size";
const std::string kNumIdleThreads = "agent.num_idle_threads";
const std::string kClientActiveCalls = "agent.client_active_calls";
const std::string kServerActiveCalls = "agent.server_active_calls";
const std::string kServerActiveAsyncCalls = "agent.server_active_async_calls";

std::vector<c10::Device> getDevicesForTensors(
    const std::vector<torch::Tensor>& tensors,
    const DeviceMap& deviceMap,
    const std::string& remoteName) {
  // If the deviceMap is overridden, use that instead.
  const auto errStr = c10::str(
      "TensorPipe RPC backend only supports CPU tensors by default, please "
      "move your tensors to CPU before sending them over RPC, or call "
      "`set_device_map` on `TensorPipeRpcBackendOptions` to explicitly "
      "configure device mapping. ",
      "Request device mapping is not available for destination ",
      remoteName);
<<<<<<< HEAD
  std::vector<c10::DeviceIndex> deviceIndices;
  deviceIndices.reserve(tensors.size());
  bool hasMappedDevice = false;
  for (const auto& t : tensors) {
    if (t.device().is_cpu()) {
      const auto deviceIter = deviceMap.find(-1);
      if (deviceIter == deviceMap.end()) {
        deviceIndices.push_back(-1);
      } else {
        deviceIndices.push_back(deviceIter->second);
        hasMappedDevice = true;
      }
=======
  std::vector<c10::Device> devices;
  devices.reserve(tensors.size());
  bool hasCudaTensor = false;
  for (const auto& t : tensors) {
    if (t.device().is_cpu()) {
      devices.emplace_back(c10::kCPU);
>>>>>>> 87242d23
    } else {
      const auto deviceIter = deviceMap.find(t.device());
      TORCH_CHECK(
          deviceIter != deviceMap.end(),
          errStr,
          " for device ",
          t.device(),
          " but received a tensor on that device.");
<<<<<<< HEAD
      deviceIndices.push_back(deviceIter->second);
      hasMappedDevice = true;
    }
  }
  if (!hasMappedDevice) {
    deviceIndices.clear();
=======
      devices.push_back(deviceIter->second);
      hasCudaTensor = true;
    }
  }
  if (!hasCudaTensor) {
    devices.clear();
>>>>>>> 87242d23
  }
  return devices;
}

// A helper function that first creates a LazyStreamContext and then grabs a
// CUDA stream for each device in the given device list.
std::shared_ptr<LazyStreamContext> createCalleeStreamContext(
    const std::vector<c10::Device>& devices) {
  auto ctx = std::make_shared<LazyStreamContext>(
      devices.empty() ? c10::kCPU : devices[0].type());
  for (const c10::Device& device : devices) {
    ctx->getStream(device);
  }
  return ctx;
}

// Retrieve local devices (i.e., device keys) from the given map.
std::unordered_set<c10::Device> getLocalDevices(
    const std::unordered_map<std::string, DeviceMap>& deviceMap) {
  std::unordered_set<c10::Device> deviceSet;
  for (const auto& entry : deviceMap) {
    for (const auto& device : entry.second) {
      deviceSet.insert(device.first);
    }
  }
  return deviceSet;
}

// 1) checks there is no duplication in the devices field
// 2) checks all local devices in the deviceSet are included in deviceOpt
void checkValidDevicesOption(
    const std::unordered_set<c10::Device>& deviceSet,
    const std::vector<c10::Device>& deviceOpt) {
  std::unordered_set<c10::Device> optsDeviceSet(
      deviceOpt.begin(), deviceOpt.end());

  // no duplications are allowed in opts_.devices
  TORCH_CHECK(
      deviceOpt.size() == optsDeviceSet.size(),
      "Detected duplication in TensorPipeRpcBackendOptions devices field.");

  // opts_.devices must be a superset of local devices in reverseDeviceMaps_
  std::unordered_set<c10::Device> cut;
  for (const c10::Device& device : deviceSet) {
    if (optsDeviceSet.find(device) == optsDeviceSet.end()) {
      cut.insert(device);
    }
  }

  if (!cut.empty()) {
    std::ostringstream oss;
    std::copy(
        cut.begin(), cut.end(), std::ostream_iterator<c10::Device>(oss, ", "));
    TORCH_CHECK(
        false,
        "The devices field in TensorPipeRpcBackendOptions must either be "
        "None or contain all local devices use by its agent. However, "
        "local devices ",
        oss.str(),
        "are used in (peer) device_maps but not included the devices field.");
  }
}

} // namespace

// NOLINTNEXTLINE(cppcoreguidelines-avoid-non-const-global-variables)
C10_DEFINE_REGISTRY(TensorPipeTransportRegistry, TransportRegistration);

// NOLINTNEXTLINE(cppcoreguidelines-avoid-non-const-global-variables)
C10_DEFINE_REGISTRY(TensorPipeCpuChannelRegistry, CpuChannelRegistration);

// NOLINTNEXTLINE(cppcoreguidelines-avoid-non-const-global-variables)
C10_DEFINE_REGISTRY(TensorPipeCudaChannelRegistry, CudaChannelRegistration);

const std::string& TensorPipeAgent::guessAddress() {
  static const std::string uvAddress = []() {
    tensorpipe::Error error;
    std::string result;
    char* ifnameEnv = std::getenv(kSocketIfnameEnvVar.c_str());
    if (ifnameEnv != nullptr) {
      std::tie(error, result) =
          tensorpipe::transport::uv::lookupAddrForIface(ifnameEnv);
      if (error) {
        LOG(WARNING) << "Failed to look up the IP address for interface "
                     << ifnameEnv << " (" << error.what() << "), defaulting to "
                     << kDefaultUvAddress;
        return kDefaultUvAddress;
      }
    } else {
      std::tie(error, result) =
          tensorpipe::transport::uv::lookupAddrForHostname();
      if (error) {
        LOG(WARNING) << "Failed to look up the IP address for the hostname ("
                     << error.what() << "), defaulting to "
                     << kDefaultUvAddress;
        return kDefaultUvAddress;
      }
    }
    return result;
  }();
  return uvAddress;
}

namespace {

// These priorities instruct TensorPipe on which transport/channel to pick
// during handshake. Higher priorities will take precedence over lower ones.
// The transport with lowest priority will be the one used to bootstrap pipes.

constexpr int64_t kShmTransportPriority = 200;
constexpr int64_t kIbvTransportPriority = 100;
// The UV transport just uses TCP and should work everywhere, thus keep it last.
constexpr int64_t kUvTransportPriority = 0;

constexpr int64_t kCmaChannelPriority = 1200;
constexpr int64_t kMultiplexedUvChannelPriority = 1100;
// The basic channel reuses a transport as a channel, and is thus our fallback.
constexpr int64_t kBasicChannelPriority = 1000;

// CPU channel have higher priority than CUDA channels, since the latter might
// handle CPU-to-CPU transfers, but will always be less efficient than their
// CPU-only counterparts.
#if TENSORPIPE_HAS_CUDA_IPC_CHANNEL && defined(USE_CUDA_NOT_ROCM)
constexpr int64_t kCudaIpcChannelPriority = 300;
#endif

#if TENSORPIPE_HAS_CUDA_GDR_CHANNEL && defined(USE_CUDA_NOT_ROCM)
constexpr int64_t kCudaGdrChannelPriority = 200;
#endif

#ifdef USE_CUDA_NOT_ROCM
constexpr int64_t kCudaXthChannelPriority = 400;
constexpr int64_t kCudaBasicChannelPriority = 0;
#endif

std::unique_ptr<TransportRegistration> makeUvTransport() {
  auto context = tensorpipe::transport::uv::create();
  std::string address = TensorPipeAgent::guessAddress();
  return std::make_unique<TransportRegistration>(TransportRegistration{
      std::move(context), kUvTransportPriority, std::move(address)});
}

// The UV transport is implemented using standard TCP connections. It leverages
// libuv (https://github.com/libuv/libuv) in order to be cross-platform.
// NOLINTNEXTLINE(cppcoreguidelines-avoid-non-const-global-variables)
C10_REGISTER_CREATOR(TensorPipeTransportRegistry, uv, makeUvTransport);

#if TENSORPIPE_HAS_SHM_TRANSPORT

std::string createUniqueShmAddr() {
  thread_local uint32_t threadLocalId = 0;
  return c10::str(
      "shm://tensorpipe_rpc_agent_",
      std::this_thread::get_id(),
      "_",
      ::getpid(),
      "_",
      threadLocalId++);
}

std::unique_ptr<TransportRegistration> makeShmTransport() {
  auto context = tensorpipe::transport::shm::create();
  std::string address = createUniqueShmAddr();
  return std::make_unique<TransportRegistration>(TransportRegistration{
      std::move(context), kShmTransportPriority, std::move(address)});
}

// The SHM implements connections using ringbuffers residing in anonymous shared
// memory (plus UNIX domain sockets to bootstrap the connection and exchange
// file descriptors). It is Linux-only due to some advanced features (O_TMPFILE,
// eventfd, ...).
// NOLINTNEXTLINE(cppcoreguidelines-avoid-non-const-global-variables)
C10_REGISTER_CREATOR(TensorPipeTransportRegistry, shm, makeShmTransport);

#endif // TENSORPIPE_HAS_SHM_TRANSPORT

#if TENSORPIPE_HAS_IBV_TRANSPORT

std::unique_ptr<TransportRegistration> makeIbvTransport() {
  auto context = tensorpipe::transport::ibv::create();
  std::string address = TensorPipeAgent::guessAddress();
  return std::make_unique<TransportRegistration>(TransportRegistration{
      std::move(context), kIbvTransportPriority, std::move(address)});
}

// The IBV transport sends data across using an InfiniBand queue pair, locally
// copying data to and from a staging buffer (registered with libibverbs) and
// issuing a RDMA write for transferring data across machines (plus a send for
// acknowledging it). It bootstraps using a standard TCP connection to exchange
// setup information. It is Linux-only.
// NOLINTNEXTLINE(cppcoreguidelines-avoid-non-const-global-variables)
C10_REGISTER_CREATOR(TensorPipeTransportRegistry, ibv, makeIbvTransport);

#endif // TENSORPIPE_HAS_IBV_TRANSPORT

std::unique_ptr<CpuChannelRegistration> makeBasicChannel() {
  auto context = tensorpipe::channel::basic::create();
  return std::make_unique<CpuChannelRegistration>(
      CpuChannelRegistration{std::move(context), kBasicChannelPriority});
}

// The basic channel is just a straightforward adapter wrapper that allows any
// transport to be used as a channel.
// NOLINTNEXTLINE(cppcoreguidelines-avoid-non-const-global-variables)
C10_REGISTER_CREATOR(TensorPipeCpuChannelRegistry, basic, makeBasicChannel);

#if TENSORPIPE_HAS_CMA_CHANNEL

std::unique_ptr<CpuChannelRegistration> makeCmaChannel() {
  auto context = tensorpipe::channel::cma::create();
  return std::make_unique<CpuChannelRegistration>(
      CpuChannelRegistration{std::move(context), kCmaChannelPriority});
}

// The CMA channel uses the Linux cross-memory attach syscalls (process_vm_readv
// and _writev), which allow one process to access the private memory of another
// process (as long as they belong to the same user and other security
// constraints are satisfied). It does, more or less, what GDB does when it's
// attached to a running process.
// NOLINTNEXTLINE(cppcoreguidelines-avoid-non-const-global-variables)
C10_REGISTER_CREATOR(TensorPipeCpuChannelRegistry, cma, makeCmaChannel);

#endif // TENSORPIPE_HAS_CMA_CHANNEL

constexpr static int kNumUvThreads = 16;

std::unique_ptr<CpuChannelRegistration> makeMultiplexedUvChannel() {
  std::vector<std::shared_ptr<tensorpipe::transport::Context>> contexts;
  std::vector<std::shared_ptr<tensorpipe::transport::Listener>> listeners;
  for (int laneIdx = 0; laneIdx < kNumUvThreads; ++laneIdx) {
    auto context = tensorpipe::transport::uv::create();
    std::string address = TensorPipeAgent::guessAddress();
    contexts.push_back(std::move(context));
    listeners.push_back(contexts.back()->listen(address));
  }
  auto context = tensorpipe::channel::mpt::create(
      std::move(contexts), std::move(listeners));
  return std::make_unique<CpuChannelRegistration>(CpuChannelRegistration{
      std::move(context), kMultiplexedUvChannelPriority});
}

// The multiplexed UV channel encapsulates multiple UV transports (each with its
// own event loop thread). Each channel will, in turn, contain multiple UV
// connections, one for each of those contexts. When sending a tensor, its data
// is split in equal chunks and each chunks is sent on a different connection
// and thus driven by a different thread. This is needed to reach very high
// bandwidths.
// NOLINTNEXTLINE(cppcoreguidelines-avoid-non-const-global-variables)
C10_REGISTER_CREATOR(
    TensorPipeCpuChannelRegistry,
    mpt_uv,
    makeMultiplexedUvChannel);

#if TENSORPIPE_HAS_CUDA_IPC_CHANNEL && defined(USE_CUDA_NOT_ROCM)

std::unique_ptr<CudaChannelRegistration> makeCudaIpcChannel() {
  auto context = tensorpipe::channel::cuda_ipc::create();
  return std::make_unique<CudaChannelRegistration>(
      CudaChannelRegistration{std::move(context), kCudaIpcChannelPriority});
}

// The cuda_ipc channels use cudaMemcpy to transmit CUDA tensor across processes
// NOLINTNEXTLINE(cppcoreguidelines-avoid-non-const-global-variables)
C10_REGISTER_CREATOR(
    TensorPipeCudaChannelRegistry,
    cuda_ipc,
    makeCudaIpcChannel);

#endif

#if TENSORPIPE_HAS_CUDA_GDR_CHANNEL && defined(USE_CUDA_NOT_ROCM)

std::unique_ptr<CudaChannelRegistration> makeCudaGdrChannel() {
  auto context = tensorpipe::channel::cuda_gdr::create();
  return std::make_unique<CudaChannelRegistration>(
      CudaChannelRegistration{std::move(context), kCudaGdrChannelPriority});
}

// The cuda_gdr channel sends CUDA memory over InfiniBand using GPUDirect RDMA.
// It directly registers the user-provided tensor with libibverbs, an operation
// which is expensive the first time, but it then caches the registration in
// order to amortize the cost and get low latency for subsequent transfers. A
// ready-to-send/ready-to-receive handshake is still needed before the transfer
// in order to ensure readiness and to agree on the device indices and thus the
// queue pair to use. It automatically pairs each GPU to the "closest" NIC if
// there are multiple of them (closest = longest prefix match in PCI tree).
// NOLINTNEXTLINE(cppcoreguidelines-avoid-non-const-global-variables)
C10_REGISTER_CREATOR(
    TensorPipeCudaChannelRegistry,
    cuda_gdr,
    makeCudaGdrChannel);

#endif

#ifdef USE_CUDA_NOT_ROCM

std::unique_ptr<CudaChannelRegistration> makeCudaXthChannel() {
  auto context = tensorpipe::channel::cuda_xth::create();
  return std::make_unique<CudaChannelRegistration>(
      CudaChannelRegistration{std::move(context), kCudaXthChannelPriority});
}

// The cuda_xth channel supports same-process GPU-to-GPU comm
// NOLINTNEXTLINE(cppcoreguidelines-avoid-non-const-global-variables)
C10_REGISTER_CREATOR(
    TensorPipeCudaChannelRegistry,
    cuda_xth,
    makeCudaXthChannel);

std::unique_ptr<CudaChannelRegistration> makeCudaBasicChannel() {
  auto context = tensorpipe::channel::cuda_basic::create(
      tensorpipe::channel::basic::create());
  return std::make_unique<CudaChannelRegistration>(
      CudaChannelRegistration{std::move(context), kCudaBasicChannelPriority});
}

// The cuda_basic is the fallback channel for GPU-to-GPU comm
// NOLINTNEXTLINE(cppcoreguidelines-avoid-non-const-global-variables)
C10_REGISTER_CREATOR(
    TensorPipeCudaChannelRegistry,
    cuda_basic,
    makeCudaBasicChannel);

#endif

} // namespace

//////////////////////////  MetricsTracker  /////////////////////////////////

TensorPipeAgent::TimeSeriesMetricsTracker::TimeSeriesMetricsTracker(
    uint64_t currentSum,
    uint64_t currentCount)
    : currentSum_(currentSum), currentCount_(currentCount) {}

void TensorPipeAgent::TimeSeriesMetricsTracker::addData(uint64_t dataPoint) {
  currentSum_ += dataPoint;
  ++currentCount_;
}

float TensorPipeAgent::TimeSeriesMetricsTracker::computeAverage() const {
  return currentCount_ == 0 ? 0 : currentSum_ / (float)currentCount_;
}

////////////////////////  TensorpipeRpcAgent  /////////////////////////////////

void TensorPipeAgent::removeFromTimeoutMap(uint64_t messageId) {
  // Remove entry from timeoutMap_.
  {
    std::unique_lock<std::mutex> lock(timeoutMapMutex_);
    auto it = messageIdToTimeout_.find(messageId);
    if (it == messageIdToTimeout_.end()) {
      // Already removed from the map by pollTimeoutRpcs(), no need to
      // process further.
      return;
    }

    auto& expirationTime = it->second;

    auto& timedOutFuturesVector = timeoutMap_[expirationTime];
    for (auto it = timedOutFuturesVector.begin();
         it != timedOutFuturesVector.end();
         it++) {
      if (it->messageId == messageId) {
        it = timedOutFuturesVector.erase(it);
        break;
      }
    }

    if (timedOutFuturesVector.empty()) {
      timeoutMap_.erase(expirationTime);
    }

    // Remove from messageId to timeout map as well.
    messageIdToTimeout_.erase(messageId);
  }
}

void TensorPipeAgent::prepareNames() {
  auto nameToId = collectNames(
      rankToNameStore_, workerInfo_.id_, workerInfo_.name_, worldSize_);

  for (const auto& entry : nameToId) {
    const auto& workerName = entry.first;
    const auto& workerId = entry.second;
    workerIdToInfo_.emplace(workerId, WorkerInfo(workerName, workerId));
    workerNameToInfo_.emplace(workerName, WorkerInfo(workerName, workerId));
  }
}

TensorPipeAgent::TensorPipeAgent(
    const c10::intrusive_ptr<::c10d::Store>& store,
    std::string selfName,
    worker_id_t selfId,
    int worldSize,
    c10::intrusive_ptr<::c10d::ProcessGroup> processGroup,
    TensorPipeRpcBackendOptions opts,
    std::unique_ptr<RequestCallback> cb)
    : RpcAgent(
          WorkerInfo(std::move(selfName), selfId),
          std::move(cb),
          std::chrono::milliseconds(
              (long)(opts.rpcTimeoutSeconds * kSecToMsConversion))),
      opts_(std::move(opts)),
      threadPool_(opts_.numWorkerThreads),
      context_(std::make_shared<tensorpipe::Context>(
          tensorpipe::ContextOptions().name(workerInfo_.name_))),
      rankToNameStore_("names", store),
      nameToAddressStore_("addrs", store),
      worldSize_(worldSize),
      processGroup_(std::move(processGroup)) {
  // collect worker names
  prepareNames();

  {
    // If devices was not specified in the options, use local devices in the
    // deviceMap to initialize devices. Later, when setting reverseDeviceMaps_,
    // the devices_ will be updated again using local devices in
    // reverseDeviceMaps_.
    auto deviceSet = getLocalDevices(opts_.deviceMaps);
    if (opts_.devices.empty()) {
      std::copy(
          deviceSet.begin(), deviceSet.end(), std::back_inserter(devices_));
    } else {
      checkValidDevicesOption(deviceSet, opts_.devices);
      devices_ = opts_.devices;
    }
  }

  // Initialize the time-series metrics tracking map
  timeSeriesMetrics_.emplace(kGilAverageWaitTime, TimeSeriesMetricsTracker());
}

TensorPipeAgent::~TensorPipeAgent() {
  VLOG(1) << "RPC agent for " << workerInfo_.name_ << " is being destroyed";
  shutdown();
}

void TensorPipeAgent::setReverseDeviceMaps(
    const std::unordered_map<std::string, DeviceMap>& reverseDeviceMaps) {
  reverseDeviceMaps_ = reverseDeviceMaps;

  // If devices wasn't specified in the options, update devices_ with local
  // devices in reverseDeviceMaps_.
  auto deviceSet = getLocalDevices(reverseDeviceMaps_);
  if (opts_.devices.empty()) {
    std::copy(
        devices_.begin(),
        devices_.end(),
        std::inserter(deviceSet, deviceSet.begin()));
    devices_.clear();
    std::copy(deviceSet.begin(), deviceSet.end(), std::back_inserter(devices_));
  } else {
    checkValidDevicesOption(deviceSet, opts_.devices);
  }
}

void TensorPipeAgent::startImpl() {
  VLOG(1) << "RPC agent for " << workerInfo_.name_ << " is starting";

  std::vector<std::string> addresses;
  int lowestPriority = std::numeric_limits<int>::max();
  std::string lowestPriorityTransport;

  for (auto& key : TensorPipeTransportRegistry()->Keys()) {
    int64_t priority = -1;
    if (opts_.transports.has_value()) {
      auto iter =
          std::find(opts_.transports->begin(), opts_.transports->end(), key);
      if (iter == opts_.transports->end()) {
        continue;
      }
      // Assign priorities in reverse order of occurrence in the vector, so that
      // a transport that comes before another receives a higher priority.
      priority =
          opts_.transports->size() - 1 - (iter - opts_.transports->begin());
    }
    std::unique_ptr<TransportRegistration> reg =
        TensorPipeTransportRegistry()->Create(key);
    if (!reg->transport->isViable()) {
      continue;
    }
    if (priority == -1) {
      priority = reg->priority;
    }
    if (priority < lowestPriority) {
      lowestPriority = priority;
      lowestPriorityTransport = key;
    }
    addresses.push_back(c10::str(key, "://", reg->address));
    context_->registerTransport(
        priority, std::move(key), std::move(reg->transport));
  }

  auto registerChannel = [this](const auto& registry) {
    // The registry argument is either TensorPipeCpuChannelRegistry or
    // TensorPipeCudaChannelRegistry.
    for (auto& key : registry->Keys()) {
      int64_t priority = -1;
      if (opts_.channels.has_value()) {
        auto iter =
            std::find(opts_.channels->begin(), opts_.channels->end(), key);
        if (iter == opts_.channels->end()) {
          continue;
        }
        // Assign priorities in reverse order of occurrence in the vector, so
        // that a channel that comes before another receives a higher priority.
        priority =
            opts_.channels->size() - 1 - (iter - opts_.channels->begin());
      }

      // The reg var is either a std::unique_ptr<CpuChannelRegistration> or a
      // std::unique_ptr<CudaChannelRegistration>, depending on the type of the
      // registry.
      auto reg = registry->Create(key);
      if (!reg->channel->isViable()) {
        continue;
      }
      if (priority == -1) {
        priority = reg->priority;
      }
      context_->registerChannel(
          priority, std::move(key), std::move(reg->channel));
    }
  };

  registerChannel(TensorPipeCpuChannelRegistry());

#ifdef USE_CUDA_NOT_ROCM

  registerChannel(TensorPipeCudaChannelRegistry());

#endif

  listener_ = context_->listen(addresses);

  // Store our own url.
  const auto address = listener_->url(lowestPriorityTransport);
  const std::vector<uint8_t> selfAddrData(address.begin(), address.end());
  nameToAddressStore_.set(workerInfo_.name_, selfAddrData);

  VLOG(1) << "RPC agent for " << workerInfo_.name_ << " is using address "
          << address;

  for (const auto& p : workerNameToInfo_) {
    const auto& name = p.first;
    auto nodeAddrData = nameToAddressStore_.get(name);
    auto nodeAddrStr =
        std::string((const char*)nodeAddrData.data(), nodeAddrData.size());
    workerNameToURL_.insert({name, nodeAddrStr});
  }

  // Start the Timeout Thread
  timeoutThread_ = std::thread(&TensorPipeAgent::pollTimeoutRpcs, this);

  listener_->accept([this](
                        const tensorpipe::Error& error,
                        std::shared_ptr<tensorpipe::Pipe> pipe) {
    onListenerAccepted(error, pipe);
  });
}

void TensorPipeAgent::onListenerAccepted(
    const tensorpipe::Error& error,
    std::shared_ptr<tensorpipe::Pipe>& pipe) {
  if (error) {
    if (error.isOfType<tensorpipe::ListenerClosedError>() &&
        !rpcAgentRunning_.load()) {
      // This is expected.
    } else {
      LOG(WARNING) << "RPC agent for " << workerInfo_.name_
                   << " encountered error when accepting incoming pipe: "
                   << error.what();
    }
    return;
  }

  // Accept the next connection request
  listener_->accept([this](
                        const tensorpipe::Error& error,
                        std::shared_ptr<tensorpipe::Pipe> pipe) {
    onListenerAccepted(error, pipe);
  });

  VLOG(1) << "RPC agent for " << workerInfo_.name_
          << " accepted incoming pipe from " << pipe->getRemoteName();

  // Arm for server read
  respond(pipe);
}

void TensorPipeAgent::pipeRead(
    const std::shared_ptr<tensorpipe::Pipe>& pipe,
    std::function<void(
        const tensorpipe::Error&,
        Message&&,
        std::shared_ptr<LazyStreamContext>)> fn) noexcept {
  pipe->readDescriptor([this, fn{std::move(fn)}, pipe](
                           const tensorpipe::Error& error,
                           tensorpipe::Descriptor tpDescriptor) mutable {
    if (error) {
      fn(error, Message(), nullptr);
      return;
    }

    auto ctx = createCalleeStreamContext(devices_);
    tensorpipe::Allocation tpAllocation;
    TensorpipeReadBuffers tpBuffers;
    std::tie(tpAllocation, tpBuffers) = tensorpipeAllocate(tpDescriptor, ctx);

    pipe->read(
        std::move(tpAllocation),
        [tpDescriptor{std::move(tpDescriptor)},
         tpBuffers{
             std::make_shared<TensorpipeReadBuffers>(std::move(tpBuffers))},
         fn{std::move(fn)},
         ctx{std::move(ctx)}](const tensorpipe::Error& error) mutable {
          if (error) {
            fn(error, Message(), nullptr);
            return;
          }

          // FIXME This does some unpickling, which could be a bit expensive:
          // perhaps it would be best to perform it inside the worker threads?
          Message rpcMessage = tensorpipeDeserialize(
              std::move(tpDescriptor), std::move(*tpBuffers));

          fn(error, std::move(rpcMessage), std::move(ctx));
        });
  });
}

void TensorPipeAgent::pipeWrite(
    const std::shared_ptr<tensorpipe::Pipe>& pipe,
    Message&& rpcMessage,
    std::vector<c10::Device>&& devices,
    std::shared_ptr<LazyStreamContext> ctx,
    std::function<void(const tensorpipe::Error&)> fn) noexcept {
  tensorpipe::Message tpMessage;
  TensorpipeWriteBuffers tpBuffers;

  std::tie(tpMessage, tpBuffers) =
      tensorpipeSerialize(std::move(rpcMessage), std::move(devices), ctx);

  pipe->write(
      std::move(tpMessage),
      [tpBuffers{
           std::make_shared<TensorpipeWriteBuffers>(std::move(tpBuffers))},
       fn{std::move(fn)},
       ctx{std::move(ctx)}](const tensorpipe::Error& error) { fn(error); });
}

void TensorPipeAgent::sendCompletedResponseMessage(
    std::shared_ptr<tensorpipe::Pipe>& pipe,
    std::shared_ptr<JitFuture>& futureResponseMessage,
    uint64_t messageId,
    std::shared_ptr<LazyStreamContext> ctx) {
  if (!rpcAgentRunning_.load()) {
    LOG(WARNING) << "RPC agent for " << workerInfo_.name_
                 << " won't send response to request #" << messageId << " to "
                 << pipe->getRemoteName() << ", as the agent is shutting down";
    return;
  }

  VLOG(1) << "RPC agent for " << workerInfo_.name_
          << " is sending response to request #" << messageId << " to "
          << pipe->getRemoteName();

  if (!futureResponseMessage->hasError()) {
    Message&& responseMessage =
        std::move(*futureResponseMessage->value().toCustomClass<Message>());
    responseMessage.setId(messageId);

    std::vector<c10::Device> devices;
    try {
      devices = getDevicesForRemote(pipe->getRemoteName(), responseMessage);
    } catch (const std::exception& e) {
      responseMessage = createExceptionResponse(e.what(), messageId);
    }

    auto ctxDevices = ctx->devices();
    if (!ctxDevices.empty()) {
      // FIXME: skipping this check when ctxDevices is empty to allow
      // RRef.to_here().
      for (const auto& tensor : responseMessage.tensors()) {
        const auto device = tensor.device();
        if (!device.is_cpu() && ctxDevices.find(device) == ctxDevices.end()) {
          std::ostringstream oss;
          std::copy(
              ctxDevices.begin(),
              ctxDevices.end(),
              std::ostream_iterator<c10::Device>(oss, ", "));
          responseMessage = createExceptionResponse(
              c10::str(
                  "RPC detected that a user-function output tensor on device ",
                  device,
                  ". This device is not one of the input tensor devices: ",
                  oss.str(),
                  "which is not yet supported. Please file a feature request "
                  "issue in PyTorch GitHub repo."),
              messageId);
          break;
        }
      }
    }

    pipeWrite(
        pipe,
        std::move(responseMessage),
        std::move(devices),
        std::move(ctx),
        [this, pipe, messageId](const tensorpipe::Error& error) {
          if (error) {
            LOG(WARNING)
                << "RPC agent for " << workerInfo_.name_
                << " encountered error when sending response to request #"
                << messageId << " to " << pipe->getRemoteName() << ": "
                << error.what();
            return;
          }

          VLOG(1) << "RPC agent for " << workerInfo_.name_
                  << " done sending response to request #" << messageId
                  << " to " << pipe->getRemoteName();
        });
  } else {
    pipeWrite(
        pipe,
        createExceptionResponse(
            futureResponseMessage->tryRetrieveErrorMessage(), messageId),
        /* devices */ {},
        std::move(ctx),
        [this, pipe, messageId](const tensorpipe::Error& error) {
          if (error) {
            LOG(WARNING)
                << "RPC agent for " << workerInfo_.name_
                << " encountered error when sending response to request #"
                << messageId << " to " << pipe->getRemoteName() << ": "
                << error.what();
            return;
          }

          VLOG(1) << "RPC agent for " << workerInfo_.name_
                  << " done sending response to request #" << messageId
                  << " to " << pipe->getRemoteName();
        });
  }
}

void TensorPipeAgent::respond(std::shared_ptr<tensorpipe::Pipe>& pipe) {
  pipeRead(
      pipe,
      [this, pipe](
          const tensorpipe::Error& error,
          Message&& requestMessage,
          std::shared_ptr<LazyStreamContext> ctx) mutable {
        if (error) {
          if (shuttingDown_) {
            // This is expected.
          } else {
            LOG(WARNING)
                << "RPC agent for " << workerInfo_.name_
                << " encountered error when reading incoming request from "
                << pipe->getRemoteName() << ": " << error.what();
          }
          return;
        }

        // Arm for next read
        respond(pipe);

        uint64_t messageId = requestMessage.id();
        increaseCallCount(serverActiveCalls_);

        VLOG(1) << "RPC agent for " << workerInfo_.name_
                << " received request #" << messageId << " from "
                << pipe->getRemoteName();

        // Defer user RPC UDF run to thread pool
        threadPool_.run([this,
                         pipe,
                         messageId,
                         requestMessage{std::move(requestMessage)},
                         ctx{std::move(ctx)}]() mutable {
          VLOG(1) << "RPC agent for " << workerInfo_.name_
                  << " is running request #" << messageId << " from "
                  << pipe->getRemoteName() << " in thread pool";

          std::shared_ptr<JitFuture> futureResponseMessage;
          try {
            // Instead of creating a MultiStreamGuard here, the ctx is passed
            // to the callback and the MultiStreamGuard is created there,
            // because subsequent processing can switch threads due to 1)
            // waiting for RRef arguments to become ready 2) async_execution.
            // Besides, the `ctx` also needs to be propagated to
            // `process***Call` methods to synchronize CUDA streams there
            // to make sure that we fetch the correct value from `to_here()`
            // call.
            futureResponseMessage = cb_->operator()(requestMessage, ctx);
          } catch (const std::exception& /* unused */) {
            futureResponseMessage =
                std::make_shared<JitFuture>(at::AnyClassType::get());
            futureResponseMessage->setError(std::current_exception());
          }

          // Shortcut if immediately done
          if (futureResponseMessage->completed()) {
            decreaseCallCount(serverActiveCalls_);
            sendCompletedResponseMessage(
                pipe, futureResponseMessage, messageId, std::move(ctx));
          } else {
            // Not complete yet
            increaseCallCount(serverActiveAsyncCalls_);
            futureResponseMessage->addCallback([this,
                                                pipe,
                                                futureResponseMessage,
                                                messageId,
                                                ctx{std::move(ctx)}]() mutable {
              decreaseCallCount(serverActiveCalls_);
              decreaseCallCount(serverActiveAsyncCalls_);
              sendCompletedResponseMessage(
                  pipe, futureResponseMessage, messageId, std::move(ctx));
            });
          }

          VLOG(1) << "RPC agent for " << workerInfo_.name_
                  << " done running request #" << messageId << " from "
                  << pipe->getRemoteName() << " in thread pool";
        });
      });
}

std::shared_ptr<JitFuture> TensorPipeAgent::send(
    const WorkerInfo& toWorkerInfo,
    Message&& requestMessage,
    const float rpcTimeoutSeconds,
    const DeviceMap& deviceMap) {
  TORCH_CHECK(
      requestMessage.isRequest(),
      "TensorPipeAgent::send(..) is only for sending requests.");

  if (!rpcAgentRunning_.load()) {
    auto err = c10::str(
        "Node ",
        RpcAgent::getWorkerInfo().id_,
        "tried to send() a message of type ",
        requestMessage.type(),
        " but RPC is no longer running on this node.");
    throw std::runtime_error(err);
  }

  const auto& url = findWorkerURL(toWorkerInfo);

  decltype(connectedPipes_)::iterator it;
  {
    std::unique_lock<std::mutex> lock(connectedPipesMutex_);

    // See if we already have a connection to this address or not
    it = connectedPipes_.find(toWorkerInfo.id_);
    if (it == connectedPipes_.end()) {
      // An instance of ClientPipe cannot be copied or moved as it contains a
      // mutex, and to force in-place construction in GCC 5 we need piecewise
      // construction in order to work around an issue.
      std::tie(it, std::ignore) = connectedPipes_.emplace(
          std::piecewise_construct,
          std::forward_as_tuple(toWorkerInfo.id_),
          std::forward_as_tuple(context_->connect(
              url, tensorpipe::PipeOptions().remoteName(toWorkerInfo.name_))));
    }
  }
  ClientPipe& clientPipe = it->second;

  auto futureResponseMessage = std::make_shared<AtomicJitFuture>(devices_);
  uint64_t messageId = nextMessageID_++;
  requestMessage.setId(messageId);

  {
    std::unique_lock<std::mutex> lock(clientPipe.mutex_);
    clientPipe.pendingResponseMessage_[messageId] = futureResponseMessage;
  }

  // Get devices for tensors in the request message. This can throw if device
  // maps are not configured properly for this request.
  std::vector<c10::Device> devices;
  if (deviceMap.empty()) {
    devices =
        getDevicesForRemote(clientPipe.pipe_->getRemoteName(), requestMessage);
  } else {
    // If deviceMap is specified, use that instead.
    devices = getDevicesForTensors(
        requestMessage.tensors(), deviceMap, clientPipe.pipe_->getRemoteName());
  }

  futureResponseMessage->jitFuture->addCallback([this]() {
    TORCH_INTERNAL_ASSERT(
        this->threadPool_.inThreadPool(),
        "Future marked complete from outside the thread pool");
  });

  increaseCallCount(clientActiveCalls_);
  // Use the default RPC timeout if no timeout is specified for this send call
  auto timeout = rpcTimeoutSeconds == kUnsetRpcTimeout
      ? getRpcTimeout()
      : std::chrono::milliseconds(
            static_cast<int>(rpcTimeoutSeconds * kSecToMsConversion));

  // We only add to the timeoutMap_ if the timeout is not 0. Per our
  // documentation, a user-provided timeout of 0 indicates the RPC should never
  // expire (infinite timeout), so there is no need to track it in the
  // timeoutMap_.
  steady_clock_time_point expirationTime;
  if (timeout.count() != 0) {
    // Compute the expiration time for this message based on the timeout
    expirationTime = computeRpcMessageExpiryTime(timeout);

    // Add the Future to the right vector in the timeoutMap_
    {
      std::unique_lock<std::mutex> lock(timeoutMapMutex_);
      auto& timeoutFuturesVector = timeoutMap_[expirationTime];
      messageIdToTimeout_.emplace(std::make_pair(messageId, expirationTime));
      timeoutFuturesVector.emplace_back(
          messageId, futureResponseMessage, timeout);
    }
    timeoutThreadCV_.notify_one();
  }

  VLOG(1) << "RPC agent for " << workerInfo_.name_ << " is sending request #"
          << messageId << " to " << clientPipe.pipe_->getRemoteName();

  auto ctx = std::make_shared<LazyStreamContext>(
      devices_.empty() ? c10::kCPU : devices_[0].type());
  ctx->waitForCurrentStreams(requestMessage.tensors());
  pipeWrite(
      clientPipe.pipe_,
      std::move(requestMessage),
      std::move(devices),
      std::move(ctx),
      [this, &clientPipe, messageId](const tensorpipe::Error& error) mutable {
        if (error) {
          if (error.isOfType<tensorpipe::PipeClosedError>() &&
              !rpcAgentRunning_.load()) {
            // This is expected.
          } else {
            LOG(WARNING) << "RPC agent for " << workerInfo_.name_
                         << " encountered error when sending outgoing request #"
                         << messageId << " to "
                         << clientPipe.pipe_->getRemoteName() << ": "
                         << error.what();
          }
          handleClientError(clientPipe, error);
          return;
        }

        VLOG(1) << "RPC agent for " << workerInfo_.name_ << " sent request #"
                << messageId << " to " << clientPipe.pipe_->getRemoteName();

        pipeRead(
            clientPipe.pipe_,
            [this, &clientPipe](
                const tensorpipe::Error& error,
                Message&& responseMessage,
                std::shared_ptr<LazyStreamContext> ctx) {
              if (error) {
                if (error.isOfType<tensorpipe::PipeClosedError>() &&
                    !rpcAgentRunning_.load()) {
                  // This is expected.
                } else {
                  LOG(WARNING)
                      << "RPC agent for " << workerInfo_.name_
                      << " encountered error when reading incoming response from "
                      << clientPipe.pipe_->getRemoteName() << ": "
                      << error.what();
                }
                handleClientError(clientPipe, error);
                return;
              }

              // Identify future response message by message ID
              uint64_t messageId = responseMessage.id();

              VLOG(1) << "RPC agent for " << workerInfo_.name_
                      << " received response #" << messageId << " from "
                      << clientPipe.pipe_->getRemoteName();

              std::shared_ptr<AtomicJitFuture> futureResponseMessage;
              {
                std::lock_guard<std::mutex> lock(clientPipe.mutex_);
                // A read error will lead all following callbacks to be
                // invoked with error, and shouldn't reach here.
                TORCH_INTERNAL_ASSERT(
                    !clientPipe.inError_, "Shouldn't be in error state");
                auto it = clientPipe.pendingResponseMessage_.find(messageId);
                TORCH_INTERNAL_ASSERT(
                    it != clientPipe.pendingResponseMessage_.end(),
                    "message ID ",
                    messageId,
                    " is not recognized");
                futureResponseMessage = std::move(it->second);
                clientPipe.pendingResponseMessage_.erase(it);
              }

              // Remove entry from timeoutMap_.
              removeFromTimeoutMap(messageId);

              if (responseMessage.type() == MessageType::EXCEPTION) {
                markFutureWithError(
                    std::move(futureResponseMessage),
                    std::string(
                        responseMessage.payload().begin(),
                        responseMessage.payload().end()));
              } else {
                markFutureAsComplete(
                    std::move(futureResponseMessage),
                    std::move(responseMessage),
                    std::move(ctx));
              }
            });
      });

  return futureResponseMessage->jitFuture;
}

void TensorPipeAgent::handleClientError(
    ClientPipe& clientPipe,
    const tensorpipe::Error& error) {
  // When an error occurs on a pipe all pending operations will be aborted and
  // all callbacks invoked with error, hence we immediately flush all future
  // messages belonging to this pipe.
  decltype(clientPipe.pendingResponseMessage_) pendingMsgs;
  {
    std::lock_guard<std::mutex> lock(clientPipe.mutex_);
    std::swap(clientPipe.pendingResponseMessage_, pendingMsgs);
    clientPipe.inError_ = true;
  }
  std::string errorMsg = error.what();
  for (auto& p : pendingMsgs) {
    markFutureWithError(std::move(p.second), errorMsg);

    // Remove entry from timeoutMap_.
    removeFromTimeoutMap(p.first);
  }
}

void TensorPipeAgent::pollTimeoutRpcs() {
  while (rpcAgentRunning_.load()) {
    std::unique_lock<std::mutex> lock(timeoutMapMutex_);

    // We sleep until the earliest expiring RPC in the timeoutMap_. We must
    // also ensure that we sleep while the map is empty, and we exit sleeping
    // if the RPC Agent has been shutdown.
    for (;;) {
      if (!rpcAgentRunning_.load()) {
        return;
      }

      if (!timeoutMap_.empty()) {
        steady_clock_time_point earliestTimeout = timeoutMap_.begin()->first;
        if (std::chrono::steady_clock::now() >= earliestTimeout) {
          break;
        }
        timeoutThreadCV_.wait_until(lock, earliestTimeout);
      } else {
        timeoutThreadCV_.wait(lock);
      }
    }

    // Move all these futures to a separate vector so we can process them
    // outside the lock.
    std::vector<TimeoutMessageMetadata> timedOutFutures =
        std::move(timeoutMap_.begin()->second);

    // We can safely remove this key from the timeoutMap_ since all these
    // futures will be processed.
    timeoutMap_.erase(timeoutMap_.begin());

    for (auto& timeoutMetadata : timedOutFutures) {
      // Remove from messageIdToTimeout map.
      messageIdToTimeout_.erase(timeoutMetadata.messageId);
    }
    lock.unlock();

    // Set an error on futures added to the timedOutFutures vector. We do this
    // outside the lock to prevent potential lock-order-inversions by callbacks
    // triggered by the setError call.
    for (auto& timeoutMetadata : timedOutFutures) {
      std::string errorMsg =
          fmt::format(kRpcTimeoutErrorStr, timeoutMetadata.timeout.count());
      auto err = makeRPCError(errorMsg, RPCErrorType::TIMEOUT);
      markFutureWithError(
          std::move(timeoutMetadata.responseFuture), std::move(err));
    }
  }
}

// TODO: Remove sync()
void TensorPipeAgent::sync() {
  VLOG(1) << "RPC agent for " << workerInfo_.name_ << " is syncing (no-op)";
}

// TODO: Remove join()
void TensorPipeAgent::join(bool shutdown) {
  VLOG(1) << "RPC agent for " << workerInfo_.name_ << " is joining";
  // This method behaves like a barrier, as it can only return once all workers
  // have no more requests pending, including "nested" requests (triggered from
  // within the remote code of another call) and "follow-up" requests (triggered
  // from the callback of a future).
  while (true) {
    {
      std::unique_lock<std::mutex> lock(callCountMutex_);
      // It is enough to wait for there to be no more active client calls, since
      // each server call corresponds to a client call for some other worker.
      callCountCV_.wait(lock, [this] { return clientActiveCalls_ == 0; });
      // We'd like to immediately proceed with the allreduce, but it's a call
      // that may block for some time, as it waits for other workers to also
      // complete all their active client calls. While we call allreduce we must
      // hold the mutex, or else the count we send to other workers may get
      // stale (e.g., if some nested call happens in the meantime). But we can't
      // hold the lock for an indeterminately long time, as that would block
      // other operations (e.g., send). Thus we must release the lock and only
      // re-acquire it when all workers are ready to proceed with the allreduce.
      // We perform this synchronization using a barrier.
    }
    VLOG(1) << "RPC agent for " << workerInfo_.name_
            << " completed all client calls and is entering a barrier";
    processGroup_->barrier()->wait();
    {
      std::unique_lock<std::mutex> lock(callCountMutex_);
      // At this point, the count may have become non-zero again. We can't wait
      // for those calls to complete as other workers are waiting for us in the
      // allreduce and we would block them. Thus we send our count even if it is
      // non-zero and if anyone (be it us or another worker) has a non-zero
      // count we'll just do another round.
      VLOG(1) << "RPC agent for " << workerInfo_.name_
              << " exited the barrier and found " << clientActiveCalls_
              << " active client calls";
      std::vector<at::Tensor> totalClientActiveCalls = {
          at::zeros({}, at::kLong)};
      *totalClientActiveCalls[0].data_ptr<int64_t>() = clientActiveCalls_;
      processGroup_->allreduce(totalClientActiveCalls)->wait();
      VLOG(1) << "RPC agent for " << workerInfo_.name_
              << " completed the allreduce and got a total of "
              << (*totalClientActiveCalls[0].data_ptr<int64_t>())
              << " active client calls across all workers";
      if (*totalClientActiveCalls[0].data_ptr<int64_t>() == 0) {
        if (shutdown) {
          shuttingDown_ = true;
          processGroup_->barrier()->wait();
        }
        break;
      }
    }
  }
  VLOG(1) << "RPC agent for " << workerInfo_.name_ << " done joining";
}

void TensorPipeAgent::shutdownImpl() {
  // FIXME Isn't it too verbose for a library to print logs in normal operation?
  LOG(INFO) << "RPC agent for " << workerInfo_.name_ << " is shutting down";

  // Join the Timeout Thread
  timeoutThreadCV_.notify_one();
  if (timeoutThread_.joinable()) {
    timeoutThread_.join();
  }
  VLOG(1) << "RPC agent for " << workerInfo_.name_
          << " done waiting for timeout thread to join";

  // This will close all the pipes and listeners, invoke all callbacks with
  // errors, turn down the I/O event loops and wait for everything to terminate.
  context_->join();
  VLOG(1) << "RPC agent for " << workerInfo_.name_
          << " done waiting for TensorPipe context to join";

  // NOTE: We need to call waitWorkComplete in the end after we have shutdown
  // all listeners for Tensorpipe. This is to drain any already accepted work
  // in the ThreadPool. If this is done before we shutdown the listeners,
  // additional work could be added after this call and before we shutdown
  // listeners. This work would continue executing in the threadpool and might
  // cause issues during shutdown of the system.
  threadPool_.waitWorkComplete();
  VLOG(1) << "RPC agent for " << workerInfo_.name_
          << " done waiting for thread pool to complete work";
}

const WorkerInfo& TensorPipeAgent::getWorkerInfo(
    const std::string& workerName) const {
  const auto& it = workerNameToInfo_.find(workerName);
  TORCH_CHECK(
      it != workerNameToInfo_.end(), "Unknown destination worker ", workerName);
  return it->second;
}

const WorkerInfo& TensorPipeAgent::getWorkerInfo(worker_id_t workerId) const {
  const auto& it = workerIdToInfo_.find(workerId);
  TORCH_CHECK(
      it != workerIdToInfo_.end(), "Unknown destination worker ", workerId);
  return it->second;
}

std::vector<WorkerInfo> TensorPipeAgent::getWorkerInfos() const {
  std::vector<WorkerInfo> workerInfos;
  for (auto& item : workerNameToInfo_) {
    workerInfos.emplace_back(item.second);
  }
  return workerInfos;
}

const std::string& TensorPipeAgent::findWorkerURL(
    const WorkerInfo& worker) const {
  const auto it = workerNameToURL_.find(worker.name_);
  TORCH_CHECK(
      it != workerNameToURL_.end(), "Unknown worker name: ", worker.name_);
  return it->second;
}

std::unordered_map<std::string, std::string> TensorPipeAgent::getMetrics() {
  std::unordered_map<std::string, std::string> metrics;
  metrics[kThreadPoolSize] = c10::to_string(threadPool_.size());
  metrics[kNumIdleThreads] = c10::to_string(threadPool_.numAvailable());
  {
    std::unique_lock<std::mutex> lock(callCountMutex_);
    metrics[kClientActiveCalls] = c10::to_string(clientActiveCalls_);
    metrics[kServerActiveCalls] = c10::to_string(serverActiveCalls_);
    metrics[kServerActiveAsyncCalls] = c10::to_string(serverActiveAsyncCalls_);
  }
  if (isGILProfilingEnabled()) {
    {
      std::unique_lock<std::mutex> lock(metricsMutex_);
      // Include the averages for each time series metric. This is just the GIL
      // Wait Time for now.
      auto averageGilWaitTime =
          timeSeriesMetrics_[kGilAverageWaitTime].computeAverage();
      lock.unlock();
      metrics[kGilAverageWaitTime] = c10::to_string(averageGilWaitTime);
    }
  }

  return metrics;
}

void TensorPipeAgent::addGilWaitTime(
    const std::chrono::microseconds gilWaitTime) {
  std::lock_guard<std::mutex> lock(metricsMutex_);
  timeSeriesMetrics_[kGilAverageWaitTime].addData(gilWaitTime.count());
}

TensorPipeAgent::NetworkDataDict TensorPipeAgent::getNetworkData() {
  std::lock_guard<std::mutex> lock(networkDataMutex_);
  return networkData_;
}

NetworkSourceInfo TensorPipeAgent::getNetworkSourceInfo() {
  NetworkSourceInfo info = {
      RpcAgent::getWorkerInfo().id_,
      nameToAddressStore_.get(RpcAgent::getWorkerInfo().name_)};

  return info;
}

void TensorPipeAgent::trackNetworkData(
    uint64_t requestSize,
    uint64_t responseSize,
    const std::string& destWorkerName) {
  std::lock_guard<std::mutex> lock(networkDataMutex_);
  networkData_[destWorkerName].numCalls++;
  networkData_[destWorkerName].totalSentBytes += requestSize;
  networkData_[destWorkerName].totalRecvBytes += responseSize;
}

void TensorPipeAgent::trackNetworkError(
    uint64_t requestSize,
    const std::string& destWorkerName) {
  std::lock_guard<std::mutex> lock(networkDataMutex_);
  networkData_[destWorkerName].numCalls++;
  networkData_[destWorkerName].totalSentBytes += requestSize;
  networkData_[destWorkerName].totalErrors++;
}

void TensorPipeAgent::increaseCallCount(int32_t& count) {
  {
    std::unique_lock<std::mutex> lock(callCountMutex_);
    ++count;
  }
  callCountCV_.notify_all();
}

void TensorPipeAgent::decreaseCallCount(int32_t& count) {
  {
    std::unique_lock<std::mutex> lock(callCountMutex_);
    --count;
  }
  callCountCV_.notify_all();
}

void TensorPipeAgent::markFutureAsComplete(
    std::shared_ptr<AtomicJitFuture> atomicFuture,
    Message message,
    std::shared_ptr<LazyStreamContext> ctx) {
  if (!atomicFuture->isComplete.test_and_set()) {
    // Completing the future will run its callbacks, which could execute
    // arbitrary user code. To prevent blocking or stalling the TensorPipe event
    // loops, we defer this to a worker thread.
    threadPool_.run([this,
                     atomicFuture{std::move(atomicFuture)},
                     message{std::move(message)},
                     ctx{std::move(ctx)}]() mutable {
      c10::MultiStreamGuard guard(ctx->getReservedStreams());
      std::vector<std::reference_wrapper<const at::DataPtr>> data_ptrs;
      for (const auto& tensor : message.tensors()) {
        data_ptrs.emplace_back(tensor.storage().data_ptr());
      }
      atomicFuture->jitFuture->markCompleted(
          IValue(c10::make_intrusive<Message>(std::move(message))),
          std::move(data_ptrs));
      // The future's callbacks may schedule further RPCs, increasing the count.
      // Thus we must decrease it after completing the future, otherwise it may
      // briefly dip to zero and trick join into thinking all work is done.
      decreaseCallCount(clientActiveCalls_);
    });
  }
}

void TensorPipeAgent::markFutureWithError(
    std::shared_ptr<AtomicJitFuture> atomicFuture,
    std::string errorMsg) {
  if (!atomicFuture->isComplete.test_and_set()) {
    // Completing the future will run its callbacks, which could execute
    // arbitrary user code. To prevent blocking or stalling the TensorPipe event
    // loops, we defer this to a worker thread.
    threadPool_.run([this,
                     atomicFuture{std::move(atomicFuture)},
                     errorMsg{std::move(errorMsg)}]() mutable {
      atomicFuture->jitFuture->setError(
          std::make_exception_ptr(std::runtime_error(errorMsg)));
      // The future's callbacks may schedule further RPCs, increasing the count.
      // Thus we must decrease it after completing the future, otherwise it may
      // briefly dip to zero and trick join into thinking all work is done.
      decreaseCallCount(clientActiveCalls_);
    });
  }
}

std::vector<c10::Device> TensorPipeAgent::getDevicesForRemote(
    const std::string& remoteName,
    const Message& message) const {
  const auto& deviceMaps =
      message.isRequest() ? opts_.deviceMaps : reverseDeviceMaps_;

  const auto errStr = c10::str(
      "TensorPipe RPC backend only supports CPU tensors by default, please "
      "move your tensors to CPU before sending them over RPC, or call "
      "`set_device_map` on `TensorPipeRpcBackendOptions` to explicitly "
      "configure device mapping. ",
      message.isRequest() ? "Request" : "Response",
      " device mapping is not available for destination ",
      remoteName);

  const auto& iter = deviceMaps.find(remoteName);
  if (iter == deviceMaps.end()) {
    for (const auto& t : message.tensors()) {
      TORCH_CHECK(
          t.device().is_cpu(),
          errStr,
          ", but found tensor on device: ",
          t.device());
    }
    return {};
  } else {
    return getDevicesForTensors(message.tensors(), iter->second, errStr);
  }
}

DeviceMap TensorPipeAgent::getDeviceMap(const WorkerInfo& dst) const {
  auto it = opts_.deviceMaps.find(dst.name_);
  if (it == opts_.deviceMaps.end()) {
    return {};
  }
  return it->second;
}

size_t TensorPipeAgent::timeoutMapSize() {
  std::unique_lock<std::mutex> lock(timeoutMapMutex_);
  return timeoutMap_.size();
}

size_t TensorPipeAgent::numPendingResponses() {
  std::unique_lock<std::mutex> lock(callCountMutex_);
  return clientActiveCalls_;
}

size_t TensorPipeAgent::messageIdToTimeoutMapSize() {
  std::unique_lock<std::mutex> lock(timeoutMapMutex_);
  return messageIdToTimeout_.size();
}

} // namespace rpc
} // namespace distributed
} // namespace torch

#endif // USE_TENSORPIPE<|MERGE_RESOLUTION|>--- conflicted
+++ resolved
@@ -53,27 +53,12 @@
       "configure device mapping. ",
       "Request device mapping is not available for destination ",
       remoteName);
-<<<<<<< HEAD
-  std::vector<c10::DeviceIndex> deviceIndices;
-  deviceIndices.reserve(tensors.size());
-  bool hasMappedDevice = false;
-  for (const auto& t : tensors) {
-    if (t.device().is_cpu()) {
-      const auto deviceIter = deviceMap.find(-1);
-      if (deviceIter == deviceMap.end()) {
-        deviceIndices.push_back(-1);
-      } else {
-        deviceIndices.push_back(deviceIter->second);
-        hasMappedDevice = true;
-      }
-=======
   std::vector<c10::Device> devices;
   devices.reserve(tensors.size());
   bool hasCudaTensor = false;
   for (const auto& t : tensors) {
     if (t.device().is_cpu()) {
       devices.emplace_back(c10::kCPU);
->>>>>>> 87242d23
     } else {
       const auto deviceIter = deviceMap.find(t.device());
       TORCH_CHECK(
@@ -82,21 +67,12 @@
           " for device ",
           t.device(),
           " but received a tensor on that device.");
-<<<<<<< HEAD
-      deviceIndices.push_back(deviceIter->second);
-      hasMappedDevice = true;
-    }
-  }
-  if (!hasMappedDevice) {
-    deviceIndices.clear();
-=======
       devices.push_back(deviceIter->second);
       hasCudaTensor = true;
     }
   }
   if (!hasCudaTensor) {
     devices.clear();
->>>>>>> 87242d23
   }
   return devices;
 }

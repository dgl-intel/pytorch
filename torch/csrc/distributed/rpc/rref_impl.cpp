--- conflicted
+++ resolved
@@ -256,18 +256,8 @@
     c10::optional<IValue> value,
     std::vector<c10::Device> devices)
     : RRef(ownerId, rrefId, type) {
-<<<<<<< HEAD
-  std::vector<c10::Device> fullDevices;
-  fullDevices.reserve(devices.size());
-  for (const c10::DeviceIndex& idx : devices) {
-    fullDevices.emplace_back(c10::kCUDA, idx);
-  }
   future_ = c10::make_intrusive<JitFuture>(
-      at::AnyClassType::get(), std::move(fullDevices));
-=======
-  future_ =
-      std::make_shared<JitFuture>(at::AnyClassType::get(), std::move(devices));
->>>>>>> 7e0b3e3a
+      at::AnyClassType::get(), std::move(devices));
 
   if (value.has_value()) {
     future_->markCompleted(value.value());

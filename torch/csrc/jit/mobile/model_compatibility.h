#pragma once

#include <istream>
#include <memory>
#include <unordered_map>

namespace caffe2 {
namespace serialize {
class PyTorchStreamReader;
class ReadAdapterInterface;
} // namespace serialize
} // namespace caffe2

namespace torch {
namespace jit {

// The family of methods below to get bytecode version from a model
TORCH_API int64_t _get_model_bytecode_version(std::istream& in);

TORCH_API int64_t _get_model_bytecode_version(const std::string& filename);

TORCH_API int64_t _get_model_bytecode_version(
    std::shared_ptr<caffe2::serialize::ReadAdapterInterface> rai);

<<<<<<< HEAD
// Struct storing metadata of an operator that can be useful for versioning
struct OperatorInfo {
  // The number of arguments within the schema of the op
  // default to -1 if no schema information is available as that value
  // cannot exist in a well formed schema
  int num_schema_args = -1;
};

// The family of methods below to get the root ops and information from a model
TORCH_API std::unordered_map<std::string, OperatorInfo> _get_model_ops_and_info(
    std::istream& in);

TORCH_API std::unordered_map<std::string, OperatorInfo> _get_model_ops_and_info(
    const std::string& filename);

TORCH_API std::unordered_map<std::string, OperatorInfo> _get_model_ops_and_info(
=======
int64_t _get_model_bytecode_version(
    const std::vector<c10::IValue>& bytecode_ivalues);

std::vector<c10::IValue> get_bytecode_values(
    caffe2::serialize::PyTorchStreamReader& reader);

c10::IValue readArchive(
    const std::string& archive_name,
    caffe2::serialize::PyTorchStreamReader& stream_reader);

bool check_zip_file(
>>>>>>> 6aa76404
    std::shared_ptr<caffe2::serialize::ReadAdapterInterface> rai);

} // namespace jit
} // namespace torch<|MERGE_RESOLUTION|>--- conflicted
+++ resolved
@@ -3,6 +3,7 @@
 #include <istream>
 #include <memory>
 #include <unordered_map>
+#include <torch/csrc/jit/mobile/runtime_compatibility.h>
 
 namespace caffe2 {
 namespace serialize {
@@ -22,14 +23,18 @@
 TORCH_API int64_t _get_model_bytecode_version(
     std::shared_ptr<caffe2::serialize::ReadAdapterInterface> rai);
 
-<<<<<<< HEAD
-// Struct storing metadata of an operator that can be useful for versioning
-struct OperatorInfo {
-  // The number of arguments within the schema of the op
-  // default to -1 if no schema information is available as that value
-  // cannot exist in a well formed schema
-  int num_schema_args = -1;
-};
+int64_t _get_model_bytecode_version(
+    const std::vector<c10::IValue>& bytecode_ivalues);
+
+std::vector<c10::IValue> get_bytecode_ivalues(
+    caffe2::serialize::PyTorchStreamReader& reader);
+
+c10::IValue readArchive(
+    const std::string& archive_name,
+    caffe2::serialize::PyTorchStreamReader& stream_reader);
+
+bool check_zip_file(
+    std::shared_ptr<caffe2::serialize::ReadAdapterInterface> rai);
 
 // The family of methods below to get the root ops and information from a model
 TORCH_API std::unordered_map<std::string, OperatorInfo> _get_model_ops_and_info(
@@ -39,19 +44,6 @@
     const std::string& filename);
 
 TORCH_API std::unordered_map<std::string, OperatorInfo> _get_model_ops_and_info(
-=======
-int64_t _get_model_bytecode_version(
-    const std::vector<c10::IValue>& bytecode_ivalues);
-
-std::vector<c10::IValue> get_bytecode_values(
-    caffe2::serialize::PyTorchStreamReader& reader);
-
-c10::IValue readArchive(
-    const std::string& archive_name,
-    caffe2::serialize::PyTorchStreamReader& stream_reader);
-
-bool check_zip_file(
->>>>>>> 6aa76404
     std::shared_ptr<caffe2::serialize::ReadAdapterInterface> rai);
 
 } // namespace jit

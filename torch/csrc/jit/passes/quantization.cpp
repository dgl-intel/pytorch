--- conflicted
+++ resolved
@@ -147,14 +147,7 @@
   void insertObservers(script::Module& module, const std::string& method_name);
 
  private:
-<<<<<<< HEAD
-  void insertObserversForInvokedMethods(
-      script::Module& module, const std::string& method_name);
-
   void insertObserverFor(
-=======
-  Node* insertObserverFor(
->>>>>>> bf66a2b8
       Value* v,
       Graph* g,
       script::Module& module,

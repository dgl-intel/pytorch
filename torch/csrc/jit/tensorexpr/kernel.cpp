--- conflicted
+++ resolved
@@ -32,12 +32,8 @@
 static bool te_generate_block_code = false;
 // NOLINTNEXTLINE(cppcoreguidelines-avoid-non-const-global-variables)
 static bool te_must_use_llvm_on_cpu = true;
-<<<<<<< HEAD
-static bool cat_wo_conditionals = false; // NOLINT
+static bool cat_wo_conditionals = true; // NOLINT
 static bool opt_conditionals = false; // NOLINT
-=======
-static bool cat_wo_conditionals = true; // NOLINT
->>>>>>> 71f4c5c1
 
 bool setFallbackAllowed(bool value) {
   bool old_value = fallback_allowed;

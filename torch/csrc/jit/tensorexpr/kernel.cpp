--- conflicted
+++ resolved
@@ -2496,11 +2496,8 @@
     case aten::neg:
     case aten::isnan:
     case aten::relu:
-<<<<<<< HEAD
+    case aten::hardswish:
     case aten::gelu:
-=======
-    case aten::hardswish:
->>>>>>> e5708d3f
     case aten::batch_norm:
     case aten::log:
     case aten::log10:

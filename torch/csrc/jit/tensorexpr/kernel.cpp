--- conflicted
+++ resolved
@@ -957,17 +957,18 @@
     const ArgValue& argDim,
     const std::vector<ExprHandle>& outputShape);
 
-Tensor* computeMatmul(
-    const std::vector<ArgValue>& inputs,
-    const std::vector<ExprHandle>& outputShape,
+Tensor* TensorExprKernel::computeMatmul(
+    const ArgValue& A,
+    const ArgValue& B,
+    std::vector<ExprHandle> outputShape,
     const c10::optional<ScalarType>& outputType) {
   Dtype dtype = kFloat;
   if (outputType) {
     dtype = Dtype(*outputType);
   }
   BufHandle ResultBuf("matmul", outputShape, dtype);
-  const Buf* a = c10::get<BufHandle>(inputs[0]).node();
-  const Buf* b = c10::get<BufHandle>(inputs[1]).node();
+  const Buf* a = c10::get<BufHandle>(A).node();
+  const Buf* b = c10::get<BufHandle>(B).node();
 
   auto size_a = ExprVectorToExprHandleVector(a->dims());
   auto size_b = ExprVectorToExprHandleVector(b->dims());
@@ -981,6 +982,7 @@
   // an aten::matmul.
   // Native, even naive, lowering is beneficial when the sizes are small because
   // it allows to eliminate dispatch overhead.
+  // NOLINTNEXTLINE(cppcoreguidelines-avoid-magic-numbers)
   if (total_size && total_size->value() < 1000) {
     return Reduce(
         "nnc_matmul",
@@ -2603,54 +2605,6 @@
   return new Tensor(ResultBuf.node(), s);
 }
 
-<<<<<<< HEAD
-=======
-Tensor* TensorExprKernel::computeMatmul(
-    const ArgValue& A,
-    const ArgValue& B,
-    std::vector<ExprHandle> outputShape,
-    const c10::optional<ScalarType>& outputType) {
-  Dtype dtype = kFloat;
-  if (outputType) {
-    dtype = Dtype(*outputType);
-  }
-  BufHandle ResultBuf("matmul", outputShape, dtype);
-  const Buf* a = c10::get<BufHandle>(A).node();
-  const Buf* b = c10::get<BufHandle>(B).node();
-
-  auto size_a = ExprVectorToExprHandleVector(a->dims());
-  auto size_b = ExprVectorToExprHandleVector(b->dims());
-  const IntImm* total_size = dynamic_cast<const IntImm*>(
-      IRSimplifier::simplify((size_a[0] * size_a[1] * size_b[1])).node());
-
-  // For small sizes, where N*M*K < 1000, lower matmul to a naive 3-level
-  // loopnest. The number is not tuned very carefully, and in future we should
-  // fine-tune it as well as we should add more advanced native TE lowerings for
-  // matmuls. For bigger sizes we generate a TE ExternalCall, which would call
-  // an aten::matmul.
-  // Native, even naive, lowering is beneficial when the sizes are small because
-  // it allows to eliminate dispatch overhead.
-  // NOLINTNEXTLINE(cppcoreguidelines-avoid-magic-numbers)
-  if (total_size && total_size->value() < 1000) {
-    return Reduce(
-        "nnc_matmul",
-        {{size_a[0], "M"}, {size_b[1], "N"}},
-        Sum(),
-        [&](const ExprHandle& m, const ExprHandle& n, const ExprHandle& k) {
-          BufHandle ah(a);
-          BufHandle bh(b);
-          return Load::make(ah, {m, k}) * Load::make(bh, {k, n});
-        },
-        {{size_a[1], "K"}});
-  } else {
-    return new Tensor(
-        ResultBuf.node(),
-        ExternalCall::make(
-            ResultBuf, "nnc_aten_matmul", {BufHandle(a), BufHandle(b)}, {}));
-  }
-}
->>>>>>> d0ea3183
-
 Tensor* TensorExprKernel::computeSoftmax(
     const torch::jit::Value* v,
     bool log_softmax) {

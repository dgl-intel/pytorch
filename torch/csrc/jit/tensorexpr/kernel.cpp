--- conflicted
+++ resolved
@@ -242,10 +242,7 @@
     throw malformed_input("no scalar in Constant");
   }
 
-<<<<<<< HEAD
   return scalars_.at(v);
-=======
-  return ArgValue(scalars_.at(v));
 }
 
 ExprHandle TensorExprKernel::tensorOrConstant(
@@ -255,7 +252,6 @@
       return broadcastBufTemp(*b, axes);
     }
     return constant(v);
->>>>>>> be4fd7df
 }
 ExprHandle TensorExprKernel::tensorOrConstant(
     const torch::jit::Value* v,
@@ -738,15 +734,9 @@
 }
 
 std::vector<ExprHandle> TensorExprKernel::valueShape(
-<<<<<<< HEAD
-    const ArgValue v) {
-  if (auto t = c10::get_if<tensorexpr::Tensor*>(&v)) {
-    return ExprVectorToExprHandleVector((*t)->buf()->dims());
-=======
     const ArgValue& v) {
   if (auto b = c10::get_if<tensorexpr::BufHandle>(&v)) {
     return ExprVectorToExprHandleVector(b->node()->dims());
->>>>>>> be4fd7df
   } else {
     return {};
   }
@@ -1107,19 +1097,8 @@
           : computeTwoOperand("aten_sub", inputs, outputType, sub_lambda);
     } break;
     case aten::mul: {
-<<<<<<< HEAD
       return computeTwoOperand(
           "aten_mul", inputs, outputType, [](const ExprHandle& lhs, const ExprHandle& rhs) {
-=======
-      std::vector<ArgValue> argInputs;
-      for (auto inp: v->node()->inputs()) {
-        argInputs.push_back(jitToArgValue(inp));
-      }
-      auto outputType = getOutputType(v->node()->output());
-      auto outputShape = inferSizesForValue(v);
-      return computeTwoOperand(
-          "aten_mul", argInputs, outputType, outputShape, [](const ExprHandle& lhs, const ExprHandle& rhs) {
->>>>>>> be4fd7df
             return boolToInteger(lhs) * boolToInteger(rhs);
           });
     } break;
@@ -1561,6 +1540,47 @@
             }
           },
           false /* promote_inputs */);
+    } break;
+    case aten::remainder: {
+      auto imodImpl = [](const ExprHandle& lhs, const ExprHandle& rhs) {
+        return Mod::make(lhs, rhs);
+      };
+      auto fmodImpl = [](const ExprHandle& lhs, const ExprHandle& rhs) {
+        auto lhs_t = promoteHalfToFloat(lhs);
+        auto rhs_t = promoteHalfToFloat(rhs);
+        return fmod((rhs_t + fmod(lhs_t, rhs_t)), rhs_t);
+      };
+      {
+        auto const& shape =
+            broadcastShapes(valueShape(inputs[0]), valueShape(inputs[1]));
+        return Compute(
+            "aten_remainder",
+            c10::fmap<DimArg>(shape),
+            [&](const std::vector<VarHandle>& axes) {
+              std::vector<ExprHandle> indices(axes.begin(), axes.end());
+              std::vector<ExprHandle> exprInputs = {
+                  tensorOrConstant(inputs[0], indices),
+                  tensorOrConstant(inputs[1], indices),
+              };
+
+              promoteInputs(exprInputs);
+              bool allInt = true;
+              for (auto& e : exprInputs) {
+                if (e.dtype().is_floating_point()) {
+                  allInt = false;
+                  break;
+                }
+              }
+              if (allInt) {
+                return demoteOutput(
+                    imodImpl(exprInputs[0], exprInputs[1]), outputType);
+              } else {
+                return demoteOutput(
+                    fmodImpl(exprInputs[0], exprInputs[1]), outputType);
+              }
+            });
+      }
+
     } break;
     default: {
       throw std::runtime_error("Unhandled node kind");
@@ -1627,7 +1647,8 @@
     case aten::where:
     case aten::frac:
     case aten::lgamma:
-    case aten::clamp: {
+    case aten::clamp:
+    case aten::remainder: {
       std::vector<ArgValue> tinputs;
       for (auto inp: inputs) {
         tinputs.push_back(jitToArgValue(inp));
@@ -1740,49 +1761,6 @@
       });
     } break;
 
-    case aten::remainder: {
-      auto imodImpl = [](const ExprHandle& lhs, const ExprHandle& rhs) {
-        return Mod::make(lhs, rhs);
-      };
-      auto fmodImpl = [](const ExprHandle& lhs, const ExprHandle& rhs) {
-        auto lhs_t = promoteHalfToFloat(lhs);
-        auto rhs_t = promoteHalfToFloat(rhs);
-        return fmod((rhs_t + fmod(lhs_t, rhs_t)), rhs_t);
-      };
-      {
-        auto const& n = v->node();
-        auto const& shape =
-            broadcastShapes(valueShape(n->input(0)), valueShape(n->input(1)));
-        return Compute(
-            "aten_remainder",
-            c10::fmap<DimArg>(shape),
-            [&](const std::vector<VarHandle>& axes) {
-              auto const& n = v->node();
-              std::vector<ExprHandle> indices(axes.begin(), axes.end());
-              std::vector<ExprHandle> inputs = {
-                  tensorOrConstant(n->input(0), indices),
-                  tensorOrConstant(n->input(1), indices),
-              };
-
-              promoteInputs(inputs);
-              bool allInt = true;
-              for (auto& e : inputs) {
-                if (e.dtype().is_floating_point()) {
-                  allInt = false;
-                  break;
-                }
-              }
-              if (allInt) {
-                return demoteOutput(
-                    imodImpl(inputs[0], inputs[1]), n->output());
-              } else {
-                return demoteOutput(
-                    fmodImpl(inputs[0], inputs[1]), n->output());
-              }
-            });
-      }
-
-    } break;
 
     case prim::ConstantChunk: {
       return Compute(

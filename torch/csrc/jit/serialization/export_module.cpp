--- conflicted
+++ resolved
@@ -372,7 +372,7 @@
         /*archive_name=*/"constants",
         /*archive_dir=*/"",
         /*tensor_dir=*/"constants/",
-        /*tensor_cdata_naming_scheme=*/false);
+        /*tensor_cdata_naming_scheme=*/true);
 
     writeByteCode(module, save_mobile_debug_info);
     writeMobileMetadata(module, extra_files);
@@ -560,56 +560,6 @@
   }
 }
 
-<<<<<<< HEAD
-  void writeByteCode(const Module& module, const bool save_mobile_debug_info) {
-    std::vector<c10::IValue> elements;
-    BackendDebugHandleManager debug_handle_manager;
-    elements.emplace_back(
-        static_cast<int64_t>(caffe2::serialize::kProducedBytecodeVersion));
-    std::vector<c10::IValue> debug_info_elements;
-    // Always save debug handles
-    debug_info_elements.emplace_back(
-        static_cast<int64_t>(caffe2::serialize::kProducedBytecodeVersion));
-
-    moduleMethodsTuple(
-        module, elements, debug_info_elements, debug_handle_manager);
-    auto telements = Tup(std::move(elements));
-    writeArchive("bytecode", telements, true);
-    auto debug_info_telements = Tup(std::move(debug_info_elements));
-
-    // At the moment keeping this feature experimental
-    // since we have not evaluated how this affect model size
-    // and we have not build any utility to strip off debug info
-    // when desired
-    // TODO: Build utility to strip off debug map. It should also do the
-    // same for debug_pkl files
-    if (save_mobile_debug_info) {
-      // Note that stripping off debug map will not strip off
-      // debug handles.
-      // The reason we save debug handles conditionally is so that
-      // we dont end up with a model that has debug handles but has not
-      // debug map to correlate debug handels with.
-      // Once we have a model with both handles and debug map, we can
-      // strip off debug map and have a lean model served to production.
-      // If exception ocurrs we have a model with debug map that can be
-      // used to symbolicate debug handles
-      writeArchive("mobile_debug_handles", debug_info_telements);
-      // Now get the debug-handles-to-inlined-cs-ptr-map
-      // And serialize that in a separate archive
-      auto debug_handle_cs_ptr_map = debug_handle_manager.getCallStackPtrMap();
-      CallStackDebugInfoPickler cs_debug_info_pickler;
-      auto cs_data = cs_debug_info_pickler.pickle(
-          debug_handle_cs_ptr_map, source_range_tags_);
-      // Write out map: [debug-handle, {source range, InlinedCallStack}]
-      std::string filename = "callstack_debug_map.pkl";
-      static constexpr size_t kMinToCompress = 200;
-      writer_.writeRecord(
-          filename,
-          cs_data.data(),
-          cs_data.size(),
-          cs_data.size() > kMinToCompress /*compress*/);
-    }
-=======
 void ScriptModuleSerializer::writeByteCode(
     const Module& module,
     const bool save_mobile_debug_info) {
@@ -629,8 +579,8 @@
       telements,
       /*archive_name=*/"bytecode",
       /*archive_dir=*/"",
-      /*tensor_dir=*/"bytecode/",
-      /*tensor_cdata_naming_scheme=*/false);
+      /*tensor_dir=*/"constants/",
+      /*tensor_cdata_naming_scheme=*/true);
 
   auto debug_info_telements = Tup(std::move(debug_info_elements));
 
@@ -669,7 +619,6 @@
         cs_data.data(),
         cs_data.size(),
         cs_data.size() > kMinToCompress /*compress*/);
->>>>>>> f83eaade
   }
 }
 

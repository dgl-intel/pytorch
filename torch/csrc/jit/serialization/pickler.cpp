--- conflicted
+++ resolved
@@ -295,28 +295,10 @@
       std::string(toString(tensor.scalar_type())).append("Storage");
   pushGlobal("torch", data_type);
   // root_key
-<<<<<<< HEAD
-  // if tensors_archive_table_ includes the tensor, root_key will be,
-  // for example: constants/0, such that it refers to the existing tensor
-  // archive/index.
-  const auto& found = tensors_archive_table_.find(tensor);
-  std::string root_key;
-  if (found != tensors_archive_table_.end()) {
-    std::string archive_name_slash = found->second.first + "/";
-    root_key = archive_name_slash + c10::to_string(found->second.second);
-  } else {
-    root_key = c10::to_string(tensor_data_.size());
-  }
-
-  // change will only be triggered on non-mobile logic
-  if (get_tensor_id_ != nullptr) {
-    root_key = get_tensor_id_(tensor);
-  }
+  std::string root_key = get_tensor_id_ != nullptr
+      ? get_tensor_id_(tensor)
+      : c10::to_string(tensor_data_.size());
   pushString(root_key);
-
-=======
-  pushString(c10::to_string(tensor_data_.size()));
->>>>>>> 002ce5c1
   // location
   pushString(tensor.device().str());
   // size

--- conflicted
+++ resolved
@@ -1209,39 +1209,20 @@
 
   py::class_<PythonFutureWrapper, std::shared_ptr<PythonFutureWrapper>>(
       m, "Future")
-<<<<<<< HEAD
-      .def(py::init([](std::vector<c10::Device> devices = {}) {
+      .def(py::init([](const std::vector<py::object>& pyDevices = {}) {
+        std::vector<c10::Device> devices;
+        devices.reserve(pyDevices.size());
+        for (const py::object& pyDev : pyDevices) {
+          TORCH_CHECK_TYPE(
+              THPDevice_Check(pyDev.ptr()),
+              "Expected torch.device, got ",
+              py::repr(pyDev));
+          auto device = reinterpret_cast<THPDevice*>(pyDev.ptr());
+          devices.emplace_back(device->device);
+        }
         return std::make_shared<PythonFutureWrapper>(
             c10::make_intrusive<c10::ivalue::Future>(
                 PyObjectType::get(), std::move(devices)));
-=======
-      .def(py::init([](const std::vector<py::object>& pyDevices = {}) {
-        c10::intrusive_ptr<c10::ivalue::Future> fut;
-#ifdef USE_CUDA
-        if (devices.empty()) {
-          fut = c10::make_intrusive<c10::ivalue::Future>(PyObjectType::get());
-        } else {
-          std::vector<c10::Device> devices;
-          devices.reserve(pyDevices.size());
-          for (const py::object& pyDev : pyDevices) {
-            TORCH_CHECK_TYPE(
-                THPDevice_Check(pyDev.ptr()),
-                "Expected torch.device, got ",
-                py::repr(pyDev));
-            auto device = reinterpret_cast<THPDevice*>(pyDev.ptr());
-            devices.emplace_back(device->device);
-          }
-          fut = c10::make_intrusive<at::cuda::CUDAFuture>(
-              PyObjectType::get(), std::move(devices));
-        }
-#else
-        TORCH_CHECK_VALUE(
-            devices.empty(),
-            "Tried to instantiate a Future with some devices, but PyTorch was built without CUDA support");
-        fut = c10::make_intrusive<c10::ivalue::Future>(PyObjectType::get());
-#endif
-        return std::make_shared<PythonFutureWrapper>(std::move(fut));
->>>>>>> 524a66aa
       }))
       .def(
           "done",

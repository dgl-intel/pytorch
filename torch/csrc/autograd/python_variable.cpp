#include <torch/csrc/autograd/python_variable.h>

#include <torch/csrc/THP.h>
#include <torch/csrc/DynamicTypes.h>
#include <torch/csrc/Exceptions.h>
#include <torch/csrc/Device.h>
#include <torch/csrc/Size.h>
#include <torch/csrc/Types.h>
#include <torch/csrc/autograd/autograd.h>
#include <torch/csrc/autograd/edge.h>
#include <torch/csrc/autograd/python_cpp_function.h>
#include <torch/csrc/autograd/python_hook.h>
#include <torch/csrc/autograd/python_variable_indexing.h>
#include <torch/csrc/autograd/variable.h>
#include <torch/csrc/autograd/functions/accumulate_grad.h>
#include <torch/csrc/autograd/function.h>
#include <torch/csrc/autograd/generated/VariableType.h>
#include <torch/csrc/autograd/utils/error_messages.h>
#include <torch/csrc/autograd/utils/wrap_outputs.h>
#include <torch/csrc/tensor/python_tensor.h>
#include <pybind11/pybind11.h>
#include <torch/csrc/utils/cuda_lazy_init.h>
#include <torch/csrc/utils/pybind.h>
#include <torch/csrc/utils/pycfunction_helpers.h>
#include <torch/csrc/utils/python_strings.h>
#include <torch/csrc/utils/python_arg_parser.h>
#include <torch/csrc/utils/tensor_new.h>
#include <torch/csrc/jit/frontend/tracer.h>
#include <ATen/NamedTensorUtils.h>
#include <c10/util/DeadlockDetection.h>

#include <ATen/ATen.h>
#include <pybind11/pybind11.h>

#include <structmember.h>
#include <memory>
#include <utility>
#include <vector>
#include <cstdint>
#include <iostream>

using namespace at;
using namespace torch;
using namespace torch::autograd;

namespace {

std::string concrete_name_fn(const c10::impl::PyInterpreter* self) {
  std::stringstream ss;
  ss << self;
  return ss.str();
}

void concrete_decref_fn(const c10::impl::PyInterpreter* self, PyObject* pyobj) {
  // Leak the pyobj if not initialized.  This can happen if we are running
  // exit handlers that are destructing tensors with residual (owned)
  // PyObjects stored in them.
  if (!Py_IsInitialized()) return;

  pybind11::gil_scoped_acquire gil;
  // TODO This assert is not generally true in the presence of Python weak
  // references; need to take a little more care here
  TORCH_INTERNAL_ASSERT(Py_REFCNT(pyobj) == 1);
  Py_DECREF(pyobj);
};

class PyInterpreterHolder {
public:
  PyInterpreterHolder() : impl_(new c10::impl::PyInterpreter(&concrete_name_fn, &concrete_decref_fn)) {}
  // NB: intentionally leaks the memory
  ~PyInterpreterHolder() { impl_->disarm(); }
  c10::impl::PyInterpreter* get() const noexcept { return impl_; }
private:
  c10::impl::PyInterpreter* impl_;
};
PyInterpreterHolder self_interpreter;

} // anonymous namespace

namespace py = pybind11;

// NOLINTNEXTLINE(cppcoreguidelines-avoid-non-const-global-variables)
PyObject *THPVariableClass = nullptr;

// NOLINTNEXTLINE(cppcoreguidelines-avoid-non-const-global-variables)
PyObject *ParameterClass = nullptr;

// clang-tidy gets confused by static const
// NOLINTNEXTLINE(cppcoreguidelines-avoid-non-const-global-variables)
static const char* VOLATILE_WARNING =
    "volatile was removed and now has no effect. Use "
    "`with torch.no_grad():` instead.";

// Creates a new Python object for a Variable.  The status parameter
// specifies what the interpreter tag status on the object is; for
// example, if you ran check_pyobj, the return optional of this object
// tells you if the tensor was already tagged or not so you can pass
// TAGGED_BY_US or MAYBE_UNINITIALIZED; in other cases, you know where
// var came from and can directly assert that it's DEFINITELY_UNINITIALIZED.
// It's ALWAYS safe (albeit slower) to call this with MAYBE_UNINITIALIZED.
static PyObject* THPVariable_NewWithVar(PyTypeObject* type, Variable var, c10::impl::PyInterpreterStatus status)
{
  PyObject* obj = type->tp_alloc(type, 0);
  if (obj) {
    auto v = (THPVariable*) obj;
    // TODO: named constructor to avoid default initialization
    new (&v->cdata) MaybeOwned<Variable>();
    v->cdata = MaybeOwned<Variable>::owned(std::move(var));
    // cannot use var as it is moved out of
    THPVariable_Unpack(v).unsafeGetTensorImpl()->init_pyobj(self_interpreter.get(), obj, status);
  }
  return obj;
}

// TODO: Make this take Variable by const reference
PyObject * THPVariable_Wrap(Variable var)
{
  if (!var.defined()) {
    Py_RETURN_NONE;
  }

  c10::optional<PyObject*> mb_obj = var.unsafeGetTensorImpl()->check_pyobj(self_interpreter.get());
  c10::impl::PyInterpreterStatus status;
  if (mb_obj.has_value()) {
    auto obj = *mb_obj;
    if (obj) {
      if (var.unsafeGetTensorImpl()->owns_pyobj()) {
        TORCH_INTERNAL_ASSERT(Py_REFCNT(obj) == 1);
        // C++ owns the Python object; this implies there weren't any other owning
        // references to the Python object.  Since we're making the object "live"
        // again on Python side, let's flip back the ownership (Python owns C++)
        // as it would now be unsound to deallocate the C++ object if all C++
        // references go to zero
        var.unsafeGetTensorImpl()->set_owns_pyobj(false);
        reinterpret_cast<THPVariable*>(obj)->cdata = MaybeOwned<Variable>::owned(std::move(var));
        // NB: incref is not necessary, because we are "stealing" the previous
        // ownership from the Variable to return it here for the wrap
        return obj;
      }
      Py_INCREF(obj);
      return obj;
    }
    // TODO: a better invariant is that if we tagged, we MUST have a valid
    // PyObject.  That's PyObject preservation
    // (https://github.com/pytorch/pytorch/pull/56017).  Prior to this PR
    // being a thing, the PyObject field will get cleared when all references
    // to the Python object are removed.
    status = c10::impl::PyInterpreterStatus::TAGGED_BY_US;
  } else {
    status = c10::impl::PyInterpreterStatus::MAYBE_UNINITIALIZED;
  }
  return THPVariable_NewWithVar((PyTypeObject *)THPVariableClass, std::move(var), status);
}

static int THPVariable_traverse(THPVariable *self, visitproc visit, void *arg)
{
  Py_VISIT(self->backward_hooks);
  // We don't want to traverse the grad_fn, even if the Variable owns it and the
  // shared pointer's use count is 1. This is because we would need to treat
  // the grad_fn as part of the Python state and hold the GIL sometimes when
  // grad_fn's shared_ptr is copied, otherwise a race condition with the Python
  // GC could occur. Holding the GIL when the shared_ptr is copied adds
  // undesirable complexity/overhead.
  //
  // When hooks, a Variable, and its grad_fn are involved in a Python reference
  // cycle, because we're not traversing the grad_fn, the reference cycle will
  // in fact leak.
  //
  // See https://gist.github.com/zou3519/7ac92b84dd7d206dcc6eae55fee8372c
  // for more details about the race condition involving traversing the grad_fn
  // and the python GC.
  if (!self->cdata.unsafeIsBorrowed()) {
    const auto& tensor = THPVariable_Unpack(self);
    if (tensor.defined()) {
      for (const auto& hook : torch::autograd::impl::hooks(tensor)) {
        if (auto pyhook = dynamic_cast<PyFunctionPreHook*>(hook.get())) {
          Py_VISIT(pyhook->dict);
        }
      }
    }
  }
  return 0;
}

static int THPVariable_clear(THPVariable *self)
{
  Py_CLEAR(self->backward_hooks);
  const auto& tensor = THPVariable_Unpack(self);
  if (tensor.defined()) {
    // Two situations to consider:
    //    PyObject -owns-> Tensor
    //        unsafeIsBorrowed() is FALSE.  We're obligated to look through
    //        Tensor to break references.  Clearing cdata could induce the
    //        destruction of the C++ Tensor.
    //    Tensor -owns-> PyObject
    //        unsafeIsBorrowed() is TRUE.  We're deallocating the PyObject
    //        because Tensor asked us to (it's already destructing).

    if (!self->cdata.unsafeIsBorrowed()) {
      // TODO: empirically, this assert appears to be untrue
      TORCH_INTERNAL_ASSERT(!tensor.unsafeGetTensorImpl()->owns_pyobj());
      if (auto grad_acc = torch::autograd::impl::try_get_grad_accumulator(tensor)) {
        grad_acc->pre_hooks().clear();
      }
    }
<<<<<<< HEAD
    // TODO: figure out why this is necessary
    // tensor.unsafeGetTensorImpl()->unchecked_clear_pyobj(self_interpreter.get());
  }
  self->cdata = MaybeOwned<Variable>();
=======
    // We must clear the pyobj field in the base C++ Variable, to ensure
    // that if we attempt to pass the Variable to Python, we don't
    // attempt to reuse the (now-dead) PyObject.
    //
    // One non-obvious consequence of this: if you have a tensor x, you
    // take its id(), and then you let it become dead in Python, if you
    // get another reference to the tensor in Python later (because you
    // passed it from C++ to Python), you'll get a *different* id() the
    // second time around.  So you better make sure that if you're using
    // id() to keep track of Tensors, you better make sure their Python
    // objects stay live, buster!  See
    // https://github.com/pytorch/pytorch/issues/22884 for an example of
    // this actually showing up.
    //
    // [torchdeploy] Note that we DON'T clear the interpreter field. Once on an
    // interpreter, always on an interpreter.
    tensor.unsafeGetTensorImpl()->unchecked_clear_pyobj(self_interpreter.get());
  }
  self->cdata.reset();
>>>>>>> f46083bd
  return 0;
}

// returns true if successfully rezzed; if so, cancel the
// rest of deallocation
static bool THPVariable_tryResurrect(THPVariable* self) {

  const auto& tensor = THPVariable_Unpack(self);

  // Is this true or not???  Triggered by TestAutograd.test_variable_traverse
  // TORCH_INTERNAL_ASSERT(tensor.defined());

  // Check if there are other C++ owners
  if (tensor.use_count() <= 1) {
    return false;
  }

  // There are other C++ owners of the tensor.  Flip ownership
  // so that C++ owns this Python object, and cancel deallocation.
  TORCH_INTERNAL_ASSERT(!tensor.unsafeGetTensorImpl()->owns_pyobj());

  tensor.unsafeGetTensorImpl()->set_owns_pyobj(true);

  // Resurrect the Python object.  This is something CPython does
  // internally occasionally, see
  // https://github.com/python/cpython/blob/b98eba5bc2ffbe7a0ed49d540ebc4f756ae61985/Objects/object.c#L248-L259
  // so we just copy the pattern here.  Note that we don't have to worry
  // about saving and restoring the refcount (as the quoted code does)
  // because we actually DO need to reset the refcount to one here, we
  // can't assume that some other code has taken care of it.
  // NB: this will overreport _Py_RefTotal but based on inspection of object.c
  // there is no way to avoid this
  #ifdef Py_TRACE_REFS
  _Py_AddToAllObjects(op, 1);
  #endif
  Py_INCREF(self);

  // Flip THPVariable to be non-owning
  // (near use-after-free miss here: fresh MaybeOwned is created breaking
  // reference on Tensor in struct BEFORE we overwrite the old one)
  self->cdata = MaybeOwned<Variable>::borrowed(tensor);

  // NB: At this point, tensor *could* be dead (e.g., some other C++ thread
  // decrefed it.)  At this point, it is probably waiting on the GIL to
  // deallocate the Python object and will kill self, BUT NOT YET.

  return true;
}

PyObject *THPVariable_pynew(PyTypeObject *type, PyObject *args, PyObject *kwargs);

// Instantiates a subclass of self with the same data.
static PyObject* THPVariable_as_subclass(PyObject* _self, PyObject* args, PyObject* kwargs) {
  HANDLE_TH_ERRORS
  const auto& self = THPVariable_Unpack(_self);
  static PythonArgParser parser({
    "as_subclass(PyObject* cls)",
  });
  ParsedArgs<1> parsed_args{};
  auto r = parser.parse(_self, args, kwargs, parsed_args);
  PyObject* cls = r.pyobject(0);
  if (!PyType_Check(cls)) {
    throw torch::TypeError("cls must be a type (got %s)", Py_TYPE(cls)->tp_name);
  }
  return THPVariable_NewWithVar((PyTypeObject*)cls, self.alias(), c10::impl::PyInterpreterStatus::DEFINITELY_UNINITIALIZED);
  END_HANDLE_TH_ERRORS
}

static PyObject* THPVariable_make_subclass(PyObject* _ignored, PyObject* args, PyObject* kwargs) {
  HANDLE_TH_ERRORS
  static PythonArgParser parser({
    "_make_subclass(PyObject* cls, Tensor data, bool require_grad=False)",
  });
  ParsedArgs<3> parsed_args{};
  auto r = parser.parse(args, kwargs, parsed_args);
  PyObject* cls = r.pyobject(0);
  if (!PyType_Check(cls)) {
    throw torch::TypeError("cls must be a type (got %s)", Py_TYPE(cls)->tp_name);
  }
  auto data = r.tensor(1).detach();  // creates a fresh Tensor (DEFINITELY_UNINITIALIZED)
  // We set `data`'s `allow_tensor_metadata_change` to true here, because we want to
  // allow the following use case for backward compatibility:
  //
  // ```python
  // rnn = torch.nn.RNN(100, 100, 2)
  // # The following calls `torch._cudnn_rnn_flatten_weight(rnn._flat_weights, ...)`,
  // # which changes storage of `rnn`'s weights in-place
  // rnn.flatten_parameters()
  // ```
  data.unsafeGetTensorImpl()->set_allow_tensor_metadata_change(true);
  auto var = data.set_requires_grad(r.toBool(2));
  return THPVariable_NewWithVar((PyTypeObject*)cls, std::move(var), c10::impl::PyInterpreterStatus::DEFINITELY_UNINITIALIZED);
  END_HANDLE_TH_ERRORS
}

typedef PyObject *(*getter)(PyObject *, void *);
typedef int (*setter)(PyObject *, PyObject *, void *);

PyObject *THPVariable_get_T(THPVariable *self, void *unused)
{
  HANDLE_TH_ERRORS
  if (check_has_torch_function((PyObject *)self)) {
    return handle_torch_function_getter(self, "T");
  }
  const auto& var = THPVariable_Unpack(self);
  return THPVariable_Wrap(var.numpy_T());
  END_HANDLE_TH_ERRORS
}

PyObject *THPVariable_get_cdata(THPVariable *self, void *unused)
{
  HANDLE_TH_ERRORS
  if (check_has_torch_function((PyObject *)self)) {
    return handle_torch_function_getter(self, "_cdata");
  }
  const auto& var = THPVariable_Unpack(self);
  return PyLong_FromVoidPtr(var.unsafeGetTensorImpl());
  END_HANDLE_TH_ERRORS
}

PyObject *THPVariable_get_version(THPVariable *self, void *unused)
{
  HANDLE_TH_ERRORS
  if (check_has_torch_function((PyObject *)self)) {
    return handle_torch_function_getter(self, "_version");
  }
  const auto& var = THPVariable_Unpack(self);
  return PyInt_FromLong(var._version());
  END_HANDLE_TH_ERRORS
}

PyObject *THPVariable_get_grad_fn(THPVariable *self, void *unused)
{
  HANDLE_TH_ERRORS
  if (check_has_torch_function((PyObject *)self)) {
    return handle_torch_function_getter(self, "grad_fn");
  }
  const auto& var = THPVariable_Unpack(self);
  if (!var.grad_fn()) {
    Py_RETURN_NONE;
  }
  return functionToPyObject(var.grad_fn());
  END_HANDLE_TH_ERRORS
}

static int THPVariable_set_grad_fn(THPVariable *self, PyObject *obj, void *unused)
{
  HANDLE_TH_ERRORS
  if (check_has_torch_function((PyObject *)self)) {
    return handle_torch_function_setter(self, "_grad_fn", obj);
  }
  THPUtils_assertRet(-1, obj, "Deletion of _grad_fn not allowed. Detach tensor instead!");
  THPUtils_assertRet(-1, obj == Py_None, "_grad_fn can be only set to None");
  THPVariable_Unpack(self).detach_();
  return 0;
  END_HANDLE_TH_ERRORS_RET(-1)
}

static PyObject *THPVariable_is_leaf(THPVariable *self, void *unused)
{
  HANDLE_TH_ERRORS
  if (check_has_torch_function((PyObject *)self)) {
    return handle_torch_function_getter(self, "is_leaf");
  }
  return PyBool_FromLong(!THPVariable_Unpack(self).grad_fn());
  END_HANDLE_TH_ERRORS
}

static PyObject * THPVariable_get_data(THPVariable *self, void *unused)
{
  HANDLE_TH_ERRORS
  if (check_has_torch_function((PyObject *)self)) {
    return handle_torch_function_getter(self, "data");
  }
  const auto& var = THPVariable_Unpack(self).variable_data();
  return THPVariable_Wrap(var);
  END_HANDLE_TH_ERRORS
}

int THPVariable_set_data(THPVariable *self, PyObject *data, void *unused)
{
  HANDLE_TH_ERRORS
  if (check_has_torch_function((PyObject *)self)) {
    return handle_torch_function_setter(self, "data", data);
  }
  THPUtils_assertRet(-1, data, "Deleting tensor data is not allowed. Delete tensor instead!");
  if (!THPVariable_Check(data)) {
    throw torch::TypeError("Variable data has to be a tensor, but got %s", Py_TYPE(data)->tp_name);
  }

  THPVariable_Unpack(self).set_data(THPVariable_Unpack(data));
  return 0;
  END_HANDLE_TH_ERRORS_RET(-1)
}

PyObject *THPVariable_get_grad(THPVariable *self, void *unused)
{
  HANDLE_TH_ERRORS
  if (check_has_torch_function((PyObject *)self)) {
    return handle_torch_function_getter(self, "grad");
  }
  return THPVariable_Wrap(THPVariable_Unpack(self).grad());
  END_HANDLE_TH_ERRORS
}

int THPVariable_set_grad(THPVariable *self, PyObject *py_grad, void *unused)
{
  HANDLE_TH_ERRORS
  if (check_has_torch_function((PyObject *)self)) {
    return handle_torch_function_setter(self, "grad", py_grad);
  }
  const auto& var = THPVariable_Unpack(self);
  if (!py_grad || py_grad == Py_None) {
    var.mutable_grad().reset();
    return 0;
  }

  THPUtils_assertRet(-1, THPVariable_Check(py_grad),
      "expected Variable or None (got %s)", THPUtils_typename(py_grad));
  THPUtils_assertRet(-1, self != (THPVariable*)py_grad,
      "can't assign Variable as its own grad");

  const auto& grad = THPVariable_Unpack(py_grad);
  bool gradIsSparse = (var.dtype() == grad.dtype() &&
                       var.device().type() == grad.device().type() &&
                       grad.layout() == kSparse);
  THPUtils_assertRet(-1, grad.options().type_equal(var.options()) || gradIsSparse,
      "assigned grad has data of a different type");
  if (var.is_cuda()) {
    THPUtils_assertRet(-1, grad.get_device() == var.get_device(),
        "assigned grad has data located on a different device");
  }
  THPUtils_assertRet(-1, grad.sizes().equals(var.sizes()),
      "assigned grad has data of a different size");

  var.mutable_grad() = grad;
  return 0;
  END_HANDLE_TH_ERRORS_RET(-1)
}

PyObject *THPVariable_get_volatile(THPVariable *self, void *unused)
{
  HANDLE_TH_ERRORS
  if (check_has_torch_function((PyObject *)self)) {
    return handle_torch_function_getter(self, "volatile");
  }
  const char* msg = "volatile was removed (Variable.volatile is always False)";
  auto r = PyErr_WarnEx(PyExc_UserWarning, msg, 1);
  if (r != 0) throw python_error();
  Py_RETURN_FALSE;
  END_HANDLE_TH_ERRORS
}

int THPVariable_set_volatile(THPVariable *self, PyObject *obj, void *unused)
{
  HANDLE_TH_ERRORS
  if (check_has_torch_function((PyObject *)self)) {
    return handle_torch_function_setter(self, "volatile", obj);
  }
  auto r = PyErr_WarnEx(PyExc_UserWarning, VOLATILE_WARNING, 1);
  if (r != 0) throw python_error();
  return 0;
  END_HANDLE_TH_ERRORS_RET(-1)
}

PyObject *THPVariable_get_output_nr(THPVariable *self, void *unused)
{
  HANDLE_TH_ERRORS
  if (check_has_torch_function((PyObject *)self)) {
    return handle_torch_function_getter(self, "output_nr");
  }
  const auto output_nr = static_cast<long>(THPVariable_Unpack(self).output_nr());
  return PyInt_FromLong(output_nr);
  END_HANDLE_TH_ERRORS
}

PyObject *THPVariable_get_requires_grad(THPVariable *self, void *unused)
{
  HANDLE_TH_ERRORS
  if (check_has_torch_function((PyObject *)self)) {
    return handle_torch_function_getter(self, "requires_grad");
  }
  return PyBool_FromLong(THPVariable_Unpack(self).requires_grad());
  END_HANDLE_TH_ERRORS
}

PyObject *THPVariable_get_ndim(THPVariable *self, void *unused)
{
  HANDLE_TH_ERRORS
  if (check_has_torch_function((PyObject *)self)) {
    return handle_torch_function_getter(self, "ndim");
  }
  return PyInt_FromLong(THPVariable_Unpack(self).dim());
  END_HANDLE_TH_ERRORS
}

PyObject *THPVariable_get_names(PyObject *self, void *unused)
{
  HANDLE_TH_ERRORS
  if (check_has_torch_function(self)) {
    return handle_torch_function_getter((THPVariable*)self, "names");
  }
  // The long-term plan is to return a list of (python) torch.Dimname.
  // However, for now, return a list of string.
  const auto& tensor = THPVariable_Unpack(self);
  size_t size = tensor.dim();
  THPObjectPtr tuple(PyTuple_New(size));
  if (!tuple) throw python_error();

  const auto dimnames = tensor.names();
  for (size_t i = 0; i < size; ++i) {
    // NOLINTNEXTLINE(cppcoreguidelines-init-variables)
    PyObject* str;
    if (dimnames[i].type() == at::NameType::WILDCARD) {
      // PyTuple_SET_ITEM steals a reference to the object. When the tuple is
      // deallocated, it'll decrement the refcount on Py_None, which is bad.
      // To avoid this, we "create" a new reference to Py_None by increasing
      // the refcount.
      // Sources:
      // - https://docs.python.org/3/c-api/tuple.html#c.PyTuple_SetItem
      // - https://stackoverflow.com/questions/16400600/how-to-return-a-tuple-containing-a-none-value-from-the-c-api
      Py_INCREF(Py_None);
      str = Py_None;
    } else {
      str = THPUtils_packString(dimnames[i].symbol().toUnqualString());
      if (!str) throw python_error();
    }
    PyTuple_SET_ITEM(tuple.get(), i, str);
  }
  return tuple.release();
  END_HANDLE_TH_ERRORS
}

int THPVariable_set_names(PyObject *self, PyObject *names, void *unused) {
  HANDLE_TH_ERRORS
  if (check_has_torch_function(self)) {
    return handle_torch_function_setter((THPVariable*)self, "names", names);
  }
  const auto& var = THPVariable_Unpack(self);
  if (names == Py_None) {
    at::internal_set_names_inplace(var, at::nullopt);
  } else {
    THPUtils_assertRet(-1,
        THPUtils_checkDimnameList(names),
        "names must either be None or a tuple of dim names");
    at::internal_set_names_inplace(var, torch::parseDimnameList(names));
  }
  return 0;
  END_HANDLE_TH_ERRORS_RET(-1)
}

int THPVariable_set_requires_grad(THPVariable *self, PyObject *obj, void *unused)
{
  HANDLE_TH_ERRORS
  if (check_has_torch_function((PyObject *)self)) {
    return handle_torch_function_setter(self, "requires_grad", obj);
  }
  THPUtils_assertRet(-1, obj && PyBool_Check(obj), "requires_grad must be a bool");
  const auto& var = THPVariable_Unpack(self);
  auto requires_grad = (obj == Py_True);
  if (!var.is_leaf()) {
    THPUtils_setError(autograd::utils::requires_grad_leaf_error(obj == Py_True).c_str());
    return -1;
  }
  if (requires_grad && !isDifferentiableType(at::typeMetaToScalarType((var.dtype())))) {
    THPUtils_setError("only Tensors of floating point and complex dtype can require gradients");
    return -1;
  }
  var.set_requires_grad(requires_grad);
  return 0;
  END_HANDLE_TH_ERRORS_RET(-1)
}

PyObject *THPVariable_get_name(THPVariable* self, void *unused)
{
  if (check_has_torch_function((PyObject *)self)) {
    HANDLE_TH_ERRORS
    return handle_torch_function_getter(self, "name");
    END_HANDLE_TH_ERRORS
  }
  const auto& tensor = THPVariable_Unpack(self);
  if (tensor.name() == "")
    Py_RETURN_NONE;
  return THPUtils_packString(tensor.name().c_str());
}

PyObject *THPVariable_get_backwards_hooks(THPVariable *self, void *unused)
{
  HANDLE_TH_ERRORS
  if (check_has_torch_function((PyObject *)self)) {
    return handle_torch_function_getter(self, "_backward_hooks");
  }
  if (self->backward_hooks) {
    Py_INCREF(self->backward_hooks);
    return self->backward_hooks;
  }
  Py_RETURN_NONE;
  END_HANDLE_TH_ERRORS
}

int THPVariable_set_backwards_hooks(THPVariable *self, PyObject *obj, void *unused)
{
  HANDLE_TH_ERRORS
  if (check_has_torch_function((PyObject *)self)) {
    return handle_torch_function_setter(self, "_backward_hooks", obj);
  }
  THPUtils_assertRet(-1, obj, "Deletion of _backwards_hooks not allowed!");
  if (obj == Py_None) {
    obj = nullptr;
  }
  Py_XINCREF(obj);
  Py_XDECREF(self->backward_hooks);
  self->backward_hooks = obj;
  const auto& tensor = THPVariable_Unpack(self);
  torch::autograd::impl::clear_hooks(tensor);
  if (obj) {
    torch::autograd::impl::add_hook(tensor, std::make_shared<PyFunctionPreHook>(obj, 0));
  }
  return 0;
  END_HANDLE_TH_ERRORS_RET(-1)
}

PyObject *THPVariable_get_base(THPVariable *self, void *unused)
{
  HANDLE_TH_ERRORS
  if (check_has_torch_function((PyObject *)self)) {
    return handle_torch_function_getter(self, "_base");
  }
  const auto& tensor = THPVariable_Unpack(self);
  if (tensor.is_view()) {
    return THPVariable_Wrap(tensor._base());
  }
  Py_RETURN_NONE;
  END_HANDLE_TH_ERRORS
}

#ifndef USE_DEPLOY
// This code is only used for asserts, so it is OK to skip it entirely from
// deploy interpreters (in which case we will just skip the safety check).  For
// a more precise check, it would be necessary to test that we are not holding
// the GIL for *all* active torch deploy interpreters.  There is not really any
// reason to do this.
struct ConcretePythonGILHooks : public c10::impl::PythonGILHooks {
  bool check_python_gil() const override {
    return Py_IsInitialized() && PyGILState_Check();
  };
};
// During process destruction, python_gil_hooks will get destructed, making
// further virtual calls on the object invalid.  By the ordering of declarations
// in this file, the registerer will get destructed first, removing the
// externally visible reference to the object.  Assuming at this point in time,
// there aren't other threads racing to read out the hooks, subsequent calls
// into GIL hooks will hit a nullptr and gracefully no-op the asserts (as
// desired, since at process shutdown time the Python interpreter is definitely
// dead).
//
// An alternative way to reduce the risk of python_gil_hooks going prematurely
// dead would be to leak it at destruction time.  I didn't do that because
// it's annoying to write the Registerer class for this case.
ConcretePythonGILHooks python_gil_hooks;
static c10::impl::PythonGILHooksRegisterer python_gil_hooks_registerer(&python_gil_hooks);
#endif

PyObject *THPVariable_get_shape(THPVariable *self, void *unused)
{
  HANDLE_TH_ERRORS
  if (check_has_torch_function((PyObject *)self)) {
    return handle_torch_function_getter(self, "shape");
  }
  return THPSize_New(THPVariable_Unpack(self));
  END_HANDLE_TH_ERRORS
}

PyObject *THPVariable_is_cuda(THPVariable *self, void *unused)
{
  HANDLE_TH_ERRORS
  if (check_has_torch_function((PyObject *)self)) {
    return handle_torch_function_getter(self, "is_cuda");
  }
  auto& self_ = THPVariable_Unpack(self);
  return torch::autograd::utils::wrap(self_.is_cuda());
  END_HANDLE_TH_ERRORS
}

PyObject* THPVariable_is_xpu(THPVariable* self, void* unused) {
  HANDLE_TH_ERRORS
  if (check_has_torch_function((PyObject*)self)) {
    return handle_torch_function_getter(self, "is_xpu");
  }
  auto& self_ = THPVariable_Unpack(self);
  return torch::autograd::utils::wrap(self_.is_xpu());
  END_HANDLE_TH_ERRORS
}

PyObject *THPVariable_is_sparse(THPVariable *self, void *unused)
{
  HANDLE_TH_ERRORS
  if (check_has_torch_function((PyObject *)self)) {
    return handle_torch_function_getter(self, "is_sparse");
  }
  auto& self_ = THPVariable_Unpack(self);
  return torch::autograd::utils::wrap(self_.is_sparse());
  END_HANDLE_TH_ERRORS
}

PyObject *THPVariable_is_sparse_csr(THPVariable *self, void *unused)
{
  HANDLE_TH_ERRORS
  if (check_has_torch_function((PyObject *)self)) {
    return handle_torch_function_getter(self, "is_sparse_csr");
  }
  auto& self_ = THPVariable_Unpack(self);
  return torch::autograd::utils::wrap(self_.is_sparse_csr());
  END_HANDLE_TH_ERRORS
}

PyObject *THPVariable_is_mkldnn(THPVariable *self, void *unused)
{
  HANDLE_TH_ERRORS
  if (check_has_torch_function((PyObject *)self)) {
    return handle_torch_function_getter(self, "is_mkldnn");
  }
  auto& self_ = THPVariable_Unpack(self);
  return torch::autograd::utils::wrap(self_.is_mkldnn());
  END_HANDLE_TH_ERRORS
}

PyObject *THPVariable_is_mlc(THPVariable *self, void *unused)
{
  HANDLE_TH_ERRORS
  if (check_has_torch_function((PyObject *)self)) {
    return handle_torch_function_getter(self, "is_mlc");
  }
  auto& self_ = THPVariable_Unpack(self);
  return torch::autograd::utils::wrap(self_.is_mlc());
  END_HANDLE_TH_ERRORS
}

PyObject *THPVariable_is_vulkan(THPVariable *self, void *unused)
{
  HANDLE_TH_ERRORS
  if (check_has_torch_function((PyObject *)self)) {
    return handle_torch_function_getter(self, "is_vulkan");
  }
  auto& self_ = THPVariable_Unpack(self);
  return torch::autograd::utils::wrap(self_.is_vulkan());
  END_HANDLE_TH_ERRORS
}

PyObject *THPVariable_is_quantized(THPVariable *self, void *unused)
{
  HANDLE_TH_ERRORS
  if (check_has_torch_function((PyObject *)self)) {
    return handle_torch_function_getter(self, "is_quantized");
  }
  auto& self_ = THPVariable_Unpack(self);
  return torch::autograd::utils::wrap(self_.is_quantized());
  END_HANDLE_TH_ERRORS
}

PyObject *THPVariable_is_meta(THPVariable *self, void *unused)
{
  HANDLE_TH_ERRORS
  if (check_has_torch_function((PyObject *)self)) {
    return handle_torch_function_getter(self, "is_meta");
  }
  auto& self_ = THPVariable_Unpack(self);
  return torch::autograd::utils::wrap(self_.is_meta());
  END_HANDLE_TH_ERRORS
}

PyObject *THPVariable_is_complex(THPVariable *self, void *unused)
{
  HANDLE_TH_ERRORS
  if (check_has_torch_function((PyObject *)self)) {
    return handle_torch_function_getter(self, "is_complex");
  }
  auto& self_ = THPVariable_Unpack(self);
  return torch::autograd::utils::wrap(self_.is_complex());
  END_HANDLE_TH_ERRORS
}

static PyObject *THPVariable_dtype(THPVariable *self, void *unused)
{
  HANDLE_TH_ERRORS
  if (check_has_torch_function((PyObject *)self)) {
    return handle_torch_function_getter(self, "dtype");
  }
  auto& self_ = THPVariable_Unpack(self);
  return torch::autograd::utils::wrap(torch::getTHPDtype(self_.scalar_type()));
  END_HANDLE_TH_ERRORS
}

static PyObject * THPVariable_layout(THPVariable* self, void *unused) {
  HANDLE_TH_ERRORS
  if (check_has_torch_function((PyObject *)self)) {
    return handle_torch_function_getter(self, "layout");
  }
  auto& self_ = THPVariable_Unpack(self);
  return torch::autograd::utils::wrap(torch::getTHPLayout(self_.layout()));
  END_HANDLE_TH_ERRORS
}

static PyObject * THPVariable_device(THPVariable* self, void *unused) {
  HANDLE_TH_ERRORS
  if (check_has_torch_function((PyObject *)self)) {
    return handle_torch_function_getter(self, "device");
  }
  return THPDevice_New(THPVariable_Unpack(self).device());
  END_HANDLE_TH_ERRORS
}

PyObject *THPVariable_get_real(THPVariable* self, void *unused)
{
  HANDLE_TH_ERRORS
  if (check_has_torch_function((PyObject *)self)) {
    return handle_torch_function_getter(self, "real");
  }
  auto& self_ = THPVariable_Unpack(self);
  auto real = at::real(self_);
  return THPVariable_Wrap(real);
  END_HANDLE_TH_ERRORS
}

PyObject *THPVariable_get_imag(THPVariable* self, void *unused)
{
  HANDLE_TH_ERRORS
  if (check_has_torch_function((PyObject *)self)) {
    return handle_torch_function_getter(self, "imag");
  }
  auto& self_ = THPVariable_Unpack(self);
  auto imag = at::imag(self_);
  return THPVariable_Wrap(imag);
  END_HANDLE_TH_ERRORS
}

int THPVariable_set_real(THPVariable *self, THPVariable *real, void *unused)
{
  HANDLE_TH_ERRORS
  auto& self_ = THPVariable_Unpack(self);
  auto self_real = at::real(self_);
  self_real.copy_(THPVariable_Unpack(real));
  return 0;
  END_HANDLE_TH_ERRORS_RET(-1)
}

int THPVariable_set_imag(THPVariable* self, THPVariable *imag, void *unused)
{
  HANDLE_TH_ERRORS
  auto& self_ = THPVariable_Unpack(self);
  auto self_imag = at::imag(self_);
  self_imag.copy_(THPVariable_Unpack(imag));
  return 0;
  END_HANDLE_TH_ERRORS_RET(-1)
}

// properties are registered here because we are currently only able to bind them
// manually. TODO: make declarable in native_functions
// NOLINTNEXTLINE(modernize-avoid-c-arrays,cppcoreguidelines-avoid-c-arrays,cppcoreguidelines-avoid-non-const-global-variables)
static struct PyGetSetDef THPVariable_properties[] = {
  {"T", (getter)THPVariable_get_T, nullptr, nullptr, nullptr},
  {"_cdata", (getter)THPVariable_get_cdata, nullptr, nullptr, nullptr},
  {"_version", (getter)THPVariable_get_version, nullptr, nullptr, nullptr},
  {"grad_fn", (getter)THPVariable_get_grad_fn, nullptr, nullptr, nullptr},
  {"_grad_fn", (getter)THPVariable_get_grad_fn, (setter)THPVariable_set_grad_fn, nullptr, nullptr},
  {"is_leaf", (getter)THPVariable_is_leaf, nullptr, nullptr, nullptr},
  {"data", (getter)THPVariable_get_data, (setter)THPVariable_set_data, nullptr, nullptr},
  {"_grad", (getter)THPVariable_get_grad, (setter)THPVariable_set_grad, nullptr, nullptr}, // Allows the python class to override .grad
  {"grad", (getter)THPVariable_get_grad, (setter)THPVariable_set_grad, nullptr, nullptr},
  {"_base", (getter)THPVariable_get_base, nullptr, nullptr, nullptr},
  {"volatile", (getter)THPVariable_get_volatile, (setter)THPVariable_set_volatile, nullptr, nullptr},
  {"output_nr", (getter)THPVariable_get_output_nr, nullptr, nullptr, nullptr},
  {"requires_grad", (getter)THPVariable_get_requires_grad, (setter)THPVariable_set_requires_grad, nullptr, nullptr},
  {"_backward_hooks", (getter)THPVariable_get_backwards_hooks, (setter)THPVariable_set_backwards_hooks, nullptr, nullptr},
  {"name", (getter)THPVariable_get_name, nullptr, nullptr, nullptr},
  {"shape", (getter)THPVariable_get_shape, nullptr, nullptr, nullptr},
  {"is_cuda", (getter)THPVariable_is_cuda, nullptr, nullptr, nullptr},
  {"is_xpu", (getter)THPVariable_is_xpu, nullptr, nullptr, nullptr},
  {"is_sparse", (getter)THPVariable_is_sparse, nullptr, nullptr, nullptr},
  {"is_sparse_csr", (getter)THPVariable_is_sparse_csr, nullptr, nullptr, nullptr},
  {"is_mkldnn", (getter)THPVariable_is_mkldnn, nullptr, nullptr, nullptr},
  {"is_mlc", (getter)THPVariable_is_mlc, nullptr, nullptr, nullptr},
  {"is_vulkan", (getter)THPVariable_is_vulkan, nullptr, nullptr, nullptr},
  {"is_complex", (getter)THPVariable_is_complex, nullptr, nullptr, nullptr},
  {"is_quantized", (getter)THPVariable_is_quantized, nullptr, nullptr, nullptr},
  {"is_meta", (getter)THPVariable_is_meta, nullptr, nullptr, nullptr},
  {"dtype", (getter)THPVariable_dtype, nullptr, nullptr, nullptr},
  {"layout", (getter)THPVariable_layout, nullptr, nullptr, nullptr},
  {"device", (getter)THPVariable_device, nullptr, nullptr, nullptr},
  {"ndim", (getter)THPVariable_get_ndim, nullptr, nullptr, nullptr},
  {"names", (getter)THPVariable_get_names, (setter)THPVariable_set_names, nullptr, nullptr},
  {"real", (getter)THPVariable_get_real, (setter)THPVariable_set_real, nullptr, nullptr},
  {"imag", (getter)THPVariable_get_imag, (setter)THPVariable_set_imag, nullptr, nullptr},
  {nullptr}
};

// NOLINTNEXTLINE(cppcoreguidelines-avoid-non-const-global-variables)
static PyMappingMethods THPVariable_as_mapping = {
  THPVariable_length,
  THPVariable_getitem,
  THPVariable_setitem,
};

// NOLINTNEXTLINE(modernize-avoid-c-arrays,cppcoreguidelines-avoid-c-arrays,cppcoreguidelines-avoid-non-const-global-variables)
static PyMethodDef extra_methods[] = {
  {"as_subclass", castPyCFunctionWithKeywords(THPVariable_as_subclass),
    METH_VARARGS | METH_KEYWORDS, nullptr},
  {"_make_subclass", castPyCFunctionWithKeywords(THPVariable_make_subclass),
    METH_STATIC | METH_VARARGS | METH_KEYWORDS, nullptr},
  {nullptr}
};

/* From https://github.com/python/cpython/blob/v3.7.0/Modules/xxsubtype.c
   If compiled as a shared library instead, some compilers don't allow addresses
   of Python objects defined in other libraries to be used in static
   initializers here.  The DEFERRED_ADDRESS macro is used to tag the slots where
   such addresses appear; the module init function must fill in the tagged slots
   at runtime.  The argument is for documentation -- the macro ignores it.
*/
#define DEFERRED_ADDRESS(ADDR) nullptr

struct THPVariableMeta {
  PyHeapTypeObject base;
};

int THPVariableMetaType_init(PyObject *cls, PyObject *args, PyObject *kwargs);
void THPVariable_subclass_dealloc(PyObject* self);

// NOLINTNEXTLINE(cppcoreguidelines-avoid-non-const-global-variables)
PyTypeObject THPVariableMetaType = {
  PyVarObject_HEAD_INIT(DEFERRED_ADDRESS(&PyType_Type), 0)
  "torch._C._TensorMeta",                      /* tp_name */
  sizeof(THPVariableMeta),                     /* tp_basicsize */
  0,                                           /* tp_itemsize */
  nullptr,                                     /* tp_dealloc */
  // NOLINTNEXTLINE(modernize-use-nullptr)
  0,                                           /* tp_vectorcall_offset */
  nullptr,                                     /* tp_getattr */
  nullptr,                                     /* tp_setattr */
  nullptr,                                     /* tp_reserved */
  nullptr,                                     /* tp_repr */
  nullptr,                                     /* tp_as_number */
  nullptr,                                     /* tp_as_sequence */
  nullptr,                                     /* tp_as_mapping */
  nullptr,                                     /* tp_hash  */
  nullptr,                                     /* tp_call */
  nullptr,                                     /* tp_str */
  nullptr,                                     /* tp_getattro */
  nullptr,                                     /* tp_setattro */
  nullptr,                                     /* tp_as_buffer */
  Py_TPFLAGS_DEFAULT | Py_TPFLAGS_BASETYPE,    /* tp_flags */
  nullptr,                                     /* tp_doc */
  nullptr,                                     /* tp_traverse */
  nullptr,                                     /* tp_clear */
  nullptr,                                     /* tp_richcompare */
  0,                                           /* tp_weaklistoffset */
  nullptr,                                     /* tp_iter */
  nullptr,                                     /* tp_iternext */
  nullptr,                                     /* tp_methods */
  nullptr,                                     /* tp_members */
  nullptr,                                     /* tp_getset */
  DEFERRED_ADDRESS(&PyType_Type),              /* tp_base */
  nullptr,                                     /* tp_dict */
  nullptr,                                     /* tp_descr_get */
  nullptr,                                     /* tp_descr_set */
  0,                                           /* tp_dictoffset */
  THPVariableMetaType_init,                    /* tp_init */
  nullptr,                                     /* tp_alloc */
  nullptr,                                     /* tp_new */
};

// NOLINTNEXTLINE(cppcoreguidelines-avoid-non-const-global-variables)
PyTypeObject THPVariableType = {
  PyVarObject_HEAD_INIT(&THPVariableMetaType, 0)
  "torch._C._TensorBase",                      /* tp_name */
  sizeof(THPVariable),                         /* tp_basicsize */
  0,                                           /* tp_itemsize */
  // This is unspecified, because it is illegal to create a THPVariableType
  // directly.  Subclasses will have their tp_dealloc set appropriately
  // by the metaclass
  nullptr,                                     /* tp_dealloc */
  // NOLINTNEXTLINE(modernize-use-nullptr)
  0,                                           /* tp_vectorcall_offset */
  nullptr,                                     /* tp_getattr */
  nullptr,                                     /* tp_setattr */
  nullptr,                                     /* tp_reserved */
  nullptr,                                     /* tp_repr */
  nullptr,                                     /* tp_as_number */
  nullptr,                                     /* tp_as_sequence */
  &THPVariable_as_mapping,                     /* tp_as_mapping */
  nullptr,                                     /* tp_hash  */
  nullptr,                                     /* tp_call */
  nullptr,                                     /* tp_str */
  nullptr,                                     /* tp_getattro */
  nullptr,                                     /* tp_setattro */
  nullptr,                                     /* tp_as_buffer */
  Py_TPFLAGS_DEFAULT | Py_TPFLAGS_BASETYPE | Py_TPFLAGS_HAVE_GC, /* tp_flags */
  nullptr,                                     /* tp_doc */
  (traverseproc)THPVariable_traverse,          /* tp_traverse */
  (inquiry)THPVariable_clear,                  /* tp_clear */
  nullptr,                                     /* tp_richcompare */
  0,                                           /* tp_weaklistoffset */
  nullptr,                                     /* tp_iter */
  nullptr,                                     /* tp_iternext */
  nullptr,                                     /* tp_methods */
  nullptr,                                     /* tp_members */
  THPVariable_properties,                      /* tp_getset */
  nullptr,                                     /* tp_base */
  nullptr,                                     /* tp_dict */
  nullptr,                                     /* tp_descr_get */
  nullptr,                                     /* tp_descr_set */
  0,                                           /* tp_dictoffset */
  nullptr,                                     /* tp_init */
  nullptr,                                     /* tp_alloc */
  // Although new is provided here, it is illegal to call this with cls ==
  // THPVariableMeta.  Instead, subclass it first and then construct it
  THPVariable_pynew,                           /* tp_new */
};

PyObject *THPVariable_pynew(PyTypeObject *type, PyObject *args, PyObject *kwargs)
{
  HANDLE_TH_ERRORS
  TORCH_CHECK(type != &THPVariableType, "Cannot directly construct _TensorBase; subclass it and then construct that");
  jit::tracer::warn("torch.Tensor", jit::tracer::WARN_CONSTRUCTOR);
  auto tensor = torch::utils::legacy_tensor_ctor(torch::tensors::get_default_dispatch_key(), torch::tensors::get_default_scalar_type(), args, kwargs);
  // WARNING: tensor is NOT guaranteed to be a fresh tensor; e.g., if it was
  // given a raw pointer that will refcount bump
  return THPVariable_NewWithVar(type, std::move(tensor), c10::impl::PyInterpreterStatus::MAYBE_UNINITIALIZED);
  END_HANDLE_TH_ERRORS
}

static void
clear_slots(PyTypeObject *type, PyObject *self)
{
    Py_ssize_t i, n;
    PyMemberDef *mp;

    n = Py_SIZE(type);
    mp = PyHeapType_GET_MEMBERS((PyHeapTypeObject *)type);
    for (i = 0; i < n; i++, mp++) {
        if (mp->type == T_OBJECT_EX && !(mp->flags & READONLY)) {
            char *addr = (char *)self + mp->offset;
            PyObject *obj = *(PyObject **)addr;
            if (obj != NULL) {
                *(PyObject **)addr = NULL;
                Py_DECREF(obj);
            }
        }
    }
}

// NB: this is not the tp_dealloc on THPVariable; instead, its the dealloc
// on subclasses.  It's never valid to construct a THPVariable so it's not
// necessary to implement the dealloc for that case
void THPVariable_subclass_dealloc(PyObject* self) {
  if (THPVariable_tryResurrect((THPVariable*)self)) return;

  // This is like a crappy version of subtype_dealloc.
  // Unfortunately, we cannot directly delegate to
  // subtype_dealloc as it will start walking the parent
  // chain *starting with* the type of self, which will cause
  // us to go back to our custom dealloc.
  //
  // We have to replicate the subtype_dealloc logic to ensure
  // that finalizers are handled correctly
  PyTypeObject* type = Py_TYPE(self);
  TORCH_INTERNAL_ASSERT(type->tp_flags & Py_TPFLAGS_HEAPTYPE);
  TORCH_INTERNAL_ASSERT(PyType_IS_GC(type), "GC types not implemented");

  PyObject_GC_UnTrack(self);
  // TODO: consider using trash can

  bool has_finalizer = type->tp_finalize || type->tp_del;

  if (type->tp_finalize) {
    PyObject_GC_Track(self);
    if (PyObject_CallFinalizerFromDealloc(self) < 0) {
      /* Resurrected */
      return;
    }
    PyObject_GC_UnTrack(self);
  }

  // base test is unnecessary as THPVariable does not set this
  if (type->tp_weaklistoffset) {
    PyObject_ClearWeakRefs(self);
  }

  if (type->tp_del) {
    PyObject_GC_Track(self);
    type->tp_del(self);
    if (self->ob_refcnt > 0) {
        /* Resurrected */
        return;
    }
    PyObject_GC_UnTrack(self);
  }

  if (has_finalizer) {
      /* New weakrefs could be created during the finalizer call.
         If this occurs, clear them out without calling their
         finalizers since they might rely on part of the object
         being finalized that has already been destroyed. */
      if (type->tp_weaklistoffset) {
          /* Modeled after GET_WEAKREFS_LISTPTR() */
          PyWeakReference **list = (PyWeakReference **) \
              PyObject_GET_WEAKREFS_LISTPTR(self);
          while (*list)
              _PyWeakref_ClearRef(*list);
      }
  }

  // Clear all slots until we get to base class THPVaraibleType
  {
    PyTypeObject* base = type;
    while (base != &THPVariableType) {
      if (Py_SIZE(base)) {
        clear_slots(base, self);
      }
      base = base->tp_base;
      TORCH_INTERNAL_ASSERT(base);
    }
  }

  // All Python defined classes have __dict__
  if (C10_LIKELY(type->tp_dictoffset)) {
      PyObject **dictptr = _PyObject_GetDictPtr(self);
      if (dictptr != NULL) {
          PyObject *dict = *dictptr;
          if (dict != NULL) {
              Py_DECREF(dict);
              *dictptr = NULL;
          }
      }
  }

  // subtype_dealloc allows for this but we don't
  TORCH_INTERNAL_ASSERT(Py_TYPE(self) == type);

  // Finally clear out the base THPVariable
  THPVariable_clear((THPVariable*)self);
  ((THPVariable*)self)->cdata.~MaybeOwned<Variable>();
  Py_TYPE(self)->tp_free(self);

  // Python defined subclasses should always be on the heap
  TORCH_INTERNAL_ASSERT(type->tp_flags & Py_TPFLAGS_HEAPTYPE);
  Py_DECREF(type);
}

int THPVariableMetaType_init(PyObject *cls, PyObject *args, PyObject *kwargs) {
  if (PyType_Type.tp_init(cls, args, kwargs) < 0) {
    return -1;
  }
  ((PyTypeObject*)cls)->tp_dealloc = (destructor)THPVariable_subclass_dealloc;
  return 0;
}

namespace torch { namespace autograd {

// NOLINTNEXTLINE(modernize-avoid-c-arrays,cppcoreguidelines-avoid-c-arrays,cppcoreguidelines-avoid-non-const-global-variables)
extern PyMethodDef variable_methods[];
extern void initTorchFunctions(PyObject *module);

void initTensorImplConversion(PyObject* module) {
  auto m = py::handle(module).cast<py::module>();
  m.def("_wrap_tensor_impl", [](void* ptr) {
    auto p = c10::intrusive_ptr<c10::TensorImpl, at::UndefinedTensorImpl>::
        unsafe_reclaim_from_nonowning(static_cast<c10::TensorImpl*>(ptr));
    TORCH_CHECK(p.defined(), "Can't wrap undefined tensor");
    auto tensor = at::Tensor::wrap_tensor_impl(std::move(p));
    // NOLINTNEXTLINE(performance-move-const-arg)
    return py::cast(std::move(tensor));
  });
  // set on the module level to avoid mixing pybind and plain CPython extensions
  m.def("_tensor_impl_raw_handle", [](torch::autograd::Variable* t) -> void* {
    // We return a raw non-owning pointer here, we rely on surrounding
    // code to keep the original tensor alive
    return t->getIntrusivePtr().get();
  });
}
}}

bool THPVariable_initModule(PyObject *module)
{
  THPVariableMetaType.tp_base = &PyType_Type;
  if (PyType_Ready(&THPVariableMetaType) < 0)
    return false;
  Py_INCREF(&THPVariableMetaType);
  PyModule_AddObject(module, "_TensorMeta",   (PyObject *)&THPVariableMetaType);

  static std::vector<PyMethodDef> methods;
  THPUtils_addPyMethodDefs(methods, torch::autograd::variable_methods);
  THPUtils_addPyMethodDefs(methods, extra_methods);
  THPVariableType.tp_methods = methods.data();
  if (PyType_Ready(&THPVariableType) < 0)
    return false;
  Py_INCREF(&THPVariableType);
  PyModule_AddObject(module, "_TensorBase",   (PyObject *)&THPVariableType);
  torch::autograd::initTorchFunctions(module);
  torch::autograd::initTensorImplConversion(module);
  return true;
}<|MERGE_RESOLUTION|>--- conflicted
+++ resolved
@@ -203,32 +203,10 @@
         grad_acc->pre_hooks().clear();
       }
     }
-<<<<<<< HEAD
     // TODO: figure out why this is necessary
     // tensor.unsafeGetTensorImpl()->unchecked_clear_pyobj(self_interpreter.get());
   }
   self->cdata = MaybeOwned<Variable>();
-=======
-    // We must clear the pyobj field in the base C++ Variable, to ensure
-    // that if we attempt to pass the Variable to Python, we don't
-    // attempt to reuse the (now-dead) PyObject.
-    //
-    // One non-obvious consequence of this: if you have a tensor x, you
-    // take its id(), and then you let it become dead in Python, if you
-    // get another reference to the tensor in Python later (because you
-    // passed it from C++ to Python), you'll get a *different* id() the
-    // second time around.  So you better make sure that if you're using
-    // id() to keep track of Tensors, you better make sure their Python
-    // objects stay live, buster!  See
-    // https://github.com/pytorch/pytorch/issues/22884 for an example of
-    // this actually showing up.
-    //
-    // [torchdeploy] Note that we DON'T clear the interpreter field. Once on an
-    // interpreter, always on an interpreter.
-    tensor.unsafeGetTensorImpl()->unchecked_clear_pyobj(self_interpreter.get());
-  }
-  self->cdata.reset();
->>>>>>> f46083bd
   return 0;
 }
 

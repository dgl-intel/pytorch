--- conflicted
+++ resolved
@@ -1,8 +1,8 @@
+#include <ATen/Parallel.h>
 #include <gtest/gtest.h>
 #include <torch/csrc/deploy/deploy.h>
 #include <torch/script.h>
 #include <torch/torch.h>
-#include <ATen/Parallel.h>
 #include <future>
 #include <iostream>
 #include <string>
@@ -148,7 +148,26 @@
   EXPECT_THROW(model(at::IValue("unexpected input")), c10::Error);
 }
 
-<<<<<<< HEAD
+TEST(TorchpyTest, AcquireMultipleSessionsInTheSamePackage) {
+  torch::deploy::InterpreterManager m(1);
+
+  torch::deploy::Package p = m.load_package(path("SIMPLE", simple));
+  auto I = p.acquire_session();
+
+  auto I1 = p.acquire_session();
+}
+
+TEST(TorchpyTest, AcquireMultipleSessionsInDifferentPackages) {
+  torch::deploy::InterpreterManager m(1);
+
+  torch::deploy::Package p = m.load_package(path("SIMPLE", simple));
+  auto I = p.acquire_session();
+
+  torch::deploy::Package p1 = m.load_package(
+      path("RESNET", "torch/csrc/deploy/example/generated/resnet"));
+  auto I1 = p1.acquire_session();
+}
+
 TEST(TorchpyTest, TensorSharingNotAllowed) {
   size_t nthreads = 2;
   torch::deploy::InterpreterManager m(nthreads);
@@ -194,28 +213,8 @@
     torch::deploy::InterpreterManager m(1);
     auto I = m.acquire_one();
     I.from_ivalue(t);
-  }  // unload the old interpreter
+  } // unload the old interpreter
   torch::deploy::InterpreterManager m(1);
   auto I = m.acquire_one();
-  ASSERT_THROW(I.from_ivalue(t), c10::Error);  // NOT a segfault
-=======
-TEST(TorchpyTest, AcquireMultipleSessionsInTheSamePackage) {
-  torch::deploy::InterpreterManager m(1);
-
-  torch::deploy::Package p = m.load_package(path("SIMPLE", simple));
-  auto I = p.acquire_session();
-
-  auto I1 = p.acquire_session();
-}
-
-TEST(TorchpyTest, AcquireMultipleSessionsInDifferentPackages) {
-  torch::deploy::InterpreterManager m(1);
-
-  torch::deploy::Package p = m.load_package(path("SIMPLE", simple));
-  auto I = p.acquire_session();
-
-  torch::deploy::Package p1 = m.load_package(
-      path("RESNET", "torch/csrc/deploy/example/generated/resnet"));
-  auto I1 = p1.acquire_session();
->>>>>>> 1fc3e1e1
+  ASSERT_THROW(I.from_ivalue(t), c10::Error); // NOT a segfault
 }
import torch

from torch.jit._serialization import validate_map_location

import pathlib
import os

def _load_for_lite_interpreter(f, map_location=None):
    r"""
    Load a :class:`LiteScriptModule`
    saved with :func:`torch.jit._save_for_lite_interpreter`

    Args:
        f: a file-like object (has to implement read, readline, tell, and seek),
            or a string containing a file name
        map_location: a string or torch.device used to dynamically remap
            storages to an alternative set of devices.

    Returns:
        A :class:`LiteScriptModule` object.

    Example:

    .. testcode::

        import torch
        import io

        # Load LiteScriptModule from saved file path
        torch.jit._load_for_lite_interpreter('lite_script_module.pt')

        # Load LiteScriptModule from io.BytesIO object
        with open('lite_script_module.pt', 'rb') as f:
            buffer = io.BytesIO(f.read())

        # Load all tensors to the original device
        torch.jit.mobile._load_for_lite_interpreter(buffer)
    """
    if isinstance(f, str):
        if not os.path.exists(f):
            raise ValueError("The provided filename {} does not exist".format(f))
        if os.path.isdir(f):
            raise ValueError("The provided filename {} is a directory".format(f))

    map_location = validate_map_location(map_location)

    if isinstance(f, str) or isinstance(f, pathlib.Path):
        cpp_module = torch._C._load_for_lite_interpreter(f, map_location)
    else:
        cpp_module = torch._C._load_for_lite_interpreter_from_buffer(f.read(), map_location)

    return LiteScriptModule(cpp_module)

class LiteScriptModule(object):
    def __init__(self, cpp_module):
        self._c = cpp_module
        super(LiteScriptModule, self).__init__()

    def __call__(self, *input):
        return self._c.forward(input)

    def find_method(self, method_name):
        return self._c.find_method(method_name)

    def forward(self, *input):
        return self._c.forward(input)

    def run_method(self, method_name, *input):
        return self._c.run_method(method_name, input)

def _export_operator_list(module: LiteScriptModule):
    r"""
        return a set of root operator names (with overload name) that are used by any method
        in this mobile module.
    """
<<<<<<< HEAD
    # TODO fix mypy here
    return torch._C._export_operator_list(module._c)  # type: ignore[attr-defined]

def _get_runtime_bytecode_version() -> int:
    r"""
    Args: No arguments

    Returns:
        version: The current bytecode version in runtime.
    """
    return torch._C._get_runtime_bytecode_version()
=======
    return torch._C._export_operator_list(module._c)
>>>>>>> 071288d8
<|MERGE_RESOLUTION|>--- conflicted
+++ resolved
@@ -73,18 +73,4 @@
         return a set of root operator names (with overload name) that are used by any method
         in this mobile module.
     """
-<<<<<<< HEAD
-    # TODO fix mypy here
-    return torch._C._export_operator_list(module._c)  # type: ignore[attr-defined]
-
-def _get_runtime_bytecode_version() -> int:
-    r"""
-    Args: No arguments
-
-    Returns:
-        version: The current bytecode version in runtime.
-    """
-    return torch._C._get_runtime_bytecode_version()
-=======
-    return torch._C._export_operator_list(module._c)
->>>>>>> 071288d8
+    return torch._C._export_operator_list(module._c)
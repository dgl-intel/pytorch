import torch
from torch.fx import GraphModule, map_arg
from torch.fx.graph import Graph, Node
from torch.quantization.fx.quantize import is_activation_post_process
from torch.quantization.fx.utils import get_new_attr_name_with_prefix

from .utils import (
    get_node_first_input_and_output_type,
    getattr_from_fqn,
    NodeInputOrOutputType,
    return_first_non_observer_node,
    get_number_of_non_param_args,
    get_target_type_str,
    get_arg_indices_of_inputs_to_log,
)

from .ns_types import (
    NSSingleResultValuesType,
    NSSubgraph,
    NSNodeTargetType,
)
from torch.quantization.ns.mappings import (
    get_node_type_to_io_type_map,
)

from typing import Dict, Tuple, Callable, List, Any, Union, Optional, Set

def _insert_logger_after_node(
    node: Node,
    gm: GraphModule,
    logger_cls: Callable,
    logger_node_name_suffix: str,
    ref_node_name: str,
    model_name: str,
    ref_name: str,
    results_type: str,
    index_within_arg: int,
    index_of_arg: int,
) -> Node:
    """
    Given a starting graph of

    prev_node -> node -> next_node

    This function creates a new logger_cls obj and adds it
    after node, resulting in

    prev_node -> node -> logger_obj -> next_node
    """
    # create new name
    logger_node_name = \
        get_new_attr_name_with_prefix(node.name + logger_node_name_suffix)(gm)
    target_type = get_target_type_str(node, gm)
    # create the logger object
    logger_obj = logger_cls(
        ref_node_name, node.name, model_name, ref_name, target_type,
        results_type, index_within_arg, index_of_arg)
    # attach the logger object to the parent module
    setattr(gm, logger_node_name, logger_obj)
    logger_node = node.graph.create_node(
        'call_module', logger_node_name, (node,), {})
    return logger_node

def remove_observers_add_loggers(
    gm: GraphModule,
    node_to_instrument_inputs_to_ref_node_name: Dict[Node, str],
    node_to_instrument_outputs_to_ref_node_name: Dict[Node, str],
    logger_cls: Callable,
    model_name: str,
) -> GraphModule:
    """
    Takes the graph of gm, removes all observers, adds loggers to the output
    of each node in nodes_to_instrument. Returns a GraphModule with the new
    graph.
    """

    new_graph = Graph()
    env: Dict[str, Any] = {}
    modules = dict(gm.named_modules())

    def load_arg(a):
        return map_arg(a, lambda node: env[node.name])

    for node in gm.graph.nodes:
        if node.op == 'output':
            new_graph.output(map_arg(node.args[0], load_arg))
            continue

        if node.op == 'call_module' and is_activation_post_process(modules[node.target]):
            # remove activation post process node
            env[node.name] = env[node.args[0].name]

        elif (
            (node in node_to_instrument_inputs_to_ref_node_name) or
            (node in node_to_instrument_outputs_to_ref_node_name)
        ):

            if node in node_to_instrument_inputs_to_ref_node_name:
                ref_name = node_to_instrument_inputs_to_ref_node_name[node]
                # Ops such add and mul are special because either
                # one or two of the first two arguments can be tensors,
                # and if one argument is a tensor it can be first or
                # second (x + 1 versus 1 + x).
                arg_indices_to_log = get_arg_indices_of_inputs_to_log(node)
                for node_arg_idx in arg_indices_to_log:
                    node_arg = node.args[node_arg_idx]
                    if type(node_arg) == Node:
                        # create a single input logger
                        prev_node = env[node_arg.name]
                        env[node_arg.name] = _insert_logger_after_node(
                            prev_node, gm, logger_cls, '_ns_logger_', node.name,
                            model_name, ref_name,
                            NSSingleResultValuesType.NODE_INPUT.value,
                            index_within_arg=0, index_of_arg=node_arg_idx)
                    elif type(node_arg) == torch.fx.immutable_collections.immutable_list:
                        # create N input loggers, one for each node
                        for arg_idx, arg in enumerate(node_arg):
                            prev_node = env[arg.name]
                            env[prev_node.name] = _insert_logger_after_node(
                                prev_node, gm, logger_cls, '_ns_logger_', node.name,
                                model_name, ref_name,
                                NSSingleResultValuesType.NODE_INPUT.value,
                                index_within_arg=arg_idx, index_of_arg=node_arg_idx)
                    else:
                        pass

            # ensure env is populated with base node
            # Note: runs for both inputs and outputs
            env[node.name] = new_graph.node_copy(node, load_arg)

            if node in node_to_instrument_outputs_to_ref_node_name:
                ref_name = node_to_instrument_outputs_to_ref_node_name[node]
                # add the logger after the base node
                env[node.name] = _insert_logger_after_node(
                    env[node.name], gm, logger_cls, '_ns_logger_', node.name,
                    model_name, ref_name, NSSingleResultValuesType.NODE_OUTPUT.value,
                    index_within_arg=0, index_of_arg=0)

        else:
            env[node.name] = new_graph.node_copy(node, load_arg)

    new_gm = GraphModule(gm, new_graph)
    return new_gm

def _insert_dtype_cast_after_node(
    node_a: Node,
    node_c: Node,
    prev_node_c: Union[Node, List[Node]],
    gm_a: GraphModule,
    gm_b: GraphModule,
    graph_c: Graph,
    node_name_prefix: str,
    logger_cls: Callable,
    node_type_to_io_type_map: Dict[str, Set[NSNodeTargetType]],
) -> Union[Node, List[Node]]:
    """
    Given a starting graph C (derived from graph B) of

    ... -> prev_node_c -> node_c -> ...

    And a corresponding related node_a, inserts the correct dtype
    cast node after prev_node_c to cast into the dtype expected
    by node_a, resulting in:

                          dtype_cast
                        /
    ... -> prev_node_c -> node_c -> ...

    For example, if node_c is an int8 op and node_a is an fp32 op, this function
    will insert a dequant.
    """
    dtype_cast_op = None
    dtype_cast_mod_cls = None
    node_input_type_a, _node_output_type_a = \
        get_node_first_input_and_output_type(
            node_a, gm_a, logger_cls, node_type_to_io_type_map)
    node_input_type_c, _node_output_type_c = \
        get_node_first_input_and_output_type(
            node_c, gm_b, logger_cls, node_type_to_io_type_map)

    if (
        (node_input_type_a == NodeInputOrOutputType.FP32 and
         node_input_type_c == NodeInputOrOutputType.INT8) or
        (node_input_type_a == NodeInputOrOutputType.FP32 and
         node_input_type_c == NodeInputOrOutputType.FP16)
    ):
        dtype_cast_op = torch.dequantize
    elif (
        node_input_type_a == node_input_type_c and
        node_input_type_a != NodeInputOrOutputType.UNKNOWN
    ):
        dtype_cast_mod_cls = torch.nn.Identity
    else:
        raise AssertionError(
            f"dtype cast from {node_input_type_c} {node_c.format_node()} to " +
            f"{node_input_type_a} {node_a.format_node()} needs to be implemented")

    if isinstance(prev_node_c, Node):
        new_dtype_cast_name = \
            get_new_attr_name_with_prefix(node_name_prefix)(gm_b)
        if dtype_cast_op:
            return graph_c.create_node(
                'call_function', dtype_cast_op, (prev_node_c,), {},
                new_dtype_cast_name)
        else:
            assert dtype_cast_mod_cls
            dtype_cast_mod = dtype_cast_mod_cls()
            setattr(gm_b, new_dtype_cast_name, dtype_cast_mod)
            return graph_c.create_node(
                'call_module', new_dtype_cast_name, (prev_node_c,), {},
                new_dtype_cast_name)
    elif isinstance(prev_node_c, list):
        results = []
        for prev_node_c_inner in prev_node_c:
            new_dtype_cast_name = \
                get_new_attr_name_with_prefix(node_name_prefix)(gm_b)
            if dtype_cast_op:
                new_dtype_cast_node = graph_c.create_node(
                    'call_function', dtype_cast_op, (prev_node_c_inner,), {},
                    new_dtype_cast_name)
                results.append(new_dtype_cast_node)
            else:
                assert dtype_cast_mod_cls
                dtype_cast_mod = dtype_cast_mod_cls()
                setattr(gm_b, new_dtype_cast_name, dtype_cast_mod)
                new_dtype_cast_node = graph_c.create_node(
                    'call_module', new_dtype_cast_name, (prev_node_c_inner,), {},
                    new_dtype_cast_name)
                results.append(new_dtype_cast_node)
        return results
    else:
        raise AssertionError(f"type f{type(prev_node_c)} is not handled")

# TODO(future PR): look into using copy_node API instead
def _copy_node_from_a_to_c(
    node_a: Node,
    gm_a: GraphModule,
    gm_b: GraphModule,
    graph_c: Graph,
) -> Node:
    """
    Simple copy of node_a to graph_c.
    """
    if node_a.op == 'get_attr':
        node_a_copy_name = \
<<<<<<< HEAD
            get_new_attr_name_with_prefix(node_a.name + '_shadow_copy_')(gm_b)  # type: ignore
        node_a_obj = getattr_from_fqn(gm_a, node_a.target)  # type: ignore
        if torch.is_tensor(node_a_obj):
            node_a_obj = node_a_obj.detach()
        setattr(gm_b, node_a_copy_name, node_a_obj)
=======
            get_new_attr_name_with_prefix(node_a.name + '_shadow_copy_')(gm_b)
        node_a_obj = getattr_from_fqn(gm_a, node_a.target)  # type: ignore[arg-type]
        setattr(gm_b, node_a_copy_name, node_a_obj.detach())
>>>>>>> 125c5063
        node_a_copy = graph_c.create_node(
            node_a.op, node_a_copy_name, (), {}, node_a_copy_name)
        return node_a_copy
    elif node_a.op == 'call_method':
        assert node_a.target in ('dequantize', 'to'), \
            f"target {node_a.target} is not implemented"
        if node_a.target == 'dequantize':
            arg_copy = _copy_node_from_a_to_c(node_a.args[0], gm_a, gm_b, graph_c)  # type: ignore[arg-type]
            node_a_copy_name = \
                get_new_attr_name_with_prefix(node_a.name + '_shadow_copy_')(gm_b)
            node_a_copy = graph_c.create_node(
                node_a.op, node_a.target, (arg_copy,), {}, node_a_copy_name)
            return node_a_copy
        else:  # to
            arg_copy = _copy_node_from_a_to_c(node_a.args[0], gm_a, gm_b, graph_c)  # type: ignore[arg-type]
            node_a_copy_name = \
                get_new_attr_name_with_prefix(node_a.name + '_shadow_copy_')(gm_b)
            node_a_copy = graph_c.create_node(
                node_a.op, node_a.target, (arg_copy, node_a.args[1]), {},
                node_a_copy_name)
            return node_a_copy

    else:
        raise AssertionError(
            f"handling of node with op {node_a.op} is not implemented")

def _insert_copy_of_subgraph_a_after_input_node_c(
    input_node_c: Union[Node, List[Node]],
    input_node_c_2: Optional[Union[Node, List[Node]]],
    subgraph_a: NSSubgraph,
    gm_a: GraphModule,
    gm_b: GraphModule,
    node_name_prefix: str,
) -> Node:
    """
    TODO(before land): real docblock
    """
    if isinstance(input_node_c, Node):
        graph_c = input_node_c.graph
    else:
        graph_c = input_node_c[0].graph

    # create a sequential list of the subgraphs' nodes from start to end,
    # because we need to add the nodes to graph C in non-reverse order
    nodes_of_a = [subgraph_a.end_node]
    cur_node = subgraph_a.end_node
    while cur_node != subgraph_a.start_node:
        cur_node = cur_node.args[0]  # type: ignore[assignment]
        nodes_of_a.insert(0, cur_node)

    # go through nodes of a in order, and insert them into the graph of c
    # sequentially
    cur_node_a = nodes_of_a[0]
    cur_node_c = _insert_copy_of_node_a_after_input_node_c(
        input_node_c,
        input_node_c_2,
        cur_node_a,
        gm_a,
        gm_b,
        node_name_prefix)
    for cur_idx_a in range(1, len(nodes_of_a)):
        cur_node_a = nodes_of_a[cur_idx_a]
        prev_node_c = cur_node_c  # previous added node is the input to next node
        cur_node_c = _insert_copy_of_node_a_after_input_node_c(
            prev_node_c,
            # TODO(future PR): enable multiple inputs for nodes which are not at start of subgraph
            None,
            cur_node_a,
            gm_a,
            gm_b,
            node_name_prefix)
    # return the last inserted node
    return cur_node_c


def _insert_copy_of_node_a_after_input_node_c(
    input_node_c: Union[Node, List[Node]],
    input_node_c_2: Optional[Union[Node, List[Node]]],
    node_a: Node,
    gm_a: GraphModule,
    gm_b: GraphModule,
    node_name_prefix: str,
) -> Node:
    """
    Assume that node_a from graph_a has
      args (input, (input2)?, arg1, ...), and
      kwargs {kw0: kwarg0, ...}

    Note: input2 is optional. If it equals to None, we assume that the op
    has a single non-param input.  If it is specified, we assume that the op
    has two non-param inputs.

    Copies the underlying values of arg1..argn and kwarg0..kwargn into gm_b,
    and creates the corresponding nodes in graph_c. Note: observers are ignored,
    so if an arg is an observer we navigate up until we find a non-observer parent.

    If node_a is a call_module, points the module pointed to by node_a to gm_b.

    Creates the copy of node_a in graph_c, with input as the first arg,
    and all other args and kwargs pointing to the copies of the objects
    in gm_b created above.

    An example in pictures:

    graph A:
    ========

    input -------------> node_a
                         / / /
    (input_2)?----------/ / /
                         / /
    weight -> weight_obs  /
                         /
    bias ----------------

    graph C (derived from B):
    =========================

    input_node_c --> node_a_copy
                     / / /
    (input_node_c_2)? / /
                     / /
    weight_copy ----/ /
                     /
    bias_copy ------/
    """
    if isinstance(input_node_c, Node):
        graph_c = input_node_c.graph
    else:
        graph_c = input_node_c[0].graph

    # generically handle all args and kwargs except for the input
    # Note: this hasn't been tested with many ops, logic may change.
    new_args = []
    # assumes that the first arg is the input
    num_non_param_args = 1 if input_node_c_2 is None else 2
    for node_a_arg in node_a.args[num_non_param_args:]:
        if isinstance(node_a_arg, Node):
            arg_a = return_first_non_observer_node(node_a_arg, gm_a)
            node_a_arg_copy = _copy_node_from_a_to_c(arg_a, gm_a, gm_b, graph_c)
            new_args.append(node_a_arg_copy)
        else:
            raise AssertionError(
                f"handling for arg of type {type(node_a_arg)} is not implemented")

    new_kwargs: Dict[str, Any] = {}
    for node_a_k, node_a_kwarg in node_a.kwargs.items():
        if isinstance(node_a_kwarg, Node):
            kwarg_a = return_first_non_observer_node(node_a_kwarg, gm_a)
            node_a_kwarg_copy = _copy_node_from_a_to_c(kwarg_a, gm_a, gm_b, graph_c)
            new_kwargs[node_a_k] = node_a_kwarg_copy
        else:
            new_kwargs[node_a_k] = node_a_kwarg

    node_a_shadows_c_name = \
        get_new_attr_name_with_prefix(node_name_prefix)(gm_b)

    if input_node_c_2:
        input_node_c_args = [input_node_c, input_node_c_2]
    else:
        input_node_c_args = [input_node_c]

    if node_a.op == 'call_module':
        # if target is a module, we point to the module from gm_b
        new_mod_copy_name = \
            get_new_attr_name_with_prefix(node_name_prefix)(gm_b)
        # fetch the corresponding module from gm_a
        assert isinstance(node_a.target, str)
        mod_a = getattr_from_fqn(gm_a, node_a.target)
        setattr(gm_b, new_mod_copy_name, mod_a)
        node_a_shadows_c = graph_c.create_node(
            node_a.op, new_mod_copy_name, (*input_node_c_args, *new_args),
            new_kwargs, node_a_shadows_c_name)
        return node_a_shadows_c
    else:
        assert node_a.op in ('call_function', 'call_method')
        node_a_shadows_c = graph_c.create_node(
            node_a.op, node_a.target, (*input_node_c_args, *new_args),
            new_kwargs, node_a_shadows_c_name)
        return node_a_shadows_c

def create_a_shadows_b(
    name_a: str,
    gm_a: GraphModule,
    name_b: str,
    gm_b: GraphModule,
    matched_subgraph_pairs: Dict[str, Tuple[NSSubgraph, NSSubgraph]],
    logger_cls: Callable,
    should_log_inputs: bool,
    node_type_to_io_type_map: Optional[Dict[str, Set[NSNodeTargetType]]] = None,
) -> GraphModule:
    """
    Creates a new GraphModule consisting of the graph of C, with the meaningful
    nodes of A shadowing the corresponding nodes of B.  For example,

    Graph A:
    a0 -> op0_fp32 -> a1 -> op1_fp32 -> a2

    Graph B:
    b0 -> op0_int8 -> b1 -> op1_int8 -> b2

    matched_node_pairs: {'op0': (op0_fp32, op0_int8), 'op1': (op1_fp32, op1_int8)}

    Graph C (A shadows B):

        / dequant0 -> op0_fp32 -> logger_a_0  / dequant_1 -> op1_fp32 -> logger_a_1
       /                                     /
    b0 -------------> op0_int8 -> logger_b_0 --------------> op1_int8 -> logger_b_1

    In a nutshell, this function does the following for each node pair:
    * copies the necessary attributes and modules from gm_a to gm_b,
      keeping names unique
    * adds a dtype cast op (dequant, quant, etc)
    * adds a copy of node_a in gm_b's graph
    * adds loggers to the outputs of node_a and node_b
    """

    if node_type_to_io_type_map is None:
        node_type_to_io_type_map = get_node_type_to_io_type_map()

    # graph_c is the graph created from copying the nodes of graph_b and inserting
    # the shadows with the nodes copied from graph_a
    graph_c = Graph()
    env_c: Dict[str, Any] = {}
    modules = dict(gm_b.named_modules())

    def load_arg(a):
        return map_arg(a, lambda node: env_c[node.name])

    start_node_b_to_matched_subgraph_a_and_name = {}
    end_node_b_to_matched_subgraph_a_and_name = {}
    for match_name, match in matched_subgraph_pairs.items():
        subgraph_a, subgraph_b = match
        start_node_b_to_matched_subgraph_a_and_name[subgraph_b.start_node] = \
            (subgraph_a, match_name)
        end_node_b_to_matched_subgraph_a_and_name[subgraph_b.end_node] = \
            (subgraph_a, match_name)

    for node_b in gm_b.graph.nodes:
        if node_b.op == 'output':
            graph_c.output(map_arg(node_b.args[0], load_arg))
            continue

        # calculate the flags to determine what to do with this node
        node_b_is_observer = \
            node_b.op == 'call_module' and is_activation_post_process(modules[node_b.target])
        node_b_is_start_node = node_b in start_node_b_to_matched_subgraph_a_and_name
        node_b_is_end_node = node_b in end_node_b_to_matched_subgraph_a_and_name

        if node_b_is_observer:
            # remove activation post process node
            env_c[node_b.name] = env_c[node_b.args[0].name]

        elif (node_b_is_start_node or node_b_is_end_node):

            if node_b_is_start_node:
                subgraph_a, ref_name = \
                    start_node_b_to_matched_subgraph_a_and_name[node_b]
            else:
                assert node_b_is_end_node
                subgraph_a, ref_name = \
                    end_node_b_to_matched_subgraph_a_and_name[node_b]

            # For both start_node and end_node verify that we know how to do
            # the dtype cast. If we do not, skip.
            node_input_type_a, node_output_type_a = \
                get_node_first_input_and_output_type(
                    subgraph_a.start_node, gm_a, logger_cls,
                    node_type_to_io_type_map)
            node_input_type_b, node_output_type_b = \
                get_node_first_input_and_output_type(
                    node_b, gm_b, logger_cls,
                    node_type_to_io_type_map)
            node_io_types_known_a_and_b = (
                node_input_type_a != NodeInputOrOutputType.UNKNOWN and
                node_output_type_a != NodeInputOrOutputType.UNKNOWN and
                node_input_type_b != NodeInputOrOutputType.UNKNOWN and
                node_output_type_b != NodeInputOrOutputType.UNKNOWN
            )
            if not node_io_types_known_a_and_b:
                print(
                    f'skipping shadow loggers for node_b: {get_target_type_str(node_b, gm_b)}' +
                    f', start_node_a: {get_target_type_str(subgraph_a.start_node, gm_a)}' +
                    ', unknown dtype cast')
                env_c[node_b.name] = graph_c.node_copy(node_b, load_arg)
                continue

            if node_b_is_start_node:

                # if necessary, log the input of node_c
                if should_log_inputs:
                    if isinstance(node_b.args[0], Node):
                        prev_node_c = env_c[node_b.args[0].name]
                        env_c[prev_node_c.name] = _insert_logger_after_node(
                            prev_node_c, gm_b, logger_cls, '_ns_logger_b_inp_',
                            node_b.name, name_b, ref_name,
                            NSSingleResultValuesType.NODE_INPUT.value,
                            index_within_arg=0, index_of_arg=0)
                    elif isinstance(node_b.args[0], list):
                        # first, save the prev_node instances, because they
                        # will be overwritten in the env after the first logger
                        # is added
                        prev_node_c_list = [env_c[arg.name] for arg in node_b.args[0]]

                        for arg_idx, arg in enumerate(node_b.args[0]):
                            prev_node_c = prev_node_c_list[arg_idx]
                            env_c[prev_node_c.name] = _insert_logger_after_node(
                                prev_node_c, gm_b, logger_cls, '_ns_logger_b_inp_',
                                node_b.name, name_b, ref_name,
                                NSSingleResultValuesType.NODE_INPUT.value,
                                index_within_arg=arg_idx, index_of_arg=0)
                    else:
                        # logging of inputs which are not lists is not supported yet
                        raise AssertionError(f"type {type(node_b.args[0])} is not handled yet")
                # subgraph so far:
                #
                # (prev_node_c)+ -> (logger_c_input)?

            # Note: this if statement is always True, spelling it out to clarify code
            # intent.
            if node_b_is_start_node or node_b_is_end_node:
                # ensure env_c is populated with base node
                env_c[node_b.name] = graph_c.node_copy(node_b, load_arg)
                node_c = env_c[node_b.name]

                # after this point,
                #
                # node_a is the original node from graph_a, with parent module gm_a
                # node_b is the original node from graph_b, with parent module gm_b
                # node_c is the copy of node_b in graph_c
                #
                # subgraph so far:
                #
                # (prev_node_c)+ -> (logger_c_input)? -> node_start_c

            if node_b_is_start_node:

                # cast dtype from the dtype of node_c's input to the dtype of
                # node_a's input (dequant, etc)
                prev_node_c = node_c.args[0]
                if should_log_inputs:
                    # skip the input logger when inserting a dtype cast
                    if isinstance(prev_node_c, Node):
                        prev_node_c = prev_node_c.args[0]
                    elif isinstance(prev_node_c, list):
                        prev_node_c = [arg.args[0] for arg in prev_node_c]
                dtype_cast_node = _insert_dtype_cast_after_node(
                    subgraph_a.start_node, node_c, prev_node_c, gm_a, gm_b, graph_c,
                    node_b.name + '_dtype_cast_', logger_cls,
                    node_type_to_io_type_map)
                # note: not inserting to env_c because all nodes which use the dtype
                #   casts are copied from graph_a
                #
                # subgraph so far:
                #
                #           (dtype_cast_node)+
                #                  /
                # (prev_node_c)+ -> (logger_c_input)? -> node_start_c

                # if input logging is enabled, log the input to the subgraph
                if should_log_inputs:
                    # TODO: explain this
                    ref_node_name = ''
                    if isinstance(dtype_cast_node, Node):
                        dtype_cast_node = _insert_logger_after_node(
                            dtype_cast_node, gm_b, logger_cls, '_ns_logger_a_inp_',
                            ref_node_name, name_a, ref_name,
                            NSSingleResultValuesType.NODE_INPUT.value,
                            index_within_arg=0, index_of_arg=0)
                        input_logger: Union[Node, List[Node]] = dtype_cast_node
                    else:
                        assert isinstance(dtype_cast_node, list)
                        new_loggers = []
                        for dtype_cast_idx, dtype_cast_node_inner in enumerate(dtype_cast_node):
                            dtype_cast_logger = _insert_logger_after_node(
                                dtype_cast_node_inner, gm_b, logger_cls, '_ns_logger_a_inp_',
                                ref_node_name, name_a, ref_name,
                                NSSingleResultValuesType.NODE_INPUT.value,
                                index_within_arg=dtype_cast_idx,
                                index_of_arg=0)
                            new_loggers.append(dtype_cast_logger)
                        dtype_cast_node = new_loggers
                        input_logger = dtype_cast_node
                    # subgraph so far:
                    #
                    #       (dtype_cast_node)+ -> (logger_a_input)?
                    #                  /
                    # prev_node_c -> (logger_c_input)? -> node_start_c

                # hook up the new mod_a copy to be in the graph, receiving the
                # same inputs as mod_b does, with dtype cast to match a
                # Some ops, such as LSTMs, have two non-param inputs. If we have
                # such an op, pass the second param as well. Note: dtype casting
                # for the second param is not implemented yet, it can be added
                # later if there is a use case.
                node_c_second_non_param_arg = None
                num_non_param_args_node_a = get_number_of_non_param_args(subgraph_a.start_node, gm_a)
                if num_non_param_args_node_a == 2:
                    node_c_second_non_param_arg = node_c.args[1]
                node_a_shadows_c = _insert_copy_of_subgraph_a_after_input_node_c(
                    dtype_cast_node, node_c_second_non_param_arg,
                    subgraph_a, gm_a, gm_b, node_c.name + '_shadow_copy_')
                env_c[node_a_shadows_c.name] = node_a_shadows_c
                # subgraph so far:
                #
                #       dtype_cast_node -> (logger_a_input)? -> subgraph_a_copy(args/kwargs not shown)
                #                  /
                # (prev_node_c)+ -> (logger_c_input)? -> node_start_c

                if should_log_inputs:
                    # When we created the input logger, we left the ref_node_name
                    # as an empty string, because the subgraph copy did not exist
                    # yet. Now that the subgraph copy exists, we modify this name
                    # to its true value.
                    # Note: the alternative to this is to create the input logger
                    # after creating the subgraph, which is slightly more
                    # complicated. This is the lesser of two evils.
                    # input_logger = env_c[dtype_cast_node.name]
                    # Find the first node in the subgraph
                    cur_node = node_a_shadows_c
                    while cur_node.args[0] != input_logger:
                        cur_node = cur_node.args[0]  # type: ignore[assignment]
                    if isinstance(input_logger, Node):
                        input_logger_mod = getattr(gm_b, input_logger.name)
                        input_logger_mod.ref_node_name = cur_node.name
                    else:
                        assert isinstance(input_logger, list)
                        for input_logger_inner in input_logger:
                            input_logger_mod = getattr(gm_b, input_logger_inner.name)
                            input_logger_mod.ref_node_name = cur_node.name

                # hook up a logger to the mod_a copy
                env_c[node_a_shadows_c.name] = _insert_logger_after_node(
                    env_c[node_a_shadows_c.name], gm_b, logger_cls, '_ns_logger_a_',
                    node_a_shadows_c.name, name_a, ref_name,
                    NSSingleResultValuesType.NODE_OUTPUT.value,
                    index_within_arg=0, index_of_arg=0)
                # subgraph so far:
                #
                #       dtype_cast_node -> (logger_a_input)? -> subgraph_a_copy -> logger_a
                #                  /
                # (prev_node_c)+ -> (logger_c_input)? -> node_start_c

            if node_b_is_end_node:

                # hook up a logger to the mod_b copy
                env_c[node_b.name] = _insert_logger_after_node(
                    env_c[node_b.name], gm_b, logger_cls, '_ns_logger_b_',
                    node_b.name, name_b, ref_name,
                    NSSingleResultValuesType.NODE_OUTPUT.value,
                    index_within_arg=0, index_of_arg=0)
                # subgraph so far:
                #
                #       dtype_cast_node -> (logger_a_input)? -> subgraph_a_copy -> logger_a
                #                  /
                # (prev_node_c+) -> (logger_c_input)? -> node_start_c -> ... -> node_end_c -> logger_c
                #
                # Note: node_start_c may be the same node as node_end_c, or they
                # may have nodes inbetween.

        else:
            env_c[node_b.name] = graph_c.node_copy(node_b, load_arg)

    gm_c = GraphModule(gm_b, graph_c)
    return gm_c<|MERGE_RESOLUTION|>--- conflicted
+++ resolved
@@ -243,17 +243,11 @@
     """
     if node_a.op == 'get_attr':
         node_a_copy_name = \
-<<<<<<< HEAD
-            get_new_attr_name_with_prefix(node_a.name + '_shadow_copy_')(gm_b)  # type: ignore
-        node_a_obj = getattr_from_fqn(gm_a, node_a.target)  # type: ignore
+            get_new_attr_name_with_prefix(node_a.name + '_shadow_copy_')(gm_b)
+        node_a_obj = getattr_from_fqn(gm_a, node_a.target)  # type: ignore[arg-type]
         if torch.is_tensor(node_a_obj):
             node_a_obj = node_a_obj.detach()
         setattr(gm_b, node_a_copy_name, node_a_obj)
-=======
-            get_new_attr_name_with_prefix(node_a.name + '_shadow_copy_')(gm_b)
-        node_a_obj = getattr_from_fqn(gm_a, node_a.target)  # type: ignore[arg-type]
-        setattr(gm_b, node_a_copy_name, node_a_obj.detach())
->>>>>>> 125c5063
         node_a_copy = graph_c.create_node(
             node_a.op, node_a_copy_name, (), {}, node_a_copy_name)
         return node_a_copy

import torch
from torch.fx import GraphModule, map_arg
from torch.fx.graph import Graph, Node
from torch.quantization.fx.quantize import is_activation_post_process
from torch.quantization.fx.utils import get_new_attr_name_with_prefix

from .utils import (
    get_node_first_input_and_output_type,
    getattr_from_fqn,
    NodeInputOrOutputType,
    return_first_non_observer_node,
    get_number_of_non_param_args,
    get_target_type_str,
    get_arg_indices_of_inputs_to_log,
)

from .ns_types import (
    NSSingleResultValuesType,
    NSSubgraph,
    NSNodeTargetType,
)
from torch.quantization.ns.mappings import (
    get_node_type_to_io_type_map,
)

from typing import Dict, Tuple, Callable, List, Any, Union, Optional, Set

def _insert_logger_after_node(
    node: Node,
    gm: GraphModule,
    logger_cls: Callable,
    logger_node_name_suffix: str,
    ref_node_name: str,
    model_name: str,
    ref_name: str,
    results_type: str,
    index_within_arg: int,
    index_of_arg: int,
) -> Node:
    """
    Given a starting graph of

    prev_node -> node -> next_node

    This function creates a new logger_cls obj and adds it
    after node, resulting in

    prev_node -> node -> logger_obj -> next_node
    """
    # create new name
    logger_node_name = \
        get_new_attr_name_with_prefix(node.name + logger_node_name_suffix)(gm)
    target_type = get_target_type_str(node, gm)
    # create the logger object
    logger_obj = logger_cls(
        ref_node_name, node.name, model_name, ref_name, target_type,
        results_type, index_within_arg, index_of_arg)
    # attach the logger object to the parent module
    setattr(gm, logger_node_name, logger_obj)
    logger_node = node.graph.create_node(
        'call_module', logger_node_name, (node,), {})
    return logger_node

def remove_observers_add_loggers(
    gm: GraphModule,
    node_to_instrument_inputs_to_ref_node_name: Dict[Node, str],
    node_to_instrument_outputs_to_ref_node_name: Dict[Node, str],
    logger_cls: Callable,
    model_name: str,
) -> GraphModule:
    """
    Takes the graph of gm, removes all observers, adds loggers to the output
    of each node in nodes_to_instrument. Returns a GraphModule with the new
    graph.
    """

    new_graph = Graph()
    env: Dict[str, Any] = {}
    modules = dict(gm.named_modules())

    def load_arg(a):
        return map_arg(a, lambda node: env[node.name])

    for node in gm.graph.nodes:
        if node.op == 'output':
            new_graph.output(map_arg(node.args[0], load_arg))
            continue

        if node.op == 'call_module' and is_activation_post_process(modules[node.target]):
            # remove activation post process node
            env[node.name] = env[node.args[0].name]

        elif (
            (node in node_to_instrument_inputs_to_ref_node_name) or
            (node in node_to_instrument_outputs_to_ref_node_name)
        ):

            if node in node_to_instrument_inputs_to_ref_node_name:
                ref_name = node_to_instrument_inputs_to_ref_node_name[node]
                # Ops such add and mul are special because either
                # one or two of the first two arguments can be tensors,
                # and if one argument is a tensor it can be first or
                # second (x + 1 versus 1 + x).
                arg_indices_to_log = get_arg_indices_of_inputs_to_log(node)
                for node_arg_idx in arg_indices_to_log:
                    node_arg = node.args[node_arg_idx]
                    if type(node_arg) == Node:
                        # create a single input logger
                        prev_node = env[node_arg.name]
                        env[node_arg.name] = _insert_logger_after_node(
                            prev_node, gm, logger_cls, '_ns_logger_', node.name,
                            model_name, ref_name,
                            NSSingleResultValuesType.NODE_INPUT.value,
                            index_within_arg=0, index_of_arg=node_arg_idx)
                    elif type(node_arg) == torch.fx.immutable_collections.immutable_list:
                        # create N input loggers, one for each node
                        for arg_idx, arg in enumerate(node_arg):
                            prev_node = env[arg.name]
                            env[prev_node.name] = _insert_logger_after_node(
                                prev_node, gm, logger_cls, '_ns_logger_', node.name,
                                model_name, ref_name,
                                NSSingleResultValuesType.NODE_INPUT.value,
                                index_within_arg=arg_idx, index_of_arg=node_arg_idx)
                    else:
                        pass

            # ensure env is populated with base node
            # Note: runs for both inputs and outputs
            env[node.name] = new_graph.node_copy(node, load_arg)

            if node in node_to_instrument_outputs_to_ref_node_name:
                ref_name = node_to_instrument_outputs_to_ref_node_name[node]
                # add the logger after the base node
                env[node.name] = _insert_logger_after_node(
                    env[node.name], gm, logger_cls, '_ns_logger_', node.name,
                    model_name, ref_name, NSSingleResultValuesType.NODE_OUTPUT.value,
                    index_within_arg=0, index_of_arg=0)

        else:
            env[node.name] = new_graph.node_copy(node, load_arg)

    new_gm = GraphModule(gm, new_graph)
    return new_gm

def _insert_dtype_cast_after_node(
    node_a: Node,
    node_c: Node,
    prev_node_c: Union[Node, List[Node]],
    gm_a: GraphModule,
    gm_b: GraphModule,
    graph_c: Graph,
    node_name_prefix: str,
    logger_cls: Callable,
    node_type_to_io_type_map: Dict[str, Set[NSNodeTargetType]],
) -> Union[Node, List[Node]]:
    """
    Given a starting graph C (derived from graph B) of

    ... -> prev_node_c -> node_c -> ...

    And a corresponding related node_a, inserts the correct dtype
    cast node after prev_node_c to cast into the dtype expected
    by node_a, resulting in:

                          dtype_cast
                        /
    ... -> prev_node_c -> node_c -> ...

    For example, if node_c is an int8 op and node_a is an fp32 op, this function
    will insert a dequant.
    """
    dtype_cast_op = None
    dtype_cast_mod_cls = None
    node_input_type_a, _node_output_type_a = \
        get_node_first_input_and_output_type(
            node_a, gm_a, logger_cls, node_type_to_io_type_map)
    node_input_type_c, _node_output_type_c = \
        get_node_first_input_and_output_type(
            node_c, gm_b, logger_cls, node_type_to_io_type_map)

    if (
        (node_input_type_a == NodeInputOrOutputType.FP32 and
         node_input_type_c == NodeInputOrOutputType.INT8) or
        (node_input_type_a == NodeInputOrOutputType.FP32 and
         node_input_type_c == NodeInputOrOutputType.FP16) or
        # TODO(future PR): determine the actual dtype of node_c,
        # the current code only works because dequantize works with
        # multiple input dtypes.
        (node_input_type_a == NodeInputOrOutputType.FP32 and
         node_input_type_c == NodeInputOrOutputType.FP32_OR_INT8)
    ):
        dtype_cast_op = torch.dequantize
    elif (
        node_input_type_a == node_input_type_c and
        node_input_type_a != NodeInputOrOutputType.UNKNOWN
    ):
        dtype_cast_mod_cls = torch.nn.Identity
    else:
        raise AssertionError(
            f"dtype cast from {node_input_type_c} {node_c.format_node()} to " +
            f"{node_input_type_a} {node_a.format_node()} needs to be implemented")

    if isinstance(prev_node_c, Node):
        new_dtype_cast_name = \
            get_new_attr_name_with_prefix(node_name_prefix)(gm_b)
        if dtype_cast_op:
            return graph_c.create_node(
                'call_function', dtype_cast_op, (prev_node_c,), {},
                new_dtype_cast_name)
        else:
            assert dtype_cast_mod_cls
            dtype_cast_mod = dtype_cast_mod_cls()
            setattr(gm_b, new_dtype_cast_name, dtype_cast_mod)
            return graph_c.create_node(
                'call_module', new_dtype_cast_name, (prev_node_c,), {},
                new_dtype_cast_name)
    elif isinstance(prev_node_c, list):
        results = []
        for prev_node_c_inner in prev_node_c:
            new_dtype_cast_name = \
                get_new_attr_name_with_prefix(node_name_prefix)(gm_b)
            if dtype_cast_op:
                new_dtype_cast_node = graph_c.create_node(
                    'call_function', dtype_cast_op, (prev_node_c_inner,), {},
                    new_dtype_cast_name)
                results.append(new_dtype_cast_node)
            else:
                assert dtype_cast_mod_cls
                dtype_cast_mod = dtype_cast_mod_cls()
                setattr(gm_b, new_dtype_cast_name, dtype_cast_mod)
                new_dtype_cast_node = graph_c.create_node(
                    'call_module', new_dtype_cast_name, (prev_node_c_inner,), {},
                    new_dtype_cast_name)
                results.append(new_dtype_cast_node)
        return results
    else:
        raise AssertionError(f"type f{type(prev_node_c)} is not handled")

# TODO(future PR): look into using copy_node API instead
def _copy_node_from_a_to_c(
    node_a: Node,
    gm_a: GraphModule,
    gm_b: GraphModule,
    graph_c: Graph,
) -> Node:
    """
    Simple copy of node_a to graph_c.
    """
    if node_a.op == 'get_attr':
        node_a_copy_name = \
<<<<<<< HEAD
            get_new_attr_name_with_prefix(node_a.name + '_shadow_copy_')(gm_b)  # type: ignore
        node_a_obj = getattr_from_fqn(gm_a, node_a.target)  # type: ignore
=======
            get_new_attr_name_with_prefix(node_a.name + '_shadow_copy_')(gm_b)
        node_a_obj = getattr_from_fqn(gm_a, node_a.target)  # type: ignore[arg-type]
>>>>>>> e08303c7
        if torch.is_tensor(node_a_obj):
            node_a_obj = node_a_obj.detach()
        setattr(gm_b, node_a_copy_name, node_a_obj)
        node_a_copy = graph_c.create_node(
            node_a.op, node_a_copy_name, (), {}, node_a_copy_name)
        return node_a_copy
    elif node_a.op == 'call_method':
        assert node_a.target in ('dequantize', 'to'), \
            f"target {node_a.target} is not implemented"
        if node_a.target == 'dequantize':
<<<<<<< HEAD
            arg_copy = _copy_node_from_a_to_c(node_a.args[0], gm_a, gm_b, graph_c)  # type: ignore
            node_a_copy_name = \
                get_new_attr_name_with_prefix(node_a.name + '_shadow_copy_')(gm_b)  # type: ignore
=======
            arg_copy = _copy_node_from_a_to_c(node_a.args[0], gm_a, gm_b, graph_c)  # type: ignore[arg-type]
            node_a_copy_name = \
                get_new_attr_name_with_prefix(node_a.name + '_shadow_copy_')(gm_b)
>>>>>>> e08303c7
            node_a_copy = graph_c.create_node(
                node_a.op, node_a.target, (arg_copy,), {}, node_a_copy_name)
            return node_a_copy
        else:  # to
<<<<<<< HEAD
            arg_copy = _copy_node_from_a_to_c(node_a.args[0], gm_a, gm_b, graph_c)  # type: ignore
            node_a_copy_name = \
                get_new_attr_name_with_prefix(node_a.name + '_shadow_copy_')(gm_b)  # type: ignore
=======
            arg_copy = _copy_node_from_a_to_c(node_a.args[0], gm_a, gm_b, graph_c)  # type: ignore[arg-type]
            node_a_copy_name = \
                get_new_attr_name_with_prefix(node_a.name + '_shadow_copy_')(gm_b)
>>>>>>> e08303c7
            node_a_copy = graph_c.create_node(
                node_a.op, node_a.target, (arg_copy, node_a.args[1]), {},
                node_a_copy_name)
            return node_a_copy

    else:
        raise AssertionError(
            f"handling of node with op {node_a.op} is not implemented")

def _insert_copy_of_subgraph_a_after_input_node_c(
    input_node_c: Union[Node, List[Node]],
    input_node_c_2: Optional[Union[Node, List[Node]]],
    subgraph_a: NSSubgraph,
    gm_a: GraphModule,
    gm_b: GraphModule,
    node_name_prefix: str,
) -> Node:
    """
    TODO(before land): real docblock
    """
    if isinstance(input_node_c, Node):
        graph_c = input_node_c.graph
    else:
        graph_c = input_node_c[0].graph

    # create a sequential list of the subgraphs' nodes from start to end,
    # because we need to add the nodes to graph C in non-reverse order
    nodes_of_a = [subgraph_a.end_node]
    cur_node = subgraph_a.end_node
    while cur_node != subgraph_a.start_node:
        cur_node = cur_node.args[0]  # type: ignore[assignment]
        nodes_of_a.insert(0, cur_node)

    # go through nodes of a in order, and insert them into the graph of c
    # sequentially
    cur_node_a = nodes_of_a[0]
    cur_node_c = _insert_copy_of_node_a_after_input_node_c(
        input_node_c,
        input_node_c_2,
        cur_node_a,
        gm_a,
        gm_b,
        node_name_prefix)
    for cur_idx_a in range(1, len(nodes_of_a)):
        cur_node_a = nodes_of_a[cur_idx_a]
        prev_node_c = cur_node_c  # previous added node is the input to next node
        cur_node_c = _insert_copy_of_node_a_after_input_node_c(
            prev_node_c,
            # TODO(future PR): enable multiple inputs for nodes which are not at start of subgraph
            None,
            cur_node_a,
            gm_a,
            gm_b,
            node_name_prefix)
    # return the last inserted node
    return cur_node_c


def _insert_copy_of_node_a_after_input_node_c(
    input_node_c: Union[Node, List[Node]],
    input_node_c_2: Optional[Union[Node, List[Node]]],
    node_a: Node,
    gm_a: GraphModule,
    gm_b: GraphModule,
    node_name_prefix: str,
) -> Node:
    """
    Assume that node_a from graph_a has
      args (input, (input2)?, arg1, ...), and
      kwargs {kw0: kwarg0, ...}

    Note: input2 is optional. If it equals to None, we assume that the op
    has a single non-param input.  If it is specified, we assume that the op
    has two non-param inputs.

    Copies the underlying values of arg1..argn and kwarg0..kwargn into gm_b,
    and creates the corresponding nodes in graph_c. Note: observers are ignored,
    so if an arg is an observer we navigate up until we find a non-observer parent.

    If node_a is a call_module, points the module pointed to by node_a to gm_b.

    Creates the copy of node_a in graph_c, with input as the first arg,
    and all other args and kwargs pointing to the copies of the objects
    in gm_b created above.

    An example in pictures:

    graph A:
    ========

    input -------------> node_a
                         / / /
    (input_2)?----------/ / /
                         / /
    weight -> weight_obs  /
                         /
    bias ----------------

    graph C (derived from B):
    =========================

    input_node_c --> node_a_copy
                     / / /
    (input_node_c_2)? / /
                     / /
    weight_copy ----/ /
                     /
    bias_copy ------/
    """
    if isinstance(input_node_c, Node):
        graph_c = input_node_c.graph
    else:
        graph_c = input_node_c[0].graph

    # generically handle all args and kwargs except for the input
    # Note: this hasn't been tested with many ops, logic may change.
    new_args = []
    # assumes that the first arg is the input
    num_non_param_args = 1 if input_node_c_2 is None else 2
    for node_a_arg in node_a.args[num_non_param_args:]:
        if isinstance(node_a_arg, Node):
            arg_a = return_first_non_observer_node(node_a_arg, gm_a)
            node_a_arg_copy = _copy_node_from_a_to_c(arg_a, gm_a, gm_b, graph_c)
            new_args.append(node_a_arg_copy)
        else:
            raise AssertionError(
                f"handling for arg of type {type(node_a_arg)} is not implemented")

    new_kwargs: Dict[str, Any] = {}
    for node_a_k, node_a_kwarg in node_a.kwargs.items():
        if isinstance(node_a_kwarg, Node):
            kwarg_a = return_first_non_observer_node(node_a_kwarg, gm_a)
            node_a_kwarg_copy = _copy_node_from_a_to_c(kwarg_a, gm_a, gm_b, graph_c)
            new_kwargs[node_a_k] = node_a_kwarg_copy
        else:
            new_kwargs[node_a_k] = node_a_kwarg

    node_a_shadows_c_name = \
        get_new_attr_name_with_prefix(node_name_prefix)(gm_b)

    if input_node_c_2:
        input_node_c_args = [input_node_c, input_node_c_2]
    else:
        input_node_c_args = [input_node_c]

    if node_a.op == 'call_module':
        # if target is a module, we point to the module from gm_b
        new_mod_copy_name = \
            get_new_attr_name_with_prefix(node_name_prefix)(gm_b)
        # fetch the corresponding module from gm_a
        assert isinstance(node_a.target, str)
        mod_a = getattr_from_fqn(gm_a, node_a.target)
        setattr(gm_b, new_mod_copy_name, mod_a)
        node_a_shadows_c = graph_c.create_node(
            node_a.op, new_mod_copy_name, (*input_node_c_args, *new_args),
            new_kwargs, node_a_shadows_c_name)
        return node_a_shadows_c
    else:
        assert node_a.op in ('call_function', 'call_method')
        node_a_shadows_c = graph_c.create_node(
            node_a.op, node_a.target, (*input_node_c_args, *new_args),
            new_kwargs, node_a_shadows_c_name)
        return node_a_shadows_c

def create_a_shadows_b(
    name_a: str,
    gm_a: GraphModule,
    name_b: str,
    gm_b: GraphModule,
    matched_subgraph_pairs: Dict[str, Tuple[NSSubgraph, NSSubgraph]],
    logger_cls: Callable,
    should_log_inputs: bool,
    node_type_to_io_type_map: Optional[Dict[str, Set[NSNodeTargetType]]] = None,
) -> GraphModule:
    """
    Creates a new GraphModule consisting of the graph of C, with the meaningful
    nodes of A shadowing the corresponding nodes of B.  For example,

    Graph A:
    a0 -> op0_fp32 -> a1 -> op1_fp32 -> a2

    Graph B:
    b0 -> op0_int8 -> b1 -> op1_int8 -> b2

    matched_node_pairs: {'op0': (op0_fp32, op0_int8), 'op1': (op1_fp32, op1_int8)}

    Graph C (A shadows B):

        / dequant0 -> op0_fp32 -> logger_a_0  / dequant_1 -> op1_fp32 -> logger_a_1
       /                                     /
    b0 -------------> op0_int8 -> logger_b_0 --------------> op1_int8 -> logger_b_1

    In a nutshell, this function does the following for each node pair:
    * copies the necessary attributes and modules from gm_a to gm_b,
      keeping names unique
    * adds a dtype cast op (dequant, quant, etc)
    * adds a copy of node_a in gm_b's graph
    * adds loggers to the outputs of node_a and node_b
    """

    if node_type_to_io_type_map is None:
        node_type_to_io_type_map = get_node_type_to_io_type_map()

    # graph_c is the graph created from copying the nodes of graph_b and inserting
    # the shadows with the nodes copied from graph_a
    graph_c = Graph()
    env_c: Dict[str, Any] = {}
    modules = dict(gm_b.named_modules())

    def load_arg(a):
        return map_arg(a, lambda node: env_c[node.name])

    start_node_b_to_matched_subgraph_a_and_name = {}
    end_node_b_to_matched_subgraph_a_and_name = {}
    for match_name, match in matched_subgraph_pairs.items():
        subgraph_a, subgraph_b = match
        start_node_b_to_matched_subgraph_a_and_name[subgraph_b.start_node] = \
            (subgraph_a, match_name)
        end_node_b_to_matched_subgraph_a_and_name[subgraph_b.end_node] = \
            (subgraph_a, match_name)

    for node_b in gm_b.graph.nodes:
        if node_b.op == 'output':
            graph_c.output(map_arg(node_b.args[0], load_arg))
            continue

        # calculate the flags to determine what to do with this node
        node_b_is_observer = \
            node_b.op == 'call_module' and is_activation_post_process(modules[node_b.target])
        node_b_is_start_node = node_b in start_node_b_to_matched_subgraph_a_and_name
        node_b_is_end_node = node_b in end_node_b_to_matched_subgraph_a_and_name

        if node_b_is_observer:
            # remove activation post process node
            env_c[node_b.name] = env_c[node_b.args[0].name]

        elif (node_b_is_start_node or node_b_is_end_node):

            if node_b_is_start_node:
                subgraph_a, ref_name = \
                    start_node_b_to_matched_subgraph_a_and_name[node_b]
            else:
                assert node_b_is_end_node
                subgraph_a, ref_name = \
                    end_node_b_to_matched_subgraph_a_and_name[node_b]

            # For both start_node and end_node verify that we know how to do
            # the dtype cast. If we do not, skip.
            node_input_type_a, node_output_type_a = \
                get_node_first_input_and_output_type(
                    subgraph_a.start_node, gm_a, logger_cls,
                    node_type_to_io_type_map)
            node_input_type_b, node_output_type_b = \
                get_node_first_input_and_output_type(
                    node_b, gm_b, logger_cls,
                    node_type_to_io_type_map)
            node_io_types_known_a_and_b = (
                node_input_type_a != NodeInputOrOutputType.UNKNOWN and
                node_output_type_a != NodeInputOrOutputType.UNKNOWN and
                node_input_type_b != NodeInputOrOutputType.UNKNOWN and
                node_output_type_b != NodeInputOrOutputType.UNKNOWN
            )
            if not node_io_types_known_a_and_b:
                print(
                    f'skipping shadow loggers for node_b: {get_target_type_str(node_b, gm_b)}' +
                    f', start_node_a: {get_target_type_str(subgraph_a.start_node, gm_a)}' +
                    ', unknown dtype cast')
                env_c[node_b.name] = graph_c.node_copy(node_b, load_arg)
                continue

            if node_b_is_start_node:

                # if necessary, log the input of node_c
                if should_log_inputs:
                    if isinstance(node_b.args[0], Node):
                        prev_node_c = env_c[node_b.args[0].name]
                        env_c[prev_node_c.name] = _insert_logger_after_node(
                            prev_node_c, gm_b, logger_cls, '_ns_logger_b_inp_',
                            node_b.name, name_b, ref_name,
                            NSSingleResultValuesType.NODE_INPUT.value,
                            index_within_arg=0, index_of_arg=0)
                    elif isinstance(node_b.args[0], list):
                        # first, save the prev_node instances, because they
                        # will be overwritten in the env after the first logger
                        # is added
                        prev_node_c_list = [env_c[arg.name] for arg in node_b.args[0]]

                        for arg_idx, arg in enumerate(node_b.args[0]):
                            prev_node_c = prev_node_c_list[arg_idx]
                            env_c[prev_node_c.name] = _insert_logger_after_node(
                                prev_node_c, gm_b, logger_cls, '_ns_logger_b_inp_',
                                node_b.name, name_b, ref_name,
                                NSSingleResultValuesType.NODE_INPUT.value,
                                index_within_arg=arg_idx, index_of_arg=0)
                    else:
                        # logging of inputs which are not lists is not supported yet
                        raise AssertionError(f"type {type(node_b.args[0])} is not handled yet")
                # subgraph so far:
                #
                # (prev_node_c)+ -> (logger_c_input)?

            # Note: this if statement is always True, spelling it out to clarify code
            # intent.
            if node_b_is_start_node or node_b_is_end_node:
                # ensure env_c is populated with base node
                env_c[node_b.name] = graph_c.node_copy(node_b, load_arg)
                node_c = env_c[node_b.name]

                # after this point,
                #
                # node_a is the original node from graph_a, with parent module gm_a
                # node_b is the original node from graph_b, with parent module gm_b
                # node_c is the copy of node_b in graph_c
                #
                # subgraph so far:
                #
                # (prev_node_c)+ -> (logger_c_input)? -> node_start_c

            if node_b_is_start_node:

                # cast dtype from the dtype of node_c's input to the dtype of
                # node_a's input (dequant, etc)
                prev_node_c = node_c.args[0]
                if should_log_inputs:
                    # skip the input logger when inserting a dtype cast
                    if isinstance(prev_node_c, Node):
                        prev_node_c = prev_node_c.args[0]
                    elif isinstance(prev_node_c, list):
                        prev_node_c = [arg.args[0] for arg in prev_node_c]
                dtype_cast_node = _insert_dtype_cast_after_node(
                    subgraph_a.start_node, node_c, prev_node_c, gm_a, gm_b, graph_c,
                    node_b.name + '_dtype_cast_', logger_cls,
                    node_type_to_io_type_map)
                # note: not inserting to env_c because all nodes which use the dtype
                #   casts are copied from graph_a
                #
                # subgraph so far:
                #
                #           (dtype_cast_node)+
                #                  /
                # (prev_node_c)+ -> (logger_c_input)? -> node_start_c

                # if input logging is enabled, log the input to the subgraph
                if should_log_inputs:
                    # TODO: explain this
                    ref_node_name = ''
                    if isinstance(dtype_cast_node, Node):
                        dtype_cast_node = _insert_logger_after_node(
                            dtype_cast_node, gm_b, logger_cls, '_ns_logger_a_inp_',
                            ref_node_name, name_a, ref_name,
                            NSSingleResultValuesType.NODE_INPUT.value,
                            index_within_arg=0, index_of_arg=0)
                        input_logger: Union[Node, List[Node]] = dtype_cast_node
                    else:
                        assert isinstance(dtype_cast_node, list)
                        new_loggers = []
                        for dtype_cast_idx, dtype_cast_node_inner in enumerate(dtype_cast_node):
                            dtype_cast_logger = _insert_logger_after_node(
                                dtype_cast_node_inner, gm_b, logger_cls, '_ns_logger_a_inp_',
                                ref_node_name, name_a, ref_name,
                                NSSingleResultValuesType.NODE_INPUT.value,
                                index_within_arg=dtype_cast_idx,
                                index_of_arg=0)
                            new_loggers.append(dtype_cast_logger)
                        dtype_cast_node = new_loggers
                        input_logger = dtype_cast_node
                    # subgraph so far:
                    #
                    #       (dtype_cast_node)+ -> (logger_a_input)?
                    #                  /
                    # prev_node_c -> (logger_c_input)? -> node_start_c

                # hook up the new mod_a copy to be in the graph, receiving the
                # same inputs as mod_b does, with dtype cast to match a
                # Some ops, such as LSTMs, have two non-param inputs. If we have
                # such an op, pass the second param as well. Note: dtype casting
                # for the second param is not implemented yet, it can be added
                # later if there is a use case.
                node_c_second_non_param_arg = None
                num_non_param_args_node_a = get_number_of_non_param_args(subgraph_a.start_node, gm_a)
                if num_non_param_args_node_a == 2:
                    node_c_second_non_param_arg = node_c.args[1]
                node_a_shadows_c = _insert_copy_of_subgraph_a_after_input_node_c(
                    dtype_cast_node, node_c_second_non_param_arg,
                    subgraph_a, gm_a, gm_b, node_c.name + '_shadow_copy_')
                env_c[node_a_shadows_c.name] = node_a_shadows_c
                # subgraph so far:
                #
                #       dtype_cast_node -> (logger_a_input)? -> subgraph_a_copy(args/kwargs not shown)
                #                  /
                # (prev_node_c)+ -> (logger_c_input)? -> node_start_c

                if should_log_inputs:
                    # When we created the input logger, we left the ref_node_name
                    # as an empty string, because the subgraph copy did not exist
                    # yet. Now that the subgraph copy exists, we modify this name
                    # to its true value.
                    # Note: the alternative to this is to create the input logger
                    # after creating the subgraph, which is slightly more
                    # complicated. This is the lesser of two evils.
                    # input_logger = env_c[dtype_cast_node.name]
                    # Find the first node in the subgraph
                    cur_node = node_a_shadows_c
                    while cur_node.args[0] != input_logger:
                        cur_node = cur_node.args[0]  # type: ignore[assignment]
                    if isinstance(input_logger, Node):
                        input_logger_mod = getattr(gm_b, input_logger.name)
                        input_logger_mod.ref_node_name = cur_node.name
                    else:
                        assert isinstance(input_logger, list)
                        for input_logger_inner in input_logger:
                            input_logger_mod = getattr(gm_b, input_logger_inner.name)
                            input_logger_mod.ref_node_name = cur_node.name

                # hook up a logger to the mod_a copy
                env_c[node_a_shadows_c.name] = _insert_logger_after_node(
                    env_c[node_a_shadows_c.name], gm_b, logger_cls, '_ns_logger_a_',
                    node_a_shadows_c.name, name_a, ref_name,
                    NSSingleResultValuesType.NODE_OUTPUT.value,
                    index_within_arg=0, index_of_arg=0)
                # subgraph so far:
                #
                #       dtype_cast_node -> (logger_a_input)? -> subgraph_a_copy -> logger_a
                #                  /
                # (prev_node_c)+ -> (logger_c_input)? -> node_start_c

            if node_b_is_end_node:

                # hook up a logger to the mod_b copy
                env_c[node_b.name] = _insert_logger_after_node(
                    env_c[node_b.name], gm_b, logger_cls, '_ns_logger_b_',
                    node_b.name, name_b, ref_name,
                    NSSingleResultValuesType.NODE_OUTPUT.value,
                    index_within_arg=0, index_of_arg=0)
                # subgraph so far:
                #
                #       dtype_cast_node -> (logger_a_input)? -> subgraph_a_copy -> logger_a
                #                  /
                # (prev_node_c+) -> (logger_c_input)? -> node_start_c -> ... -> node_end_c -> logger_c
                #
                # Note: node_start_c may be the same node as node_end_c, or they
                # may have nodes inbetween.

        else:
            env_c[node_b.name] = graph_c.node_copy(node_b, load_arg)

    gm_c = GraphModule(gm_b, graph_c)
    return gm_c<|MERGE_RESOLUTION|>--- conflicted
+++ resolved
@@ -248,13 +248,8 @@
     """
     if node_a.op == 'get_attr':
         node_a_copy_name = \
-<<<<<<< HEAD
-            get_new_attr_name_with_prefix(node_a.name + '_shadow_copy_')(gm_b)  # type: ignore
-        node_a_obj = getattr_from_fqn(gm_a, node_a.target)  # type: ignore
-=======
             get_new_attr_name_with_prefix(node_a.name + '_shadow_copy_')(gm_b)
         node_a_obj = getattr_from_fqn(gm_a, node_a.target)  # type: ignore[arg-type]
->>>>>>> e08303c7
         if torch.is_tensor(node_a_obj):
             node_a_obj = node_a_obj.detach()
         setattr(gm_b, node_a_copy_name, node_a_obj)
@@ -265,28 +260,16 @@
         assert node_a.target in ('dequantize', 'to'), \
             f"target {node_a.target} is not implemented"
         if node_a.target == 'dequantize':
-<<<<<<< HEAD
-            arg_copy = _copy_node_from_a_to_c(node_a.args[0], gm_a, gm_b, graph_c)  # type: ignore
-            node_a_copy_name = \
-                get_new_attr_name_with_prefix(node_a.name + '_shadow_copy_')(gm_b)  # type: ignore
-=======
             arg_copy = _copy_node_from_a_to_c(node_a.args[0], gm_a, gm_b, graph_c)  # type: ignore[arg-type]
             node_a_copy_name = \
                 get_new_attr_name_with_prefix(node_a.name + '_shadow_copy_')(gm_b)
->>>>>>> e08303c7
             node_a_copy = graph_c.create_node(
                 node_a.op, node_a.target, (arg_copy,), {}, node_a_copy_name)
             return node_a_copy
         else:  # to
-<<<<<<< HEAD
-            arg_copy = _copy_node_from_a_to_c(node_a.args[0], gm_a, gm_b, graph_c)  # type: ignore
-            node_a_copy_name = \
-                get_new_attr_name_with_prefix(node_a.name + '_shadow_copy_')(gm_b)  # type: ignore
-=======
             arg_copy = _copy_node_from_a_to_c(node_a.args[0], gm_a, gm_b, graph_c)  # type: ignore[arg-type]
             node_a_copy_name = \
                 get_new_attr_name_with_prefix(node_a.name + '_shadow_copy_')(gm_b)
->>>>>>> e08303c7
             node_a_copy = graph_c.create_node(
                 node_a.op, node_a.target, (arg_copy, node_a.args[1]), {},
                 node_a_copy_name)

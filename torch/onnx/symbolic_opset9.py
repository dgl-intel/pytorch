import torch
from torch._C import ListType, OptionalType
from torch.nn.modules.utils import _single, _pair, _triple

import torch.onnx
# This import monkey-patches graph manipulation methods on Graph, used for the
# ONNX symbolics
import torch.onnx.utils

from functools import partial
from functools import wraps

import torch.onnx.symbolic_helper as sym_help
from torch.onnx.symbolic_helper import parse_args, _parse_arg, _unimplemented

from typing import Optional

import numpy
import math
import warnings


# EDITING THIS FILE? READ THIS FIRST!
# see Note [Edit Symbolic Files] in symbolic_helper.py

# This file exports ONNX ops for opset 9
# Opset 9 is supported by ONNX release 1.4.1
# release on 01/23/19


# Note [Pointwise by scalar]
# ~~~~~~~~~~~~~~~~~~~~~~~~~~
# What happens if you add a tensor with a constant (e.g., x + 2)?  There are
# some moving parts to implementing the ONNX translation in this case:
#
#   - By the time we get the scalar in a symbolic function here, it is no longer
#     a Python long/float, but a PyTorch tensor with numel == 1 (eventually, we
#     want it to be a zero dim tensor but this change has not happened yet.)
#     However, the type of this scalar is *exactly* what the user wrote in
#     Python, which may not match the tensor it is being added to.  PyTorch
#     will do implicit conversions on scalars; however, ONNX will not, so
#     we must do the conversion ourselves.  This is what _if_scalar_type_as
#     does.
#
#   - Dispatch to these functions takes advantage an outrageous coincidence
#     between the tensor and scalar name.  When we add two tensors together,
#     you get the dispatch:
#
#       add(*[self, other], **{"alpha": alpha})
#
#     When you add a tensor and a scalar, you get the dispatch:
#
#       add(*[self], **{"other": other, "alpha": alpha})
#
#     By having the argument name line up with the name of the scalar attribute
#     if it exists, we can write a single function for both overloads.
#

# used to represent "missing" optional inputs
def unused(g):
    n = g.op("prim::Constant")
    n.setType(OptionalType.ofTensor())
    return n

def _shape_as_tensor(g, input):
    return g.op('Shape', input)


def _reshape_from_tensor(g, input, shape):
    if (isinstance(shape, list)):
        shape = g.op("Concat", *shape, axis_i=0)
    return g.op('Reshape', input, shape)


def reshape(g, self, shape):
    return view(g, self, shape)


def reshape_as(g, self, other):
    shape = g.op('Shape', other)
    return reshape(g, self, shape)


def add(g, self, other, alpha=None):
    if sym_help._is_value(self) and sym_help._is_tensor_list(self):
        return sym_help._onnx_opset_unsupported_detailed('Add', 9, 11, 'Add between list of tensors not supported')

    # default alpha arg is to allow no-alpha add (aten add st overload no alpha)
    if alpha and sym_help._scalar(sym_help._maybe_get_scalar(alpha)) != 1:
        return _unimplemented("add", "alpha != 1")
    return g.op("Add", self, other)


def sub(g, self, other, alpha=None):
    # default alpha arg is to allow no-alpha sub (aten sub st overload no alpha)
    if alpha and sym_help._scalar(sym_help._maybe_get_scalar(alpha)) != 1:
        return _unimplemented("sub", "alpha != 1")
    return g.op("Sub", self, other)


def rsub(g, self, other, alpha=None):
    return sub(g, other, self, alpha=alpha)


def mul(g, self, other):
    return g.op("Mul", self, other)


def div(g, self, other, *args):
    if len(args) == 0:
        return true_divide(g, self, other)
    else:
        return _div_rounding_mode(g, self, other, *args)


@parse_args('v', 'v', 's')
def _div_rounding_mode(g, self, other, rounding_mode):
    if rounding_mode is None:
        return true_divide(g, self, other)
    elif rounding_mode == 'floor':
        return _floor_divide(g, self, other)
    elif rounding_mode == 'trunc':
        return _trunc_divide(g, self, other)
    else:
        raise RuntimeError(f'Unsupported rounding mode: "{rounding_mode}". Expected None, "floor" or "trunc"')


def _trunc_divide(g, self, other):
    out = g.op('Div', self, other)
    # the correct operation is truncate, which is not supported in ONNX,
    # we cannot call floor since it will behave differently for negative numbers
    # (eg. -0.1 should become -0 )
    # - if scalar_type information are not available, assume that
    # we need to call floor (treat as float)
    out = g.op("Cast", out, to_i=sym_help.cast_pytorch_to_onnx['Long'])

    # Matching PyTorch's behavior:
    # - if self is fp the output's type is self's type
    # - if self is not fp and other is fp, the output is of type 'Float'
    # - self is not fp and other is not fp, the output's type is self's output type
    # - the output type defaults to Float
    scalar_type = self.type().scalarType()

    if scalar_type is not None:
        if not sym_help._is_fp(self) and \
           other.type().scalarType() is not None and \
           sym_help._is_fp(other):
            out = g.op("Cast", out, to_i=sym_help.cast_pytorch_to_onnx['Float'])
        else:
            out = g.op("Cast", out, to_i=sym_help.cast_pytorch_to_onnx[scalar_type])
    else:
        out = g.op("Cast", out, to_i=sym_help.cast_pytorch_to_onnx['Float'])
    return out


def _floor_divide(g, self, other):
    if sym_help._is_fp(self) or sym_help._is_fp(other):
        out = true_divide(g, self, other)
        return g.op('Floor', out)
    else:
        # Integer division does trunction rounding
        div = g.op('Div', self, other)
        # Division is negative if: self < 0 != other < 0
        zero = g.op('Constant', value_t=torch.tensor(0, dtype=torch.int64))
        negative = g.op('Xor',
                        g.op('Less', self, zero),
                        g.op('Less', other, zero))

        # For negative numbers with self % other != 0, subtract 1 to round down instead of up
        mod = g.op('Sub', self, g.op('Mul', div, other))
        fixup_mask = g.op('And', negative,
                          g.op('Not', g.op('Equal', mod, zero)))

        one = g.op('Constant', value_t=torch.tensor(1, dtype=torch.int64))
        fixup = g.op('Sub', div, one)
        return g.op('Where', fixup_mask, fixup, div)


def floor_divide(g, self, other):
    # Deprecated behavior, floor_divide actually truncates
    return _trunc_divide(g, self, other)


def floordiv(g, self, other):
    return floor_divide(g, self, other)

# Division where both inputs are cast to floating types
# If both inputs are floating, performs div as usual
# If only one input is a floating type, the other input is cast to its type
# If neither input is a floating type, both inputs are cast to the default scalar type
def true_divide(g, self, other):
    # Case 1: both values are floating
    # Performs div as usual
    if sym_help._is_fp(self) and sym_help._is_fp(other):
        return g.op("Div", self, other)

    # Case 2: self is floating, other is not
    # Casts other to self's dtype
    if sym_help._is_fp(self):
        other = g.op("Cast", other, to_i=sym_help.cast_pytorch_to_onnx[self.type().scalarType()])
        return g.op("Div", self, other)

    # Case 3: other is floating, self is not
    # Casts self to other's dtype
    if sym_help._is_fp(other):
        self = g.op("Cast", self, to_i=sym_help.cast_pytorch_to_onnx[other.type().scalarType()])
        return g.op("Div", self, other)

    # Case 4: neither is floating
    # Casts both inputs to the default scalar type
    scalar_type = torch.get_default_dtype()
    onnx_scalar_type = sym_help.cast_pytorch_to_onnx['Float']
    assert scalar_type is torch.float or scalar_type is torch.double
    if torch.get_default_dtype() is torch.double:
        onnx_scalar_type = sym_help.cast_pytorch_to_onnx['Double']

    self = g.op("Cast", self, to_i=onnx_scalar_type)
    other = g.op("Cast", other, to_i=onnx_scalar_type)
    return g.op("Div", self, other)


def reciprocal(g, self):
    return g.op("Div", torch.ones(1), self)


@parse_args('v', 'i')
def cat(g, tensor_list, dim):
    tensors = sym_help._unpack_list(tensor_list)
    return g.op("Concat", *tensors, axis_i=dim)


@parse_args('v', 'i')
def stack(g, tensor_list, dim):
    unsqueezed = [sym_help._unsqueeze_helper(g, t, [dim]) for t in sym_help._unpack_list(tensor_list)]
    return g.op("Concat", *unsqueezed, axis_i=dim)


def _list(g, self):
    return self


def mm(g, self, other):
    # Create a dummy C tensor. Only needed for API purposes, the value is
    # since beta = 0
    C = g.op("Constant", value_t=torch.tensor([1]))
    return g.op("Gemm", self, other, C, beta_f=0.0, alpha_f=1.0)


def bmm(g, self, other):
    return g.op("MatMul", self, other)


def matmul(g, self, other):
    return g.op("MatMul", self, other)


@parse_args('v', 'v', 'v', 't', 't')
def addmm(g, self, mat1, mat2, beta, alpha):
    dtype = None
    self_dtype = sym_help._try_get_scalar_type(self)
    mat1_dtype = sym_help._try_get_scalar_type(mat1)
    mat2_dtype = sym_help._try_get_scalar_type(mat2)
    if self_dtype is not None:
        dtype = self_dtype
    elif mat1_dtype is not None:
        dtype = mat1_dtype
    elif mat2_dtype is not None:
        dtype = mat2_dtype

    mat1_rank = sym_help._get_tensor_rank(mat1)
    mat2_rank = sym_help._get_tensor_rank(mat2)

    def isNotNoneAnd(v, u):
        return v is not None and v != u

    if dtype is not None and (isNotNoneAnd(mat1_rank, 2) or isNotNoneAnd(mat2_rank, 2)):
        dtype = sym_help.scalar_type_to_onnx.index(sym_help.cast_pytorch_to_onnx[dtype])
        dtype = sym_help.scalar_type_to_pytorch_type[dtype]

        res1 = g.op("MatMul", mat1, mat2)
        res2 = self

        alpha = sym_help._scalar(alpha)
        beta = sym_help._scalar(beta)

        if alpha != 1:
            alpha = g.op("Constant",
                         value_t=torch.tensor(alpha, dtype=dtype))
            res1 = g.op("Mul", res1, alpha)
        if beta != 1:
            beta = g.op("Constant",
                        value_t=torch.tensor(sym_help._scalar(beta), dtype=dtype))
            res2 = g.op("Mul", res2, beta)

        return g.op("Add", res1, res2)

    return g.op("Gemm", mat1, mat2, self, beta_f=sym_help._scalar(beta), alpha_f=sym_help._scalar(alpha))


def neg(g, self):
    return g.op("Neg", self)


def sqrt(g, self):
    return g.op("Sqrt", self)


def rsqrt(g, self):
    return g.op("Div", sym_help._if_scalar_type_as(g, torch.ones(1), self), sqrt(g, self))


def tanh(g, self):
    return g.op("Tanh", self)


def sin(g, self):
    return g.op("Sin", self)


def cos(g, self):
    return g.op("Cos", self)


def tan(g, self):
    return g.op("Tan", self)


def asin(g, self):
    return g.op("Asin", self)


def acos(g, self):
    return g.op("Acos", self)


def atan(g, self):
    return g.op("Atan", self)


def sigmoid(g, self):
    return g.op("Sigmoid", self)


def sign(g, self):
    return g.op("Sign", self)


def _slice(g, input, axes, starts, ends):
    assert len(starts) == len(ends)
    if len(starts) == 1 and starts[0] == 0 and ends[0] == 9223372036854775807:
        return input
    return g.op("Slice", input, axes_i=axes, starts_i=starts, ends_i=ends)


def _maybe_cast_reduce_op_input(g, self):
    dtype = self.type().scalarType()
    # This check only covers traced modules where dtype is present
    if dtype is not None:
        # pytorch reduce-ops cast all other integral types to int64
        if not sym_help._is_fp(self) and not (dtype == 'Long'):
            self = _cast_Long(g, self, False)  # type: ignore[name-defined]
    return self


def _reduce_op_symbolic(onnx_op_name, allow_multi_dim_support=True):
    def symbolic(g, self, dim=None, keepdim=None):
        self = _maybe_cast_reduce_op_input(g, self)
        if dim is None:
            # all-reduce path
            return g.op(onnx_op_name, self, keepdims_i=0)
        else:
            # dim-reduce path
            desc = 'is' if allow_multi_dim_support else 'i'
            dim, keepdim = sym_help._get_const(dim, desc, 'dim'), sym_help._get_const(keepdim, 'i', 'keepdim')
            dim_list = dim if allow_multi_dim_support else [dim]
            return g.op(onnx_op_name, self, axes_i=dim_list, keepdims_i=keepdim)
    return symbolic



def overload_by_arg_count(fn):
    @wraps(fn)
    def wrapper(g, *args):
        overloads = fn(g, *args)
        last_exception = None
        for overload in overloads:
            arg_descriptors = overload._arg_descriptors
            if len(arg_descriptors) == len(args):
                return overload(g, *args)
        raise NotImplementedError("Unknown aten::{} signature".format(fn.__name__))
    return wrapper


def _reduce_with_dtype(onnx_op, name, allow_multi_dim_support=True):
    symbolic = _reduce_op_symbolic(onnx_op, allow_multi_dim_support=allow_multi_dim_support)

    @overload_by_arg_count
    def reduce(g, *args, **kwargs):
        @parse_args('v', 'none')
        def reduce_nodim(g, self, dtype):
            if dtype.node().kind() != 'prim::Constant':
                return _unimplemented(name, "dtype")
            return symbolic(g, self)

        dim_desc = 'is' if allow_multi_dim_support else 'i'

        @parse_args('v', dim_desc, 'i', 'none')
        def reduce_dim(g, self, dim, keepdim, dtype):
            if dtype.node().kind() != 'prim::Constant':
                return _unimplemented(name, "dtype")
            return symbolic(g, self, dim, keepdim)
        return reduce_nodim, reduce_dim
    return reduce


sum = _reduce_with_dtype('ReduceSum', 'sum')
mean = _reduce_with_dtype('ReduceMean', 'mean')
prod = _reduce_with_dtype('ReduceProd', 'prod', allow_multi_dim_support=False)  # torch.prod does not support multidimensional 'dim'


@parse_args('v', 'i', 'none')
def cumsum(g, input, dim, dtype):
    if sym_help._operator_export_type == torch.onnx.OperatorExportTypes.ONNX_ATEN_FALLBACK:
        if dtype.node().kind() != 'prim::Constant':
            return _unimplemented(name, "dtype")
        return g.op("ATen", input, operator_s="cumsum", dim_i=dim)
    else:
        sym_help._onnx_opset_unsupported('cumsum', 9, 11)


def _sample_dirichlet(g, self, generator):
    if sym_help._operator_export_type == torch.onnx.OperatorExportTypes.ONNX_ATEN_FALLBACK:
        if not sym_help._is_none(generator):
            return _unimplemented('_sample_dirichlet',
                                  'We are not able to export generator')
        return g.op("ATen", self, operator_s="_sample_dirichlet")
    else:
        return sym_help._onnx_unsupported('_sample_dirichlet')


def _standard_gamma(g, self, generator):
    if sym_help._operator_export_type == torch.onnx.OperatorExportTypes.ONNX_ATEN_FALLBACK:
        if not sym_help._is_none(generator):
            return _unimplemented('_standard_gamma',
                                  'We are not able to export generator')
        return g.op("ATen", self, operator_s="_standard_gamma")
    else:
        return sym_help._onnx_unsupported('_standard_gamma')


def t(g, self):
    return g.op("Transpose", self, perm_i=(1, 0))


def expand(g, self, size, implicit):
    size = sym_help._maybe_get_const(size, 'is')
    if not sym_help._is_value(size):
        size = g.op("Constant", value_t=torch.LongTensor(size))
    elif sym_help._is_packed_list(size):
        # Expand with -1 dim value means dim is unchanged.
        # Since onnx::expand supports two-way broadcasting,
        # -1 dim value can be exported to onnx as 1
        size = view(g, stack(g, size, 0), g.op("Constant", value_t=torch.tensor([-1])))
    dtype = 4  # dim type is int64
    ones = ones_like(g, size, dtype)
    neg_ones = mul(g, ones, g.op("Constant", value_t=torch.tensor(-1)))
    size = where(g, g.op("Equal", size, neg_ones), ones, size)
    return g.op("Expand", self, size)


def expand_as(g, self, other):
    shape = g.op("Shape", other)
    return g.op("Expand", self, shape)


@parse_args('v', 'v', 'i', 'b', 'v')
def embedding(g, weight, indices, padding_idx, scale_grad_by_freq, sparse):
    if scale_grad_by_freq and sym_help._training_mode:
        raise RuntimeError('Unsupported: ONNX export of embedding with scale_grad_by_freq=True '
                           'for training mode. ONNX does not support scaling the gradients.')
    if padding_idx >= 0 and sym_help._training_mode:
        warnings.warn('Warning: ONNX export of embedding with padding_idx >= 0 '
                      'for training mode. '
                      'ONNX does not support not updating the embedding vector at padding_idx during training.')

    return g.op("Gather", weight, indices)


@parse_args('v', 'v', 'v', 'i', 'i', 'i', 'v', 'i', 'i')
def embedding_bag(g,
                  embedding_matrix,
                  indices,
                  offsets,
                  scale_grad_by_freq,
                  mode,
                  sparse,
                  per_sample_weights,
                  include_last_offset,
                  padding_idx):
    if not sym_help._is_none(per_sample_weights):
        return sym_help._onnx_unsupported('embedding_bag  with per_sample_weights')
    if sym_help._operator_export_type == torch.onnx.OperatorExportTypes.ONNX_ATEN_FALLBACK:
        return g.op("ATen",
                    embedding_matrix,
                    indices,
                    offsets,
                    operator_s="embedding_bag",
                    outputs=4,
                    scale_grad_by_freq_i=scale_grad_by_freq,
                    mode_i=mode,
                    sparse_i=sparse,
                    include_last_offset_i=include_last_offset,
                    padding_idx_i=padding_idx)
    else:
        return sym_help._onnx_unsupported('embedding_bag')


def size(g, self, dim=None):
    if dim is None:
        return g.op("Shape", self)
    if sym_help._maybe_get_const(dim, 'i') < 0:
        rank = sym_help._get_tensor_rank(self)
        if rank is not None:
            dim = sym_help._maybe_get_const(dim, 'i') + rank
            dim = g.op("Constant", value_t=torch.tensor(dim))
    return sym_help._size_helper(g, self, dim)


@parse_args('v', 'i', 'i')
def transpose(g, self, dim0, dim1):
    if dim0 == dim1:  # micro-optimization
        return self

    # NB: Transpose in ONNX is actually a Permute
    rank = sym_help._get_tensor_rank(self)
    if rank is not None:
        axes = list(range(rank))
        axes[dim0], axes[dim1] = axes[dim1], axes[dim0]
        return g.op("Transpose", self, perm_i=axes)
    else:
        # if we don't have dim information we cannot
        # output a permute so use ATen instead
        if sym_help._operator_export_type == torch.onnx.OperatorExportTypes.ONNX_ATEN_FALLBACK:
            return g.op("ATen", self, operator_s="transpose", dim0_i=dim0, dim1_i=dim1)
        else:
            raise RuntimeError('Unsupported: ONNX export of transpose for tensor '
                               'of unknown rank.')


@parse_args('v', 'is')
def permute(g, self, dims):
    if dims == list(range(0, len(dims))):
        return self
    return g.op("Transpose", self, perm_i=dims)


def view(g, self, size):
    size = sym_help._maybe_get_const(size, 'is')
    if sym_help._is_value(size):
        shape = size
    else:
        shape = g.op("Constant", value_t=torch.LongTensor(size))
    return g.op("Reshape", self, shape)


def view_as(g, self, other):
    shape = g.op("Shape", other)
    return g.op("Reshape", self, shape)


def prim_ConstantSplit(g, self, split_size, dim):
    size = sym_help._get_tensor_dim_size(self, dim)
    if size is None:
        return _unimplemented('prim::ConstantSplit', 'unknown dimension size')
    splits = [split_size] * (size // split_size)
    leftover = size % split_size
    if leftover:
        splits.append(leftover)
    return g.op("Split", self, split_i=splits, axis_i=dim, outputs=len(splits))


# TODO: It would be better to export this as a chunk directly, as this is
# less sensitive to changes in input size.
# TODO: Once we have proper scoping, stop reimplementing chunk, delete this
# method, and use the desugared version
def prim_ConstantChunk(g, self, chunks, dim):
    dim_size = sym_help._get_tensor_dim_size(self, dim)
    if dim_size is None:
        return _unimplemented('prim::ConstantChunk', 'unknown dimension size')
    split_size = (dim_size + chunks - 1) // chunks
    return prim_ConstantSplit(g, self, split_size, dim)


@parse_args('v', 'i', 'i', 'i')
def unsafe_chunk(g, self, chunks, dim, _outputs=None):
    if _outputs is None:
        return sym_help._onnx_opset_unsupported_detailed('unsafe_chunk', 9, 11, 'Dynamic number of outputs not supported')
    size = sym_help._get_tensor_dim_size(self, dim)
    if size is None:
        return _unimplemented('unsafe_chunk', 'unknown dimension size')
    split_size = (size + chunks - 1) // chunks
    splits = [split_size] * (size // split_size)
    leftover = size % split_size
    if leftover:
        splits.append(leftover)
    return g.op("Split", self, split_i=splits, axis_i=dim, outputs=_outputs)


@parse_args('v', 'v', 'v', 'i')
def split(g, self, split_size_or_sizes, dim, _outputs=None):
    if not sym_help._is_split_static(split_size_or_sizes, _outputs):
        return sym_help._onnx_opset_unsupported_detailed('split', 9, 11, 'Dynamic number of outputs not supported')
    split_val = split_size_or_sizes.node()['value']
    if split_val.dim() > 0:
        return split_with_sizes(g, self, split_size_or_sizes, dim, _outputs)
    split_size = sym_help._get_const(split_size_or_sizes, 'i', 'split_size')
    dim = sym_help._get_const(dim, 'i', 'dim')

    size = sym_help._get_tensor_dim_size(self, dim)
    if size is None:
        if _outputs is not None:
            size = split_size * _outputs
        else:
            return sym_help._onnx_opset_unsupported_detailed('split', 9, 11, 'Unknown dimension size not supported')
    splits = [split_size] * (size // split_size)
    leftover = size % split_size
    if leftover:
        splits.append(leftover)
    return g.op("Split", self, split_i=splits, axis_i=dim, outputs=_outputs)


def unsafe_split(g, self, split_size_or_sizes, dim, _outputs=None):
    return split(g, self, split_size_or_sizes, dim, _outputs)


@parse_args('v', 'is', 'i', 'i')
def split_with_sizes(g, self, split_sizes, dim, _outputs=None):
    if not sym_help._is_split_static(split_sizes, _outputs):
        return sym_help._onnx_opset_unsupported_detailed('split_with_sizes', 9, 11, 'Dynamic number of outputs not supported')
    return g.op("Split", self, split_i=split_sizes, axis_i=dim, outputs=_outputs)


def unsafe_split_with_sizes(g, self, split_sizes, dim, _outputs=None):
    return split_with_sizes(g, self, split_sizes, dim, _outputs)


@parse_args('v', 'i', 'i')
def unbind(g, self, dim=0, _outputs=None):
    if _outputs is None:
        return sym_help._onnx_opset_unsupported_detailed('unbind', 9, 11, 'Dynamic number of outputs not supported')

    outputs = g.op("Split", self, split_i=[1] * _outputs, axis_i=dim, outputs=_outputs)
    outputs = [outputs] if _outputs == 1 else outputs
    squeezed_outputs = [sym_help._squeeze_helper(g, out, [dim]) for out in outputs]
    return squeezed_outputs


@parse_args('v', 'i', 'v')
def select(g, self, dim, index):
    index = sym_help._maybe_get_scalar(index)
    if (not sym_help._is_value(index)) and (index < 0):
        if index == -1:
            end_index = 9223372036854775807
        else:
            end_index = index + 1
        slice_node = sym_help._slice_helper(g, self, axes=[dim], starts=[index], ends=[end_index])
        return sym_help._squeeze_helper(g, slice_node, [dim])
    else:
        return g.op("Gather", self, index, axis_i=dim)


def square(g, self):
    return g.op("Mul", self, self)


def squeeze(g, self, dim=None):
    if dim is None:
        return g.op("Squeeze", self)

    squeeze_dim = sym_help._get_const(dim, 'i', 'dim')
    # Handle negative dims
    if squeeze_dim < 0:
        rank = sym_help._get_tensor_rank(self)
        if rank is not None:
            warnings.warn("ONNX export squeeze with negative axis " + str(squeeze_dim) +
                          " might cause the onnx model to be incorrect. " +
                          "Negative axis is not supported in ONNX. " +
                          "Axis is converted to " + str(squeeze_dim + rank) +
                          " based on input shape at export time. " +
                          "Passing an tensor of different rank in execution will be incorrect.")
            squeeze_dim += rank
        else:
            return _unimplemented('squeeze', 'negative axis with unknown input rank')

    dim_size = sym_help._get_tensor_dim_size(self, squeeze_dim)
    if dim_size is None:
        warnings.warn("This model contains a squeeze operation on dimension " + str(squeeze_dim) + " on an input " +
                      "with unknown shape. Note that if the size of dimension " + str(squeeze_dim) + " of the input " +
                      "is not 1, the ONNX model will return an error. Opset version 11 supports squeezing on " +
                      "non-singleton dimensions, it is recommended to export this model using opset " +
                      "version 11 or higher.")
        return sym_help._squeeze_helper(g, self, axes_i=[squeeze_dim])
    if dim_size > 1:
        warnings.warn("This model contains a squeeze operation on dimension " + str(squeeze_dim) + ". The size of " +
                      "this dimension in the given input is " + str(dim_size) + ". The model will " +
                      "be exported without the squeeze node. If the model is intended to be used with dynamic " +
                      "input shapes, please use opset version 11 to " +
                      "export the model.")
        return self

    warnings.warn("This model contains a squeeze operation on dimension " + str(squeeze_dim) + ". If the model is " +
                  "intended to be used with dynamic input shapes, please use opset version 11 to export the model.")
    return sym_help._squeeze_helper(g, self, axes_i=[squeeze_dim])

def prelu(g, self, weight):
    self_rank = sym_help._get_tensor_rank(self)
    if self_rank is not None and self_rank > 2:
        weight = sym_help._unsqueeze_helper(g, weight, list(range(1, self_rank - 1)))
    return g.op("PRelu", self, weight)


def silu(g, input):
    return g.op('Mul', input, g.op('Sigmoid', input))


def relu(g, input):
    return g.op("Relu", input)


def ceil(g, input):
    return g.op("Ceil", input)


def floor(g, input):
    return g.op("Floor", input)


def _len(g, self):
    sz_0 = size(g, self, g.op("Constant", value_t=torch.LongTensor([0])))
    return sym_help._squeeze_helper(g, sz_0, [0])


@parse_args('v', 't', 't')
def threshold(g, self, threshold, value):
    # See Note [Export inplace]
    if sym_help._scalar(threshold) != 0:
        return _unimplemented("threshold", "non-zero threshold")
    if sym_help._scalar(value) != 0:
        return _unimplemented("threshold", "non-zero value")
    return g.op("Relu", self)


def leaky_relu(g, input, negative_slope, inplace=False):
    negative_slope = sym_help._get_const(negative_slope, 't', 'negative_slope')
    # See Note [Export inplace]
    # TODO: Talk to ONNX about unconditional cast of scalar to float
    return g.op("LeakyRelu", input, alpha_f=sym_help._scalar(negative_slope))


@parse_args('v', 'i')
def glu(g, input, dim):
    dim_size = sym_help._get_tensor_dim_size(input, dim)
    if dim_size is not None:
        assert dim_size % 2 == 0

    first, second = g.op('Split', input, axis_i=dim, outputs=2)
    return g.op('Mul', first, g.op('Sigmoid', second))


@parse_args('v', 'i', 'none')
def softmax(g, input, dim, dtype=None):
    # Softmax does normalization at vector level.
    # PyTorch and ONNX use different strategies to split the input tensor into vectors.
    # Thus dim and axis have different meanings.
    # PyTorch slices the input tensor into vectors along the `dim`-th dimension.
    # ONNX reshapes the input into a 2-D tensor, and `axis` indicates where the input is coerced.
    # If input is a 2 x 3 tensor:
    # input = [[1.0, 1.0, 1.0],
    #          [1.0, 1,0, 1,0]]
    # with dim = 0, the result is:
    # result = [[0.5, 0.5, 0.5],
    #           [0.5, 0.5, 0.5]]
    # with axis = 0, the result is:
    # result = [[0.167, 0.167, 0.167],
    #           [0.167, 0.167, 0.167]]
    # So only when dim and axis both equal to ndim - 1 (the last dimension),
    # their semantics are equivalent.
    # So use softmax when dim and axis both equal to ndim - 1,
    # otherwise transpose the input to put the vectors to be normalized to the last dimension.
    # When input rank is not known at export time we compute softmax using a subgraph
    # with other operators
    input_dim = sym_help._get_tensor_rank(input)
    if input_dim is not None:
        # TODO: remove this as onnx opset 11 spec allows negative axes
        if dim < 0:
            dim = input_dim + dim

        is_transpose_required = (input_dim != dim + 1)

        if is_transpose_required:
            axes = list(range(input_dim))
            axes[dim], axes[-1] = axes[-1], axes[dim]
            input = g.op("Transpose", input, perm_i=axes)
            dim = input_dim - 1

        softmax = g.op('Softmax', input, axis_i=dim)
        if dtype and dtype.node().kind() != 'prim::Constant':
            parsed_dtype = sym_help._get_const(dtype, 'i', 'dtype')
            softmax = g.op("Cast", softmax, to_i=sym_help.scalar_type_to_onnx[parsed_dtype])

        if is_transpose_required:
            softmax = g.op("Transpose", softmax, perm_i=axes)
        return softmax

    # Apply max normalization.
    input = g.op('Sub', input, g.op('ReduceMax', input, axes_i=[dim], keepdims_i=1))

    exp = g.op('Exp', input)
    sum = sym_help._reducesum_helper(g, exp, axes_i=[dim])
    softmax = g.op('Div', exp, sum)
    if dtype and dtype.node().kind() != 'prim::Constant':
        parsed_dtype = sym_help._get_const(dtype, 'i', 'dtype')
        softmax = g.op("Cast", softmax, to_i=sym_help.scalar_type_to_onnx[parsed_dtype])
    return softmax

@parse_args('v', 't', 'v')
def softplus(g, self, beta, threshold):
    if beta != 1:
        return _unimplemented("beta", "has to be 1")
    return g.op('Softplus', self)


def get_pool_ceil_padding(input, kernel_size, stride, padding):
    sizes = sym_help._get_tensor_sizes(input)
    dim = sizes[-len(padding):] if sizes is not None else None
    if dim is None or any([i is None for i in dim]):
        return _unimplemented(name, "input size not accessible")
    ceiled_output_dim = [int(math.ceil((dim[i] + 2 * padding[i] - kernel_size[i]) / float(stride[i]))) + 1
                         for i in range(0, len(padding))]
    # ensure last pooling starts inside
    ceiled_output_dim = [ceiled_output_dim[i] - 1
                         if (((ceiled_output_dim[i] - 1) * stride[i]) >= (dim[i] + padding[i]))
                         else ceiled_output_dim[i]
                         for i in range(0, len(ceiled_output_dim))]
    padding_ceil = [0
                    if (stride[i] == 1)
                    else
                    (kernel_size[i] - (dim[i] + 2 * padding[i] - ((ceiled_output_dim[i] - 1) * stride[i] + 1)))
                    for i in range(0, len(padding))]
    # ensure padding is not > kernel_size
    padding_ceil = [(int(padding_ceil[i]) if padding_ceil[i] < kernel_size[i] - 1 else int(kernel_size[i] - 1))
                    if ((padding_ceil[i] + 2 * padding[i]) >= (kernel_size[i]))
                    else
                    int(padding_ceil[i])
                    for i in range(0, len(padding_ceil))]
    return padding_ceil


def _max_pool(name, tuple_fn, ndims, return_indices):
    @parse_args('v', 'is', 'is', 'is', 'is', 'i')
    def symbolic_fn(g, input, kernel_size, stride, padding, dilation, ceil_mode):
        if set(tuple_fn(dilation)) != {1}:
            return _unimplemented(name, "dilation")
        if not stride:
            stride = kernel_size
        padding = tuple(tuple_fn(padding))
        if ceil_mode:
            padding_ceil = get_pool_ceil_padding(input, kernel_size, stride, padding)
            padding = padding + tuple(numpy.add(padding_ceil, padding))
        else:
            padding = padding * 2
        kwargs = {
            'kernel_shape_i': tuple_fn(kernel_size),
            'pads_i': padding,
            'strides_i': tuple_fn(stride),
        }
        # easy but hacky way to get flattened indices values
        # to be used to convert the indices values to non-flattened.
        # In ONNX the indices are computed as a flatten 1-D tensor,
        # so the values in indices are in [0, N x C x D1 x ... x Dn).
        # To convert the indices to the same format used by Pytorch,
        # we first execute a maxpool with a kernel and stride of 1 on the same input.
        # This will result in a tensor of indices in which each index will have it's own value.
        # Using this tensor as a reference, we extract the first index of each axis and substract
        # it from each index of this axis in the indices to convert.
        # This step will result in a tensor were each dimension has values of indices within
        # the dimension it is in.
        # For more information :
        # https://github.com/pytorch/pytorch/pull/16455#issuecomment-460776407
        if return_indices:
            r, indices = g.op("MaxPool", input, outputs=2, **kwargs)
            _, flattened_indices = g.op("MaxPool", input, outputs=2,
                                        kernel_shape_i=[1 for _ in range(ndims)],
                                        strides_i=[1 for _ in range(ndims)])
            # convert indices to have non-flattened indices values
            s = sym_help._slice_helper(g, flattened_indices, axes=[2 + i for i in range(ndims)],
                                       starts=tuple_fn(0), ends=tuple_fn(1))
            indices = sub(g, indices, s)
            return r, indices
        else:
            r = g.op("MaxPool", input, outputs=1, **kwargs)
            return r

    return symbolic_fn


max_pool1d = _max_pool("max_pool1d", _single, 1, return_indices=False)
max_pool2d = _max_pool("max_pool2d", _pair, 2, return_indices=False)
max_pool3d = _max_pool("max_pool3d", _triple, 3, return_indices=False)
max_pool1d_with_indices = _max_pool("max_pool1d_with_indices", _single, 1, return_indices=True)
max_pool2d_with_indices = _max_pool("max_pool2d_with_indices", _pair, 2, return_indices=True)
max_pool3d_with_indices = _max_pool("max_pool3d_with_indices", _triple, 3, return_indices=True)


def _avg_pool(name, tuple_fn):
    @parse_args('v', 'is', 'is', 'is', 'i', 'i', 'none')
    def symbolic_fn(g, input, kernel_size, stride, padding, ceil_mode, count_include_pad, divisor_override=None):
        if not stride:
            stride = kernel_size
        padding = sym_help._avgpool_helper(tuple_fn, padding, kernel_size, stride, divisor_override, name)
        if ceil_mode:
            padding_ceil = get_pool_ceil_padding(input, kernel_size, stride, padding)
        if count_include_pad:
            input = g.op("Pad", input,
                         pads_i=((0,) * 2 + padding) * 2,
                         mode_s='constant',
                         value_f=0.)
            padding = (0,) * len(padding)
        if ceil_mode:
            padding = padding + tuple(numpy.add(padding_ceil, padding))
        else:
            padding = padding * 2
        output = g.op("AveragePool", input,
                      kernel_shape_i=tuple_fn(kernel_size),
                      strides_i=tuple_fn(stride),
                      pads_i=padding)
        return output
    return symbolic_fn


avg_pool1d = _avg_pool('avg_pool1d', _single)
avg_pool2d = _avg_pool('avg_pool2d', _pair)
avg_pool3d = _avg_pool('avg_pool3d', _triple)


def _adaptive_pool(name, type, tuple_fn, fn=None):
    def symbolic_fn(g, input, output_size):
        # _adaptive_pool is supported for cases where output_size is 1 for all dimensions,
        # by executing a GlobalPool.
        # It is also supported for cases where the output size is a factor of the input size.
        # For these cases the stride and kernel size are uniform along all the indices of
        # the same dimension, which makes it possible to export it to ONNX.
        # for MaxPool, GlobalMaxPool does not return indices,
        # so we try using max_poolxd_with_indices, and if it is not possible
        # (input is not a complete tensor or output size not factor of input size)
        # then we call GlobalAveragePool and return None for the indices
        try:
            output_size = _parse_arg(output_size, 'is')
        except Exception:
            return sym_help._onnx_unsupported('adaptive pooling, since output_size is not constant.')
        if output_size == [1] * len(output_size) and type == "AveragePool":
            return g.op("GlobalAveragePool", input)
        sizes = sym_help._get_tensor_sizes(input)
        try:
            dim = sizes[2:]
        except Exception:
            dim = None
        if dim is None or any([i is None for i in dim]):
            if output_size == [1] * len(output_size):
                return g.op("GlobalMaxPool", input), None
            return _unimplemented(name, 'input size not accessible')
        # verify if output size % input size = 0 for all dim
        mod = [dim[i] % output_size[i] for i in range(0, len(dim))]
        if mod != [0] * len(mod):
            if output_size == [1] * len(output_size):
                return g.op("GlobalMaxPool", input), None
            if sym_help._operator_export_type == torch.onnx.OperatorExportTypes.ONNX_ATEN_FALLBACK:
                return _unimplemented(name, 'output size that are not factor of input size')
            else:
                return sym_help._onnx_unsupported(name + ', since output size is not factor of input size')
        k = [int(dim[i] / output_size[i]) for i in range(0, len(dim))]
        # call max_poolxd_with_indices to get indices in the output
        if type == "MaxPool":
            return fn(g, input, k, k, (0,) * len(dim), (1,) * len(dim), False)
        output = g.op(type, input,
                      kernel_shape_i=tuple_fn(k),
                      strides_i=tuple_fn(k))
        return output
    return symbolic_fn


adaptive_avg_pool1d = _adaptive_pool('adaptive_avg_pool1d', "AveragePool", _single)
adaptive_avg_pool2d = _adaptive_pool('adaptive_avg_pool2d', "AveragePool", _pair)
adaptive_avg_pool3d = _adaptive_pool('adaptive_avg_pool3d', "AveragePool", _triple)

adaptive_max_pool1d = _adaptive_pool('adaptive_max_pool1d', "MaxPool", _single, max_pool1d_with_indices)
adaptive_max_pool2d = _adaptive_pool('adaptive_max_pool2d', "MaxPool", _pair, max_pool2d_with_indices)
adaptive_max_pool3d = _adaptive_pool('adaptive_max_pool3d', "MaxPool", _triple, max_pool3d_with_indices)


# Generate paddings in ONNX order based on pad in pytorch.
# Args:
#     dim: the dimension of the tensor.
#     pad: the paddings in pytorch.
#          The order is dim_n_begin, dim_n_end, dim_n-1_begin, dim_n-1_end, ...
def _prepare_onnx_paddings(dim, pad):
    assert isinstance(dim, int)
    # The desired order of paddings is
    # dim_0_begin, dim_1_begin, ... , dim_0_end, ..., dim_n_end.
    # n is the dimension of input.
    # assume zero-dimensions in the beginning
    paddings = list(pad[:]) + [0] * (dim * 2 - len(pad))
    # reverse order and collate first beginnings and then ends
    paddings = paddings[-2::-2] + paddings[-1::-2]
    return paddings

def _convert_padding_node(padding):
    padding = sym_help._maybe_get_const(padding, 'is')
    if sym_help._is_value(padding) and sym_help._is_packed_list(padding):
        input_list = sym_help._unpack_list(padding)
        try:
            padding = [sym_help._get_const(v, 'i', 'padding') for v in input_list]
        except Exception:
            return sym_help._onnx_opset_unsupported_detailed('Pad', 9, 11, 'The sizes of the padding must be constant')
    return padding

def constant_pad_nd(g, input, padding, value):
    mode = "constant"
    try:
        value = sym_help._get_const(value, 'f', 'value')
    except Exception:
        return sym_help._onnx_opset_unsupported_detailed('Pad', 9, 11, 'The value for the padding must be constant')

    padding = _convert_padding_node(padding)
    paddings = _prepare_onnx_paddings(sym_help._get_tensor_rank(input), padding)
    return g.op("Pad", input, pads_i=paddings, mode_s=mode, value_f=value)


def reflection_pad(g, input, padding):
    mode = "reflect"
    padding = _convert_padding_node(padding)
    paddings = _prepare_onnx_paddings(sym_help._get_tensor_rank(input), padding)
    return g.op("Pad", input, pads_i=paddings, mode_s=mode)


def replication_pad(g, input, padding):
    mode = "edge"
    padding = _convert_padding_node(padding)
    paddings = _prepare_onnx_paddings(sym_help._get_tensor_rank(input), padding)
    return g.op("Pad", input, pads_i=paddings, mode_s=mode)


reflection_pad1d = reflection_pad
reflection_pad2d = reflection_pad
reflection_pad3d = reflection_pad
replication_pad1d = replication_pad
replication_pad2d = replication_pad
replication_pad3d = replication_pad


def _interpolate(name, dim, interpolate_mode):
    def symbolic_fn(g, input, output_size, *args):
        scales, align_corners = sym_help._get_interpolate_attributes(g, interpolate_mode, args)
        sym_help._interpolate_warning(interpolate_mode)
        align_corners = sym_help._maybe_get_scalar(align_corners)
        if align_corners:
            return _unimplemented(name, "align_corners == True")
        if scales is None:
            scales = sym_help._interpolate_size_to_scales(g, input, output_size, dim)
        return g.op("Upsample", input, scales, mode_s=interpolate_mode)
    return symbolic_fn


upsample_nearest1d = _interpolate('upsample_nearest1d', 3, "nearest")
upsample_nearest2d = _interpolate('upsample_nearest2d', 4, "nearest")
upsample_nearest3d = _interpolate('upsample_nearest3d', 5, "nearest")
upsample_linear1d = _interpolate('upsample_linear1d', 3, "linear")
upsample_bilinear2d = _interpolate('upsample_bilinear2d', 4, "linear")
upsample_trilinear3d = _interpolate('upsample_trilinear3d', 5, "linear")


def __interpolate(g, input, size, scale_factor, mode , align_corners, recompute_scale_factor):
    scales, mode = sym_help._interpolate_get_scales_and_mode(g, input, size, scale_factor,
                                                             mode , align_corners)
    return g.op("Upsample", input, scales, mode_s=mode)

@parse_args('v')
def bitwise_not(g, inp):
    if inp.type().scalarType() != 'Bool':
        return _unimplemented("bitwise_not", "non-bool tensor")
    return g.op("Not", inp)


def wrap_logical_op_with_cast_to(to_type):
    def decorator(fn):
        def wrap_with_cast(g, input, other):
            return g.op("Cast", fn(g, input, other), to_i=sym_help.cast_pytorch_to_onnx[to_type])
        return wrap_with_cast
    return decorator


def wrap_logical_op_with_cast_to_and_from(to_type):
    def decorator(fn):
        def wrap_with_cast(g, input, other):
            to_cast_func = globals()['_cast_{}'.format(to_type)]
            from_cast_func = wrap_logical_op_with_cast_to(input.type().scalarType())(fn)
            return from_cast_func(g, to_cast_func(g, input, False), to_cast_func(g, other, False))
        return wrap_with_cast
    return decorator


def wrap_logical_op_with_negation(func):
    def wrap_with_not(g, input, other):
        return g.op("Not", func(g, input, other))
    return wrap_with_not


def __not_(g, self):
    return g.op("Not", self)


def eq(g, self, other):
    return g.op("Equal", self, other)


@wrap_logical_op_with_negation
def ne(g, self, other):
    return g.op("Equal", self, other)


def gt(g, input, other):
    return gt_impl(g, input, other)


def gt_impl(g, input, other):
    if input.type().scalarType() is not None and input.type().scalarType() == 'Bool' and \
            other.type().scalarType() is not None and other.type().scalarType() == 'Bool':
        input = g.op("Cast", input, to_i=sym_help.cast_pytorch_to_onnx['Int'])
        other = g.op("Cast", other, to_i=sym_help.cast_pytorch_to_onnx['Int'])
    return g.op("Greater", input, other)


def lt(g, input, other):
    return lt_impl(g, input, other)


def lt_impl(g, input, other):
    if input.type().scalarType() is not None and input.type().scalarType() == 'Bool' and \
            other.type().scalarType() is not None and other.type().scalarType() == 'Bool':
        input = g.op("Cast", input, to_i=sym_help.cast_pytorch_to_onnx['Int'])
        other = g.op("Cast", other, to_i=sym_help.cast_pytorch_to_onnx['Int'])
    return g.op("Less", input, other)


@wrap_logical_op_with_negation
def ge(g, input, other):
    return lt_impl(g, input, other)


@wrap_logical_op_with_negation
def le(g, input, other):
    return gt_impl(g, input, other)


@wrap_logical_op_with_cast_to_and_from('Bool')
def __and_(g, input, other):
    return g.op('And', input, other)


@wrap_logical_op_with_cast_to_and_from('Bool')
def __or_(g, input, other):
    return g.op('Or', input, other)


@wrap_logical_op_with_cast_to_and_from('Bool')
def logical_and(g, input, other):
    return g.op('And', input, other)


@wrap_logical_op_with_cast_to_and_from('Bool')
def logical_or(g, input, other):
    return g.op('Or', input, other)


@wrap_logical_op_with_cast_to_and_from('Bool')
def logical_xor(g, input, other):
    return g.op('Xor', input, other)


def __rshift_(g, self, other):
    # make sure to cast other to self's type
    # (when self is long, make sure that other is not float)
    if other.type().scalarType() != self.type().scalarType():
        other = g.op("Cast", other, to_i=sym_help.cast_pytorch_to_onnx[self.type().scalarType()])

    two = g.op('Constant', value_t=torch.tensor(2, dtype=torch.float32))
    # exponent (same type as self) has to be float or double in onnx::Pow
    if not sym_help._is_fp(self):
        other = g.op("Cast", other, to_i=sym_help.cast_pytorch_to_onnx['Float'])
    two_pow = g.op('Pow', two, other)
    two_pow = g.op('Cast', two_pow, to_i=sym_help.cast_pytorch_to_onnx[self.type().scalarType()])
    rshift = g.op('Div', self, two_pow)
    return rshift


def __lshift_(g, self, other):
    # make sure to cast other to self's type
    # (when self is long, make sure that other is not float)
    if other.type().scalarType() != self.type().scalarType():
        other = g.op("Cast", other, to_i=sym_help.cast_pytorch_to_onnx[self.type().scalarType()])

    two = g.op('Constant', value_t=torch.tensor(2, dtype=torch.float32))
    # exponent (same type as self) has to be float or double in onnx::Pow
    if not sym_help._is_fp(self):
        other = g.op("Cast", other, to_i=sym_help.cast_pytorch_to_onnx['Float'])
    two_pow = g.op('Pow', two, other)
    two_pow = g.op('Cast', two_pow, to_i=sym_help.cast_pytorch_to_onnx[self.type().scalarType()])
    lshift = g.op('Mul', self, two_pow)
    return lshift


@parse_args('v', 'v', 'v', 'i')
def where(g, condition, self=None, other=None, _outputs=None):
    # Assumes that torch.where's first argument takes only Bool and Byte tensors.
    if condition.type().scalarType() != 'Bool':
        condition = g.op("Cast", condition, to_i=sym_help.cast_pytorch_to_onnx['Bool'])
    if self is None:
        condition = torch.onnx.symbolic_opset9.nonzero(g, condition)
        return sym_help._unbind_helper(g, condition, g.op("Constant", value_t=torch.tensor(1)), _outputs)
    return g.op("Where", condition, self, other)


@parse_args('v', 'i', 'none')
def log_softmax(g, input, dim, dtype=None):
    # PyTorch dim and ONNX axis have different meanings.
    # See Softmax comment for details.
    # TODO: remove this as onnx opset 11 spec allows negative axes
    input_dim = sym_help._get_tensor_rank(input)
    if input_dim is None:
        return _unimplemented("dim",
                              "ONNX and PyTorch use different strategies to split the input. "
                              "Input rank must be known at export time.")
    if dim < 0:
        dim = input_dim + dim
    is_transpose_required = (input_dim != dim + 1)
    # ONNX only supports log_softmax with dim = -1. Transpose must be added before and after log_softmax to support other cases.
    if is_transpose_required:
        axes = list(range(input_dim))
        axes[dim], axes[-1] = axes[-1], axes[dim]
        input = g.op("Transpose", input, perm_i=axes)
        dim = input_dim - 1
    return_op = g.op("LogSoftmax", input, axis_i=dim)
    if dtype and dtype.node().kind() != 'prim::Constant':
        parsed_dtype = sym_help._get_const(dtype, 'i', 'dtype')
        return_op = g.op("Cast", return_op, to_i=sym_help.scalar_type_to_onnx[parsed_dtype])
    if is_transpose_required:
        return_op = g.op("Transpose", return_op, perm_i=axes)
    return return_op


@parse_args('v', 'v', 'v', 'is', 'is', 'is', 'i', 'is', 'i', 'i', 'i', 'i', 'i')
def _convolution(g, input, weight, bias, stride, padding, dilation,
                 transposed, output_padding, groups, benchmark, deterministic, cudnn_enabled, allow_tf32):
    weight_size = sym_help._get_tensor_sizes(weight)
    try:
        kernel_shape = weight_size[2:]
    except Exception:
        kernel_shape = None

    if kernel_shape is None or any([i is None for i in kernel_shape]):
        raise RuntimeError('Unsupported: ONNX export of convolution for kernel '
                           'of unknown shape.')

    args = [input, weight]
    # ONNX only supports 1D bias
    if not sym_help._is_none(bias) and sym_help._get_tensor_rank(bias) == 1:
        args.append(bias)

    kwargs = {"kernel_shape_i": weight_size[2:],
              "strides_i": stride,
              # NB: ONNX supports asymmetric padding, whereas PyTorch supports only
              # symmetric padding
              "pads_i": padding + padding,
              "dilations_i": dilation,
              "group_i": groups}

    if any(o != 0 for o in output_padding):
        # ONNX supports both output_shape and output_padding. they are equivalent expressive.
        # output_padding is more straightforward, so we use it here.
        # output_shape = stride * (input_shape - 1) + output_padding + kernel_shape - padding * 2
        assert transposed
        assert len(stride) == len(output_padding)
        kwargs["output_padding_i"] = output_padding

    n = g.op("ConvTranspose" if transposed else "Conv", *args, **kwargs)

    if not sym_help._is_none(bias) and sym_help._get_tensor_rank(bias) != 1:
        return g.op("Add", n, bias)
    else:
        return n


@parse_args('v', 'v', 'v', 'is', 'is', 'is', 'i')
def conv1d(g, input, weight, bias, stride, padding, dilation, groups):
    return _convolution(g, input, weight, bias, stride, padding, dilation, False, (), groups, None, None, None, None)


@parse_args('v', 'v', 'v', 'is', 'is', 'is', 'i')
def conv2d(g, input, weight, bias, stride, padding, dilation, groups):
    return _convolution(g, input, weight, bias, stride, padding, dilation, False, (), groups, None, None, None, None)


@parse_args('v', 'v', 'v', 'is', 'is', 'is', 'i')
def conv3d(g, input, weight, bias, stride, padding, dilation, groups):
    return _convolution(g, input, weight, bias, stride, padding, dilation, False, (), groups, None, None, None, None)


@parse_args('v', 'v', 'v', 'is', 'is', 'is', 'i', 'is')
def conv_transpose1d(g, input, weight, bias, stride, padding, output_padding, groups, dilation):
    return _convolution(g, input, weight, bias, stride, padding, dilation, True, output_padding, groups, None, None, None, None)


@parse_args('v', 'v', 'v', 'is', 'is', 'is', 'i', 'is')
def conv_transpose2d(g, input, weight, bias, stride, padding, output_padding, groups, dilation):
    return _convolution(g, input, weight, bias, stride, padding, dilation, True, output_padding, groups, None, None, None, None)


@parse_args('v', 'v', 'v', 'is', 'is', 'is', 'i', 'is')
def conv_transpose3d(g, input, weight, bias, stride, padding, output_padding, groups, dilation):
    return _convolution(g, input, weight, bias, stride, padding, dilation, True, output_padding, groups, None, None, None, None)


@parse_args('v', 'v', 'v', 'v', 'v', 'i', 'f', 'f', 'i')
def batch_norm(g, input, weight, bias, running_mean, running_var, training, momentum, eps, cudnn_enabled):
    sym_help.assert_training_mode(training, "batch_norm")
    batch_size = sym_help._get_tensor_dim_size(input, 0)
    channel_size = sym_help._get_tensor_dim_size(input, 1)

    if weight is None or sym_help._is_none(weight):
        if channel_size is None:
            raise RuntimeError('Unsupported: ONNX export of batch_norm for unknown '
                               'channel size.')
        weight_value = torch.tensor([1.] * channel_size).type(
            'torch.' + input.type().scalarType() + 'Tensor')
        weight = g.op("Constant", value_t=weight_value)
    if bias is None or sym_help._is_none(bias):
        if channel_size is None:
            raise RuntimeError('Unsupported: ONNX export of batch_norm for unknown '
                               'channel size.')
        bias_value = torch.tensor([0.] * channel_size).type(
            'torch.' + input.type().scalarType() + 'Tensor')
        bias = g.op("Constant", value_t=bias_value)
    # If track_running_stats is set to False batch statistics are instead used during evaluation time
    if running_mean is None or sym_help._is_none(running_mean) or running_var is None or sym_help._is_none(running_var):
        assert batch_size is not None and channel_size is not None
        reshape_in = g.op("Reshape", input,
                          g.op("Constant", value_t=torch.tensor([batch_size, channel_size, -1], dtype=torch.int64)))
        trans_in = g.op('Transpose', reshape_in, perm_i=[0, 2, 1])
        running_var, running_mean = _var_mean(g, trans_in,
                                              g.op("Constant", value_t=torch.tensor([0, 1], dtype=torch.int64)),
                                              False, False)
    out = g.op("BatchNormalization", input, weight, bias, running_mean, running_var,
               epsilon_f=eps,
               momentum_f=1 - momentum,
               outputs=1 if not sym_help._training_mode else 5)
    if not sym_help._training_mode:
        return out
    else:
        res, new_running_mean, new_running_var, saved_mean, saved_var = out
        new_running_mean.setType(running_mean.type())
        new_running_var.setType(running_var.type())
        saved_mean.setDebugName("batch_norm_dead_output-" + saved_mean.debugName())
        saved_var.setDebugName("batch_norm_dead_output-" + saved_var.debugName())
        return res


@parse_args('v', 'is', 'v', 'v', 'f', 'i')
def layer_norm(g, input, normalized_shape, weight, bias, eps, cudnn_enable):
    if sym_help._operator_export_type == torch.onnx.OperatorExportTypes.ONNX_ATEN_FALLBACK:
        return g.op("ATen", input, weight, bias, normalized_shape_i=normalized_shape,
                    eps_f=eps, cudnn_enable_i=cudnn_enable, operator_s="layer_norm")

    axes = [-i for i in range(len(normalized_shape), 0, -1)]

    two_cst = sym_help._generate_wrapped_number(g, 2.)
    eps_cst = sym_help._generate_wrapped_number(g, eps)

    mean = g.op("ReduceMean", input, axes_i=axes)
    numerator = sub(g, input, mean)
    # variance = e((x - e(x))^2), and (x - e(x)) is the numerator in the layer_norm formula
    variance = g.op("ReduceMean", pow(g, numerator, two_cst), axes_i=axes)
    denominator = sqrt(g, add(g, variance, eps_cst))

    layer_norm = g.op("Div", numerator, denominator)

    if not (weight is None or sym_help._is_none(weight)):
        layer_norm = mul(g, layer_norm, weight)
    if not (bias is None or sym_help._is_none(bias)):
        layer_norm = add(g, layer_norm, bias)

    return layer_norm


@parse_args('v', 'v', 'v', 'v', 'v', 'i', 'f', 'f', 'i')
def instance_norm(g, input, weight, bias, running_mean, running_var, use_input_stats, momentum, eps, cudnn_enabled):
    channel_size = sym_help._get_tensor_dim_size(input, 1)
    if weight is None or sym_help._is_none(weight):
        if channel_size is None:
            raise RuntimeError('Unsupported: ONNX export of instance_norm for unknown '
                               'channel size.')
        weight_value = torch.tensor([1.] * channel_size).type(
            'torch.' + input.type().scalarType() + 'Tensor')
        weight = g.op("Constant", value_t=weight_value)
    if bias is None or sym_help._is_none(bias):
        if channel_size is None:
            raise RuntimeError('Unsupported: ONNX export of instance_norm for unknown '
                               'channel size.')
        bias_value = torch.tensor([0.] * channel_size).type(
            'torch.' + input.type().scalarType() + 'Tensor')
        bias = g.op("Constant", value_t=bias_value)
    return g.op("InstanceNormalization", input, weight, bias, epsilon_f=eps)


@parse_args('v', 'i', 'i', 'i')
def unfold(g, input, dimension, size, step):
    if sym_help._operator_export_type == torch.onnx.OperatorExportTypes.ONNX_ATEN_FALLBACK:
        return g.op("ATen", input, operator_s="unfold", dimension_i=dimension, size_i=size, step_i=step)
    sizes = sym_help._get_tensor_sizes(input)
    try:
        sizedim = sizes[dimension]
    except Exception:
        sizedim = None
    if sizedim is not None:
        low_indices = range(0, sizedim, step)
        hi_indices = range(size, sizedim + 1, step)
        stack = [sym_help._slice_helper(g, input, axes=[dimension], starts=[low], ends=[hi])
                 for low, hi in zip(low_indices, hi_indices)]
        ndim = len(sizes)
        perm = list(range(0, ndim))
        perm.append(perm.pop(dimension))
        unsqueeze = [sym_help._unsqueeze_helper(g, g.op("Transpose", t, perm_i=perm), [dimension]) for t in stack]
        return g.op("Concat", *unsqueeze, axis_i=dimension)
    else:
        return _unimplemented("Unfold", "input size not accessible")


@parse_args('v', 't', 't', 't')
def elu(g, input, alpha, scale, input_scale):
    if scale and scale != 1.:
        return _unimplemented("scale", "does not support scale in Elu")
    if input_scale and input_scale != 1.:
        return _unimplemented("input_scale", "does not support input_scale in Elu")
    # See Note [Export inplace]
    return g.op("Elu", input, alpha_f=sym_help._scalar(alpha))


def selu(g, input):
    return g.op("Selu", input)


@parse_args('v', 'i', 'v')
def index_select(g, self, dim, index):
    # In case of a scalar index, index_select returns a tensor with the same rank as the input.
    # To match this behavior in ONNX, we make index a 1D tensor so that the following gather
    # also produces a tensor with the same rank as the input.
    return sym_help._select_helper(g, self, dim, index)


def index_put(g, self, indices_list_value, values, accumulate):
    if sym_help._is_packed_list(indices_list_value):
        indices_list = sym_help._unpack_list(indices_list_value)
    else:
        indices_list = [indices_list_value]
    if sym_help._operator_export_type == torch.onnx.OperatorExportTypes.ONNX_ATEN_FALLBACK:
        args = [self] + indices_list + [values, accumulate]
        return g.op("ATen", *args, operator_s='index_put')

    accumulate = sym_help._parse_arg(accumulate, 'b')

    if len(indices_list) == 0:
        if accumulate:
            return add(g, self, values)
        else:
            return values
    else:
        sym_help._onnx_opset_unsupported('index_put', 9, 11)


def index_fill(g, self, dim, index, value):
    dim_value = sym_help._parse_arg(dim, 'i')
    if sym_help._operator_export_type == torch.onnx.OperatorExportTypes.ONNX_ATEN_FALLBACK:
        return g.op("ATen", self, index, value, dim_i=dim_value, operator_s="index_fill")
    expanded_index_shape, expanded_index = sym_help._index_fill_reshape_helper(g, self, dim, index)
    value = sym_help._maybe_get_scalar(value)
    value = sym_help._if_scalar_type_as(g, value, self)
    expanded_value = expand(g, value, expanded_index_shape, None)

    return scatter(g, self, dim, expanded_index, expanded_value)


def index_copy(g, self, dim, index, source):
    dim_value = sym_help._parse_arg(dim, 'i')
    if sym_help._operator_export_type == torch.onnx.OperatorExportTypes.ONNX_ATEN_FALLBACK:
        return g.op("ATen", self, index, source, dim_i=dim_value, operator_s="index_copy")
    expanded_index_shape, expanded_index = sym_help._index_fill_reshape_helper(g, self, dim, index)
    return scatter(g, self, dim, expanded_index, source)


def type_as(g, self, other):
    self_dtype = sym_help._try_get_scalar_type(self)
    other_dtype = sym_help._try_get_scalar_type(other)
    if self_dtype == other_dtype and self_dtype is not None:
        return self
    if other_dtype is not None:
        return g.op("Cast", self, to_i=sym_help.cast_pytorch_to_onnx[other_dtype])
    else:
        if sym_help._operator_export_type == torch.onnx.OperatorExportTypes.ONNX_ATEN_FALLBACK:
            # We don't know the type of other, bail by emitting ATen
            return g.op("ATen", self, other, operator_s="type_as")
        else:
            raise RuntimeError('Unsupported: ONNX export of type_as for tensor '
                               'of unknown dtype.')


@parse_args('v', 'v', 'i', 'f')
def cosine_similarity(g, x1, x2, dim, eps):
    if sym_help._operator_export_type == torch.onnx.OperatorExportTypes.ONNX_ATEN_FALLBACK:
        return g.op("ATen", x1, x2, dim_i=dim, eps_f=eps, operator_s="cosine_similarity")
    else:
        return sym_help._onnx_unsupported('cosine_similarity')


# ignore clone operators that are inserted by PyTorch autograd
def clone(g, input, unused_memory_format):
    return input


def abs(g, self):
    return g.op("Abs", self)


def log(g, self):
    return g.op("Log", self)


def log1p(g, self):
    return log(g, add(g, sym_help._if_scalar_type_as(g, torch.ones(1), self), self))


def pow(g, self, exponent):
    f_dtype = self_dtype = self.type().scalarType()
    if not sym_help._is_fp(self):
        f_dtype = 'Float'
        self = g.op("Cast", self, to_i=sym_help.cast_pytorch_to_onnx[f_dtype])
    if not sym_help._is_fp(exponent):
        exponent = g.op("Cast", exponent, to_i=sym_help.cast_pytorch_to_onnx[f_dtype])
    pow = g.op("Pow", self, exponent)
    return pow


def clamp(g, self, min, max):
    # min or max may be None that we need to dispatch to
    # Clip separately, as ONNX does not have None syntax
    if sym_help._is_none(min):
        return clamp_max(g, self, max)
    elif sym_help._is_none(max):
        return clamp_min(g, self, min)
    else:
        if sym_help._is_constant(min) and sym_help._is_constant(max):
            return g.op("Clip", self, min_f=_parse_arg(min, 'f'), max_f=_parse_arg(max, 'f'))
        else:
            return clamp_max(g, clamp_min(g, self, min), max)


@parse_args('v', 'v')
def clamp_min(g, self, min):
    if sym_help._is_constant(min):
        return g.op("Clip", self, min_f=_parse_arg(min, 'f'))
    else:
        dtype = self.type().scalarType()
        min = g.op("Cast", min, to_i=sym_help.cast_pytorch_to_onnx[dtype])
        return g.op("Max", self, min)


@parse_args('v', 'v')
def clamp_max(g, self, max):
    if sym_help._is_constant(max):
        return g.op("Clip", self, max_f=_parse_arg(max, 'f'))
    else:
        dtype = self.type().scalarType()
        max = g.op("Cast", max, to_i=sym_help.cast_pytorch_to_onnx[dtype])
        return g.op("Min", self, max)


# torch.max (same for torch.min) actually has two interfaces smashed together:
# torch.max(x, dim, keepdim) and torch.max(x, y)
def max(g, self, dim_or_y=None, keepdim=None):
    # torch.max(input)
    if dim_or_y is None and keepdim is None:
        return g.op("ReduceMax", self, keepdims_i=0)
    # torch.max(input, other)
    if keepdim is None:
        return g.op("Max", self, dim_or_y)
    # torch.max(input, dim, keepdim)
    else:
        dim = sym_help._get_const(dim_or_y, 'i', 'dim')
        keepdim = sym_help._get_const(keepdim, 'i', 'keepdim')
        max = g.op("ReduceMax", self, axes_i=[dim], keepdims_i=keepdim)
        indices = g.op('ArgMax', self, axis_i=dim, keepdims_i=keepdim)
        return max, indices


def min(g, self, dim_or_y=None, keepdim=None):
    # torch.min(input)
    if dim_or_y is None and keepdim is None:
        return g.op("ReduceMin", self, keepdims_i=0)
    # torch.min(input, other)
    if keepdim is None:
        return g.op("Min", self, dim_or_y)
    # torch.min(input, dim, keepdim)
    else:
        dim = sym_help._get_const(dim_or_y, 'i', 'dim')
        keepdim = sym_help._get_const(keepdim, 'i', 'keepdim')
        min = g.op("ReduceMin", self, axes_i=[dim], keepdims_i=keepdim)
        indices = g.op('ArgMin', self, axis_i=dim, keepdims_i=keepdim)
        return min, indices


def exp(g, self):
    return g.op("Exp", self)


@parse_args('v', 'f', 'i')
def dropout(g, input, p, train):
    sym_help.assert_training_mode(train, "dropout")
    # in eval mode, dropout is non-op - if the node's train param is set to False, dropout is non-op
    if not sym_help._training_mode:
        return input
    warnings.warn("Dropout is a training op and should not be exported in inference mode. "
                  "Make sure to call eval() on the model, and to export it with param training=False.")
    r, _ = g.op("Dropout", input, ratio_f=p, outputs=2)
    return r


def _unsupported_dropout(name):
    @parse_args('v', 'f', 'i')
    def feature_dropout(g, input, p, train):
        # NB: In inference mode, FeatureDropout is exported as an identity op.
        if train:
            return _unimplemented(name, "training mode")
        return input
    return feature_dropout


feature_dropout = _unsupported_dropout("feature_dropout")
alpha_dropout = _unsupported_dropout("alpha_dropout")
feature_alpha_dropout = _unsupported_dropout("feature_alpha_dropout")

# See Note [Export inplace]
dropout_ = dropout
feature_dropout_ = feature_dropout
alpha_dropout_ = alpha_dropout
feature_alpha_dropout_ = feature_alpha_dropout


@parse_args('v', 't', 'is', 'i')
def norm(g, self, p, dim, keepdim):
    if p == 1:
        f = _reduce_op_symbolic("ReduceL1")
    elif p == 2:
        f = _reduce_op_symbolic("ReduceL2")
    else:
        raise RuntimeError("ONNX export only p-norms with p of 1 or 2")
    return f(g, self, dim=dim, keepdim=keepdim)


@parse_args('v', 'v', 'v', 'i')
def conv_tbc(g, input, weight, bias, pad):
    if sym_help._operator_export_type == torch.onnx.OperatorExportTypes.ONNX_ATEN_FALLBACK:
        return g.op("ATen", input, weight, bias, operator_s="conv_tbc", pad_i=pad)
    else:
        return sym_help._onnx_unsupported('conv_tbc')


@parse_args('v', 'i', 'i')
def _unique(g, input, sorted, return_inverse):
    if sym_help._operator_export_type == torch.onnx.OperatorExportTypes.ONNX_ATEN_FALLBACK:
        return g.op("ATen", input, operator_s="_unique", sorted_i=sorted,
                    return_inverse_i=return_inverse, outputs=2)
    else:
        return sym_help._onnx_unsupported('_unique')


@parse_args('v', 'i', 'i', 'i')
def _unique2(g, input, sorted, return_inverse, return_counts):
    if sym_help._operator_export_type == torch.onnx.OperatorExportTypes.ONNX_ATEN_FALLBACK:
        return g.op("ATen", input, operator_s="_unique2", sorted_i=sorted,
                    return_inverse_i=return_inverse, return_counts_i=return_counts,
                    outputs=3)
    else:
        sym_help._onnx_opset_unsupported('_unique2', 9, 11)


for k, v in sym_help.cast_pytorch_to_onnx.items():
    name = '_cast_{}'.format(k)
    globals()[name] = parse_args('v', 'i')(partial(sym_help._cast_func_template, v))


@parse_args('v', 'i', 'v', 'v', 'v', 'v')
def empty(g, sizes, dtype, layout, device, pin_memory=False, memory_format=None):
    return zeros(g, sizes, dtype, layout, device, pin_memory)


@parse_args('v', 'i', 'v', 'v', 'v', 'v')
def empty_like(g, input, dtype=None, layout=None, device=None, pin_memory=False, memory_format=None):
    return zeros_like(g, input, dtype, layout, device, pin_memory)


def new_empty(g, self, sizes, dtype, layout, device, pin_memory=False):
    self_dtype = sym_help._try_get_scalar_type(self)
    if dtype is None and self_dtype is not None:
        dtype = self_dtype
        dtype = sym_help.scalar_type_to_onnx.index(sym_help.cast_pytorch_to_onnx[dtype])
    return empty(g, sizes, dtype, layout, device, pin_memory)


def scalar_tensor(g, scalar, dtype, *options):
    dtype = sym_help._get_const(dtype, 'i', 'dtype')
    if dtype is None:
        dtype = 6  # float
    scalar = g.op("Cast", scalar, to_i=sym_help.scalar_type_to_onnx[dtype])
    return scalar


def tensor(g, data, dtype=None, device=None, requires_grad=False):
    dtype = sym_help._get_const(dtype, 'i', 'dtype')
    if sym_help._is_packed_list(data):
        if dtype is None:
            dtype = sym_help._unpack_list(data)[0].type().scalarType()
            dtype = sym_help.scalar_type_to_onnx.index(sym_help.cast_pytorch_to_onnx[dtype])
        input_list = list()
        for t in sym_help._unpack_list(data):
            shape_reference = g.op("Constant", value_t=torch.LongTensor([1]))
            t = g.op("Reshape", t, shape_reference)
            t = g.op("Cast", t, to_i=sym_help.scalar_type_to_onnx[dtype])
            input_list.append(t)
        return g.op("Concat", *input_list, axis_i=0)
    else:
        if dtype is None:
            dtype = data.type().scalarType()
            dtype = sym_help.scalar_type_to_onnx.index(sym_help.cast_pytorch_to_onnx[dtype])
    return g.op("Cast", data, to_i=sym_help.scalar_type_to_onnx[dtype])


@parse_args('v', 'i', 'v', 'v', 'v')
def zeros(g, sizes, dtype, layout, device, pin_memory=False):
    # NOTE: no way to set device, layout and pin_memory in ONNX, so we ignore it
    if dtype is None:
        dtype = 6  # float
    return g.op("ConstantOfShape", sizes,
                value_t=torch.tensor([0], dtype=sym_help.scalar_type_to_pytorch_type[dtype]))


@parse_args('v', 'i', 'v', 'v', 'v', 'v')
def zeros_like(g, input, dtype=None, layout=None, device=None, pin_memory=False, memory_format=None):
    shape = g.op("Shape", input)
    if dtype is None:
        dtype = 6  # float
    return g.op("ConstantOfShape", shape,
                value_t=torch.tensor([0], dtype=sym_help.scalar_type_to_pytorch_type[dtype]))


def new_zeros(g, self, sizes, dtype, layout, device, pin_memory=False):
    self_dtype = sym_help._try_get_scalar_type(self)
    if dtype is None and self_dtype is not None:
        dtype = self_dtype
        dtype = sym_help.scalar_type_to_onnx.index(sym_help.cast_pytorch_to_onnx[dtype])
    return zeros(g, sizes, dtype, layout, device, pin_memory)


@parse_args('v', 'i', 'v', 'v', 'v')
def ones(g, sizes, dtype, layout, device, pin_memory=False):
    if dtype is None:
        dtype = 6  # float
    return g.op("ConstantOfShape", sizes,
                value_t=torch.tensor([1], dtype=sym_help.scalar_type_to_pytorch_type[dtype]))


@parse_args('v', 'i', 'v', 'v', 'v', 'v')
def ones_like(g, input, dtype=None, layout=None, device=None, pin_memory=False, memory_format=None):
    shape = g.op("Shape", input)
    if dtype is None:
        dtype = 6  # float
    return g.op("ConstantOfShape", shape,
                value_t=torch.tensor([1], dtype=sym_help.scalar_type_to_pytorch_type[dtype]))


def full(g, sizes, value, dtype, layout, device, pin_memory=False):
    const_value = sym_help._maybe_get_const(value, 't')
    if sym_help._is_value(const_value):
        dtype = 6 if dtype is None else dtype
        tmp = zeros(g, sizes, dtype, layout, device)
        return add(g, tmp, value, g.op("Constant", value_t=torch.tensor(1)))
    else:
        dtype = sym_help._get_const(dtype, 'i', 'dtype')
        dtype = 6 if dtype is None else dtype
        return g.op("ConstantOfShape", sizes,
                    value_t=torch.tensor([const_value], dtype=sym_help.scalar_type_to_pytorch_type[dtype]))


def full_like(g, input, fill_value, dtype=None, layout=None, device=None, pin_memory=False, memory_format=None):
    fill_value = sym_help._maybe_get_const(fill_value, 'f')
    dtype = sym_help._get_const(dtype, 'i', 'dtype')
    dtype = 6 if dtype is None else dtype
    if sym_help._is_value(fill_value):
        tmp = zeros_like(g, input, dtype, layout, device)
        fill_value = g.op("Cast", fill_value, to_i=sym_help.scalar_type_to_onnx[dtype])
        return add(g, tmp, fill_value, g.op("Constant", value_t=torch.tensor(1)))
    else:
        shape = g.op("Shape", input)
        return g.op("ConstantOfShape", shape,
                    value_t=torch.tensor([fill_value], dtype=sym_help.scalar_type_to_pytorch_type[dtype]))


def new_full(g, self, size, fill_value, dtype, layout, device, pin_memory=False):
    self_dtype = sym_help._try_get_scalar_type(self)
    if dtype is None and self_dtype is not None:
        dtype = self_dtype
        dtype = sym_help.scalar_type_to_onnx.index(sym_help.cast_pytorch_to_onnx[dtype])
    return full(g, size, fill_value, dtype, layout, device, pin_memory)


def eye(g, *args):
    if len(args) == 5:
        # aten::eye(n, dtype, layout, device, pin_memory)
        n, dtype, layout, device, pin_memory = args
        dim_size = sym_help._unsqueeze_helper(g, n, [0])
        shape = g.op("Concat", dim_size, dim_size, axis_i=0)
        tensor = zeros(g, shape, dtype, layout, device)
        return g.op("EyeLike", tensor)
    elif len(args) == 6:
        # aten::eye(n, m, dtype, layout, device, pin_memory)
        n, m, dtype, layout, device, pin_memory = args
        shape = g.op("Concat", sym_help._unsqueeze_helper(g, n, [0]), sym_help._unsqueeze_helper(g, m, [0]), axis_i=0)
        tensor = zeros(g, shape, dtype, layout, device)
        return g.op("EyeLike", tensor)
    else:
        raise NotImplementedError("Unknown aten::eye signature")


def slice(g, self, *args):
    if len(args) == 4:
        # aten::slice(Tensor self, int dim, int start, int end, int step) -> Tensor
        dim, start, end, step = args
        step = _parse_arg(step, 'i')
        if step != 1:
            raise RuntimeError("step!=1 is currently not supported")
        is_start_none = start.node().kind() == "prim::Constant" and start.type().kind() == 'NoneType'
        is_end_none = end.node().kind() == "prim::Constant" and end.type().kind() == 'NoneType'
        is_start_onnx_const = start.node().kind() == 'onnx::Constant'
        is_end_onnx_const = end.node().kind() == 'onnx::Constant'
        if ((not is_start_none) and (not is_start_onnx_const)) or \
           ((not is_end_none) and (not is_end_onnx_const)) or \
           dim.node().kind() != 'onnx::Constant':
            if sym_help._operator_export_type == torch.onnx.OperatorExportTypes.ONNX:
                raise RuntimeError('Unsupported: ONNX export of Slice with dynamic inputs. DynamicSlice '
                                   'is a deprecated experimental op. Please use statically allocated '
                                   'variables or export to a higher opset version.')
            else:
                start_unsqueezed = sym_help._unsqueeze_helper(g, start, [0])
                end_unsqueezed = sym_help._unsqueeze_helper(g, end, [0])
                dim_unsqueezed = sym_help._unsqueeze_helper(g, dim, [0])
                return g.op("DynamicSlice", self, start_unsqueezed, end_unsqueezed, dim_unsqueezed)
        else:
            start = 0 if is_start_none else _parse_arg(start, 'i')
            end = 9223372036854775807 if is_end_none else _parse_arg(end, 'i')
            dim = _parse_arg(dim, 'i')
            return sym_help._slice_helper(g, self, axes=[dim], starts=[start], ends=[end])
    elif len(args) == 3:
        # aten::slice(t[] l, int start, int end, int step) -> t[]
        start, end, step = args
        dim = 0
        is_start_none = start.node().kind() == "prim::Constant" and start.type().kind() == 'NoneType'
        is_end_none = end.node().kind() == "prim::Constant" and end.type().kind() == 'NoneType'
        start = 0 if is_start_none else _parse_arg(start, 'i')
        end = 9223372036854775807 if is_end_none else _parse_arg(end, 'i')
        return sym_help._slice_helper(g, self, axes=[dim], starts=[start], ends=[end])
    else:
        raise NotImplementedError("Unknown aten::slice signature")


@parse_args('v', 'f', 'f')
def hardtanh(g, self, min_val, max_val):
    return g.op("Clip", self, min_f=min_val, max_f=max_val)


@parse_args('v')
def hardswish(g, self):
    input = g.op("Add", self, g.op('Constant', value_t=torch.tensor(3, dtype=torch.float)))
    hardtanh_ = sym_help._hardtanh_helper(g, input,
                                          g.op('Constant', value_t=torch.tensor(0, dtype=torch.float)),
                                          g.op('Constant', value_t=torch.tensor(6, dtype=torch.float)))
    hardtanh_ = g.op("Div", hardtanh_, g.op('Constant', value_t=torch.tensor(6, dtype=torch.float)))
    return g.op("Mul", self, hardtanh_)


@parse_args('v')
def hardsigmoid(g, self):
    return g.op('HardSigmoid', self, alpha_f=1 / 6)


def alias(g, self):
    return self


@parse_args('v', 'i')
def unsqueeze(g, self, dim):
    # Handle negative dim
    if dim < 0:
        rank = sym_help._get_tensor_rank(self)
        if rank is not None:
            warnings.warn("ONNX export unsqueeze with negative axis " + str(dim) +
                          " might cause the onnx model to be incorrect. " +
                          "Negative axis is not supported in ONNX. " +
                          "Axis is converted to " + str(dim + rank + 1) +
                          " based on input shape at export time. " +
                          "Passing an tensor of different rank in execution will be incorrect.")
            dim = dim + rank + 1
        else:
            return _unimplemented('unsqueeze', 'negative axis with unknown input rank')

    return sym_help._unsqueeze_helper(g, self, axes_i=[dim])


@parse_args('v', 'i', 'i', 'none')
def sort(g, self, dim, decending, out=None):
    if out is not None:
        _unimplemented("Sort", "Out parameter is not supported for sort")
    self_sizes = sym_help._get_tensor_sizes(self)
    try:
        dim_size = self_sizes[dim]
    except Exception:
        dim_size = None

    if dim_size is None:
        return _unimplemented("Sort", "input size not accessible")

    return g.op("TopK", self, k_i=dim_size, axis_i=dim, outputs=2)


def numel(g, self):
    shape = g.op("Shape", self)
    return g.op("ReduceProd", shape, keepdims_i=0)


@parse_args('v', 'i', 'i', 'i', 'i', 'none')
def topk(g, self, k, dim, largest, sorted, out=None):
    if out is not None:
        _unimplemented("TopK", "Out parameter is not supported for topk")
    if not largest:
        _unimplemented("TopK", "Ascending TopK is not supported")

    return g.op("TopK", self, k_i=k, axis_i=dim, outputs=2)


def to(g, self, *args):
    # ONNX doesn't have a concept of a device, so we ignore device casts
    if len(args) == 4:
        if args[0].node().kind() == 'prim::device' or args[0].type().isSubtypeOf(ListType.ofInts()):
            # aten::to(Tensor, Device, bool, bool, memory_format)
            return self
        else:
            # TestONNXRuntime::test_ones_bool shows args[0] of aten::to() can be onnx::Constant[value=<Tensor>]()
            # In this case, the constant value is a tensor not int,
            # so sym_help._maybe_get_const(args[0], 'i') would not work.
            dtype = args[0]
            if sym_help._is_value(args[0]) and args[0].node().kind() == 'onnx::Constant':
                tval = args[0].node()['value']
                if isinstance(tval, torch.Tensor):
                    if len(tval.shape) == 0:
                        tval = tval.item()
                        dtype = int(tval)
                    else:
                        dtype = tval

            if sym_help._is_value(dtype) or isinstance(dtype, torch.Tensor):
                # aten::to(Tensor, Tensor, bool, bool, memory_format)
                dtype = args[0].type().scalarType()
                return g.op("Cast", self, to_i=sym_help.cast_pytorch_to_onnx[dtype])
            else:
                # aten::to(Tensor, ScalarType, bool, bool, memory_format)
                # memory_format is ignored
                return g.op("Cast", self, to_i=sym_help.scalar_type_to_onnx[dtype])
    elif len(args) == 5:
        # aten::to(Tensor, Device, ScalarType, bool, bool, memory_format)
        dtype = sym_help._get_const(args[1], 'i', 'dtype')
        # memory_format is ignored
        return g.op("Cast", self, to_i=sym_help.scalar_type_to_onnx[dtype])
    elif len(args) == 6:
        # aten::to(Tensor, ScalarType, Layout, Device, bool, bool, memory_format) -> Tensor
        dtype = sym_help._get_const(args[0], 'i', 'dtype')
        # Layout, device and memory_format are ignored
        return g.op("Cast", self, to_i=sym_help.scalar_type_to_onnx[dtype])
    elif len(args) == 7:
        # aten::to(Tensor, ScalarType, Layout, Device, bool, bool, bool, memory_format) -> Tensor
        dtype = sym_help._get_const(args[0], 'i', 'dtype')
        # Layout, device and memory_format are ignored
        return g.op("Cast", self, to_i=sym_help.scalar_type_to_onnx[dtype])
    else:
        raise NotImplementedError("Unknown aten::to signature")


def repeat(g, self, repeats):
    dtype = 4  # int64
    shape_ = ones_like(g, repeats, dtype)
    self = g.op("Expand", self, shape_)
    return g.op("Tile", self, repeats)


def repeat_interleave(g, self, repeats, dim=None):
    input = self
    # if dim is None flatten
    # By default, use the flattened input array, and return a flat output array
    if sym_help._is_none(dim):
        input = reshape(g, self, g.op("Constant", value_t=torch.tensor([-1])))
        dim = 0
    else:
        dim = sym_help._maybe_get_scalar(dim)

    repeats_dim = sym_help._get_tensor_rank(repeats)
    repeats_sizes = sym_help._get_tensor_sizes(repeats)
    input_sizes = sym_help._get_tensor_sizes(input)
    if repeats_dim is None:
        raise RuntimeError('Unsupported: ONNX export of repeat_interleave for unknown '
                           'repeats rank.')
    if repeats_sizes is None:
        raise RuntimeError('Unsupported: ONNX export of repeat_interleave for unknown '
                           'repeats size.')
    if input_sizes is None:
        raise RuntimeError('Unsupported: ONNX export of repeat_interleave for unknown '
                           'input size.')

    input_sizes_temp = input_sizes.copy()
    for idx, input_size in enumerate(input_sizes):
        if input_size is None:
            input_sizes[idx], input_sizes_temp[idx] = 0, -1

    # Cases where repeats is an int or single value tensor
    if (repeats_dim == 0 or (repeats_dim == 1 and repeats_sizes[0] == 1)):
        if not sym_help._is_tensor(repeats):
            repeats = g.op("Constant", value_t=torch.LongTensor(repeats))
        if input_sizes[dim] == 0:
            return sym_help._onnx_opset_unsupported_detailed('repeat_interleave', 9, 11,
                                                             'Unsupported along dimension with unknown input size')
        else:
            reps = input_sizes[dim]
            repeats = expand(g, repeats, g.op("Constant", value_t=torch.tensor([reps])), None)

    # Cases where repeats is a 1 dim Tensor
    elif repeats_dim == 1:
        if input_sizes[dim] == 0:
            return sym_help._onnx_opset_unsupported_detailed('repeat_interleave', 9, 11,
                                                             'Unsupported along dimension with unknown input size')
        assert repeats_sizes[0] == input_sizes[dim], "repeats must have the same size as input along dim"
        reps = repeats_sizes[0]
    else:
        raise RuntimeError("repeats must be 0-dim or 1-dim tensor")

    final_splits = list()
    r_splits = sym_help._repeat_interleave_split_helper(g, repeats, reps, 0)
    i_splits = sym_help._repeat_interleave_split_helper(g, input, reps, dim)
    input_sizes[dim], input_sizes_temp[dim] = -1, 1
    for idx, r_split in enumerate(r_splits):
        i_split = unsqueeze(g, i_splits[idx], dim + 1)
        r_concat = [g.op("Constant", value_t=torch.LongTensor(input_sizes_temp[:dim + 1])),
                    r_split,
                    g.op("Constant", value_t=torch.LongTensor(input_sizes_temp[dim + 1:]))]
        r_concat = g.op("Concat", *r_concat, axis_i=0)
        i_split = expand(g, i_split, r_concat, None)
        i_split = reshape(g, i_split, g.op("Constant", value_t=torch.LongTensor(input_sizes)))
        final_splits.append(i_split)
    return g.op("Concat", *final_splits, axis_i=dim)


@parse_args('v', 'i')
def pixel_shuffle(g, self, upscale_factor):
    dims = sym_help._get_tensor_sizes(self)
    if len(dims) != 4:
        return _unimplemented("pixel_shuffle", "only support 4d input")
    if any([i is None for i in dims[1:]]):
        return _unimplemented("pixel_shuffle", "only support static input shape, except for batch size")
    output_channel = dims[1] // upscale_factor // upscale_factor
    after_view = view(g, self, g.op("Constant", value_t=torch.tensor([-1, output_channel, upscale_factor,
                                                                      upscale_factor, dims[2], dims[3]])))
    after_transpose = g.op("Transpose", after_view, perm_i=[0, 1, 4, 2, 5, 3])
    return view(g, after_transpose,
                g.op("Constant", value_t=torch.tensor([-1, output_channel, dims[2] * upscale_factor,
                                                       dims[3] * upscale_factor])))


def _generic_rnn(g, variant, input, initial_states, all_weights, has_biases,
                 num_layers, dropout, train, bidirectional, batch_first=None, batch_sizes=None):

    warnings.warn("Exporting a model to ONNX with a batch_size other than 1, " +
                  "with a variable length with " + variant + " can cause an error " +
                  "when running the ONNX model with a different batch size. " +
                  "Make sure to save the model with a batch size of 1, " +
                  "or define the initial states (h0/c0) as inputs of the model. ")

    onnxActivations = ['Relu', 'Tanh', 'Sigmoid', 'Affine', 'LeakyRelu', 'ThresholdedRelu',
                       'ScaledTanh', 'HardSigmoid', 'Elu', 'Softsign', 'Softplus']
    variantToOnnxActivationMap = dict(zip([act_fun.lower() for act_fun in onnxActivations], onnxActivations))
    weights_per_layer = 4 if has_biases else 2
    # this means that projections are used inside LSTM, so need to tell user that it's not supported
    if variant == 'LSTM' and len(all_weights) != num_layers * weights_per_layer * (1 + bidirectional):
        return _unimplemented("LSTM", "LSTMs with projections")
    assert len(all_weights) == num_layers * weights_per_layer * (1 + bidirectional)
    layer_weights = [all_weights[i:i + weights_per_layer] for i in range(0, len(all_weights), weights_per_layer)]
    if batch_first:
        # batch, seq, feat -> seq, batch, feat
        input = g.op('Transpose', input, perm_i=[1, 0, 2])
    if dropout and train:
        return _unimplemented("RNN/GRU/LSTM", "dropout in training mode")

    if variant.startswith('RNN'):
        nonlinearity = variantToOnnxActivationMap[variant[4:].lower()]
        variant = 'RNN'

    w_hh = all_weights[1]
    hidden_size = sym_help._get_tensor_dim_size(w_hh, 1)
    if hidden_size is None:
        return _unimplemented("RNN/GRU/LSTM", "unknown hidden size")

    unidirectional = not bidirectional

    prev_output = input

    h_outs = []
    if variant == 'RNN' or variant == 'GRU':
        h0 = initial_states
    elif variant == 'LSTM':
        h0, c0 = initial_states
        c_outs = []

    sequence_lens = unused(g) if batch_sizes is None else batch_sizes

    if variant == 'GRU':
        # pytorch is reset, input, hidden
        # onnx is    input, reset, hidden
        reform_permutation = [(1, 2), (0, 1), (2, 3)]
    elif variant == 'LSTM':
        # pytorch is input, forget, cell, output.
        # onnx is    input, output, forget, cell.
        reform_permutation = [(0, 1), (3, 4), (1, 3)]

    def reform_weights(g, w, n, intervals):
        slices = [sym_help._slice_helper(g, w, axes=[0], starts=[x * n], ends=[y * n]) for x, y in intervals]
        return g.op('Concat', *slices, axis_i=0)

    def transform_weights_no_bias(layer_index):
        weights = layer_weights[layer_index]
        if variant == 'RNN':
            weight_ih, weight_hh = weights
        elif variant == 'GRU' or variant == 'LSTM':
            weight_ih, weight_hh = \
                [reform_weights(g, w, hidden_size, reform_permutation) for w in weights]
        return tuple(sym_help._unsqueeze_helper(g, x, [0]) for x in (weight_ih, weight_hh))

    def transform_weights(layer_index):
        weights = layer_weights[layer_index]
        if variant == 'RNN':
            weight_ih, weight_hh, bias_ih, bias_hh = weights
        elif variant == 'GRU' or variant == 'LSTM':
            weight_ih, weight_hh, bias_ih, bias_hh = \
                [reform_weights(g, w, hidden_size, reform_permutation) for w in weights]
        bias_concat = g.op('Concat', bias_ih, bias_hh, axis_i=0)
        return tuple(sym_help._unsqueeze_helper(g, x, [0]) for x in (weight_ih, weight_hh, bias_concat))

    def retrieve_state(x, start, end):
        return x if num_layers == 1 else sym_help._slice_helper(g, x, axes=[0], starts=[start], ends=[end])

    for i in range(num_layers):
        if unidirectional:
            if weights_per_layer == 4:
                weight_ih, weight_hh, bias_concat = transform_weights(i)
            else:
                weight_ih, weight_hh = transform_weights_no_bias(i)
                bias_concat = unused(g)

            state_indices = i, i + 1
        else:
            if weights_per_layer == 4:
                weight_ih_f, weight_hh_f, bias_f = transform_weights(2 * i)
                weight_ih_b, weight_hh_b, bias_b = transform_weights(2 * i + 1)
                bias_concat = g.op('Concat', bias_f, bias_b, axis_i=0)
            else:
                weight_ih_f, weight_hh_f = transform_weights_no_bias(2 * i)
                weight_ih_b, weight_hh_b = transform_weights_no_bias(2 * i + 1)
                bias_concat = unused(g)

            weight_ih = g.op('Concat', weight_ih_f, weight_ih_b, axis_i=0)
            weight_hh = g.op('Concat', weight_hh_f, weight_hh_b, axis_i=0)

            state_indices = 2 * i, 2 * i + 2

        inputs = [prev_output, weight_ih, weight_hh, bias_concat, sequence_lens]

        inputs.append(retrieve_state(h0, *state_indices))
        if variant == 'LSTM':
            inputs.append(retrieve_state(c0, *state_indices))

        extra_kwargs = {} if unidirectional else {'direction_s': 'bidirectional'}
        if variant == 'RNN':
            if bidirectional:
                activation = [nonlinearity, nonlinearity]
            else:
                activation = [nonlinearity]

            prev_output, h_out = g.op('RNN', *inputs, outputs=2,
                                      hidden_size_i=hidden_size,
                                      activations_s=activation,
                                      **extra_kwargs)
        elif variant == 'GRU':
            prev_output, h_out = g.op('GRU', *inputs, outputs=2,
                                      hidden_size_i=hidden_size,
                                      linear_before_reset_i=1,
                                      **extra_kwargs)
        elif variant == 'LSTM':
            prev_output, h_out, c_out = g.op('LSTM', *inputs, outputs=3,
                                             hidden_size_i=hidden_size,
                                             **extra_kwargs)

        if bidirectional:
            # The ONNX RNN/GRU/LSTM produce an output of dimensions
            #   seq_len, num_directions, batch, hidden_size
            # We have to convert to match pytorch's expected
            #   seq_len, batch, num_directions * hidden_size
            # by first moving num_directions before hidden_size with
            # Transpose, and then combining it with hidden_size
            # with Reshape.
            prev_output = g.op('Transpose', prev_output, perm_i=[0, 2, 1, 3])
            prev_output = g.op('Reshape', prev_output, g.op('Constant', value_t=torch.LongTensor([0, 0, -1])))
        else:
            prev_output = sym_help._squeeze_helper(g, prev_output, [1])

        h_outs.append(h_out)
        if variant == 'LSTM':
            c_outs.append(c_out)
    if batch_first:
        # seq, batch, num_directions * hidden_size -> batch, seq, num_directions * hidden_size
        prev_output = g.op('Transpose', prev_output, perm_i=[1, 0, 2])
    h_outs = h_out if num_layers == 1 else g.op('Concat', *h_outs, axis_i=0)
    if variant == 'RNN' or variant == 'GRU':
        return prev_output, h_outs
    elif variant == 'LSTM':
        c_outs = c_out if num_layers == 1 else g.op('Concat', *c_outs, axis_i=0)
        return prev_output, h_outs, c_outs


@parse_args('v', 'v', 'v', 'i', 'i', 'f', 'i', 'i', 'i')
def _lstm_full(g, input, hidden_v, weight_v, has_biases, num_layers, dropout, train, bidirectional, batch_first):
    hidden, weight = sym_help._unpack_list(hidden_v), sym_help._unpack_list(weight_v)
    return _generic_rnn(g, 'LSTM', input, hidden, weight, has_biases, num_layers,
                        dropout, train, bidirectional, batch_first)


@parse_args('v', 'v', 'v', 'v', 'i', 'i', 'f', 'i', 'i')
def _lstm_packed(g, input, batch_sizes, hidden_v, weight_v, has_biases, num_layers, dropout, train, bidirectional):
    hidden, weight = sym_help._unpack_list(hidden_v), sym_help._unpack_list(weight_v)
    return _generic_rnn(g, 'LSTM', input, hidden, weight, has_biases, num_layers,
                        dropout, train, bidirectional, batch_sizes=batch_sizes)


def lstm(g, *args):
    if sym_help._is_tensor_list(args[3]):
        return _lstm_packed(g, *args)
    else:
        return _lstm_full(g, *args)


def _one_hidden_rnn(kind):
    @parse_args('v', 'v', 'v', 'i', 'i', 'f', 'i', 'i', 'i')
    def _rnn_full(g, input, hidden, weight_v, has_biases, num_layers, dropout, train, bidirectional, batch_first):
        weight = sym_help._unpack_list(weight_v)
        return _generic_rnn(g, kind, input, hidden, weight, has_biases, num_layers,
                            dropout, train, bidirectional, batch_first)

    @parse_args('v', 'v', 'v', 'v', 'i', 'i', 'f', 'i', 'i')
    def _rnn_packed(g, input, batch_sizes, hidden, weight_v, has_biases, num_layers, dropout, train, bidirectional):
        weight = sym_help._unpack_list(weight_v)
        return _generic_rnn(g, kind, input, hidden, weight, has_biases, num_layers,
                            dropout, train, bidirectional, batch_sizes=batch_sizes)

    def symbolic(g, *args):
        if sym_help._is_tensor_list(args[3]):
            return _rnn_packed(g, *args)
        else:
            return _rnn_full(g, *args)

    return symbolic


gru = _one_hidden_rnn('GRU')
rnn_tanh = _one_hidden_rnn('RNN_TANH')
rnn_relu = _one_hidden_rnn('RNN_RELU')


@parse_args('v', 'i')
def _dim_arange(g, like, dim):
    like_shape = g.op('Shape', like)
    stop = g.op("Gather", like_shape, g.op("Constant", value_t=torch.tensor(dim)), axis_i=0)
    if sym_help._operator_export_type == torch.onnx.OperatorExportTypes.ONNX_ATEN_FALLBACK:
        return g.op("_caffe2::Range", stop)
    else:
        # aten::arange(Scalar end, ScalarType dtype, Layout, Device, bool pin_memory)
        return arange(g, stop, 4, None, None, None)


def detach(g, input):
    # Erase aten::detach nodes because ONNX is inference only
    return input


@parse_args('v', 'i')
def contiguous(g, input, memory_format):
    if memory_format > 2:  # allower values are any, preserve and contiguous_format
        raise RuntimeError("onnx memory_format support is not implemented")
    return input


@parse_args('v', 'v', 'i')
def _pack_padded_sequence(g, input, lengths, batch_first):
    # There currently is no PackPadded operator in ONNX. We rely on an
    # optimization pass to remove this later. It is an error if all
    # PackPadded operators cannot be optimized out.
    if batch_first:
        input = g.op('Transpose', input, perm_i=[1, 0, 2])
    if not lengths.type().isSubtypeOf(torch._C.TensorType.get()):
        raise RuntimeError("Lengths must be a Tensor for ONNX export")
    # We know it's a TensorType so this check is now safe.
    # It's really only necessary because those operators expand to something that
    # only works with int32 types in Caffe2...
    if lengths.type().scalarType() != 'Int':
        lengths = _cast_Int(g, lengths, False)  # type: ignore[name-defined]
    return g.op("prim::PackPadded", input, lengths, outputs=2)


@parse_args('v', 'v', 'i', 't', 'v')
def _pad_packed_sequence(g, data, batch_sizes, batch_first, padding_value, total_length):
    # Ignore total_length as it is not supported in _symbolic_pad_packed_sequence
    # It is only useful/used when training using data_parallel model, so
    # It shouldn't be relevant for ONNX anyway
    data, lengths = g.op("prim::PadPacked", data, batch_sizes, outputs=2)
    if batch_first:
        data = g.op('Transpose', data, perm_i=[1, 0, 2])
    return data, lengths


def randn(g, shapes, dtype, *options):
    dtype = sym_help._get_const(dtype, 'i', 'dtype')
    if dtype is None:
        dtype = 6  # float
    shape = sym_help._maybe_get_const(shapes, "is")
    if sym_help._is_value(shape):
        shape_const = g.op("ConstantOfShape", shapes,
                           value_t=torch.tensor([0], dtype=sym_help.scalar_type_to_pytorch_type[6]))
        return g.op('RandomNormalLike', shape_const, dtype_i=sym_help.scalar_type_to_onnx[dtype])
    return g.op('RandomNormal', shape_i=shape)


def rand(g, shapes, dtype, *options):
    dtype = sym_help._get_const(dtype, 'i', 'dtype')
    if dtype is None:
        dtype = 6  # float
    shape = sym_help._maybe_get_const(shapes, "is")
    if sym_help._is_value(shape):
        shape_const = g.op("ConstantOfShape", shapes,
                           value_t=torch.tensor([0], dtype=sym_help.scalar_type_to_pytorch_type[6]))
        return g.op('RandomUniformLike', shape_const, dtype_i=sym_help.scalar_type_to_onnx[dtype])
    return g.op('RandomUniform', shape_i=shape)


def randn_like(g, self, dtype, layout=None, device=None, pin_memory=False, memory_format=None):
    dtype = sym_help._get_const(dtype, 'i', 'dtype')
    if dtype is None:
        dtype = 6  # float
    return g.op('RandomNormalLike', self, dtype_i=sym_help.scalar_type_to_onnx[dtype])


def rand_like(g, self, dtype, layout=None, device=None, pin_memory=False, memory_format=None):
    dtype = sym_help._get_const(dtype, 'i', 'dtype')
    if dtype is None:
        dtype = 6  # float
    return g.op('RandomUniformLike', self, dtype_i=sym_help.scalar_type_to_onnx[dtype])


@parse_args('v', 'f', 'f', 'i', 'none')
def rrelu(g, input, lower, upper, training, generator):
    p = g.op('RandomUniformLike', input, high_f=upper, low_f=lower)
    return g.op('PRelu', input, p)


@parse_args('v')
def log_sigmoid(g, input):
    p = g.op('Sigmoid', input)
    return g.op('Log', p)


@parse_args('v')
def erf(g, input):
    return g.op('Erf', input)


@parse_args('v', 'i', 'i')
def flatten(g, input, start_dim, end_dim):
    dim = sym_help._get_tensor_rank(input)
    if dim is None:
        return _unimplemented("dim",
                              "ONNX and PyTorch use different strategies to split the input. "
                              "Input rank must be known at export time.")

    # TODO: remove this as onnx opset 11 spec allows negative axes
    if end_dim < 0 :
        end_dim = dim + end_dim
    # use ONNX's Flatten operator for cases where the output shape is 2D
    if start_dim == 1 and end_dim == dim - 1 :
        return g.op("Flatten", input, axis_i=start_dim)
    if start_dim == 0 and end_dim == dim - 2 :
        return g.op("Flatten", input, axis_i=end_dim + 1)

    return sym_help._flatten_helper(g, input, start_dim, end_dim, dim)

# Emitted from `torch.nonzero(x, as_tuple=False)`
@parse_args('v')
def nonzero(g, input):
    return t(g, g.op('NonZero', input))


# Emitted from `torch.nonzero(x, as_tuple=True)`
def nonzero_numpy(g, input, _outputs=None):
    return unbind(g, nonzero(g, input), 1, _outputs=_outputs)


@parse_args('v')
def isnan(g, input):
    output = g.op('IsNaN', input)
    return output

def _any(g, input):
    input = _cast_Long(g, input, False)  # type: ignore[name-defined]
    input_sum = sym_help._reducesum_helper(g, input, keepdims_i=0)
    return gt(g, input_sum, g.op("Constant", value_t=torch.LongTensor([0])))

def _all(g, input):
    return g.op("Not", _any(g, g.op("Not", input)))


@parse_args('v', 'i', 'i', 'i')
def narrow(g, input, dim, start, length):
    return sym_help._slice_helper(g, input, axes=[dim], starts=[start], ends=[start + length])


def argmax(g, input, dim, keepdim):
    if sym_help._is_none(dim):
        flattened = reshape(g, input, g.op("Constant", value_t=torch.tensor([-1])))
        return g.op('ArgMax', flattened, axis_i=0, keepdims_i=False)
    else:
        dim = _parse_arg(dim, 'i')
        keepdim = _parse_arg(keepdim, 'i')
        return g.op('ArgMax', input, axis_i=dim, keepdims_i=keepdim)


def argmin(g, input, dim, keepdim):
    if sym_help._is_none(dim):
        flattened = reshape(g, input, g.op("Constant", value_t=torch.tensor([-1])))
        return g.op('ArgMin', flattened, axis_i=0, keepdims_i=False)
    else:
        dim = _parse_arg(dim, 'i')
        keepdim = _parse_arg(keepdim, 'i')
        return g.op('ArgMin', input, axis_i=dim, keepdims_i=keepdim)


@parse_args('v', 'i', 'v', 'v')
def scatter(g, self, dim, index, src):
    src_type = src.type().scalarType()
    src = sym_help._maybe_get_scalar(src)
    if sym_help._is_value(src):
        return g.op("Scatter", self, index, src, axis_i=dim)
    else:
        # Check if scalar 'src' has same type as self (PyTorch allows different
        # type for scalar src (but not when src is tensor)). If not, insert Cast node.
        if self.type().scalarType() != src_type:
            src = g.op("Cast", src, to_i=sym_help.cast_pytorch_to_onnx[self.type().scalarType()])
        return g.op("Scatter", self, index, expand_as(g, src, index), axis_i=dim)


@parse_args('v', 'i', 'v', 'v')
def scatter_add(g, self, dim, index, src):
    dtype = sym_help._try_get_scalar_type(self)
    if dtype is None:
        return _unimplemented("scatter_add", "input dtype not accessible")
    dtype = sym_help.scalar_type_to_onnx.index(sym_help.cast_pytorch_to_onnx[dtype])
    dtype = sym_help.scalar_type_to_pytorch_type[dtype]
    sizes = sym_help._get_tensor_sizes(self, allow_nonstatic=False)
    if sizes:
        to_add = g.op("Constant", value_t=torch.zeros(sizes, dtype=dtype))
    else:
        dtype = sym_help.scalar_type_to_pytorch_type.index(dtype)
        to_add = zeros_like(g, self, dtype)
    to_add = sym_help._scatter_helper(g, to_add, dim, index, src)
    return add(g, self, to_add)


def log2(g, self):
    _ln2 = 0.693147180559945309
    return g.op('Div', log(g, self), g.op('Constant', value_t=torch.tensor([_ln2])))


def prim_shape(g, self):
    return g.op('Shape', self)

def prim_max(g, self, other):
    return g.op('Max', self, other)

def prim_min(g, self, other=None):
    if not other:
        if (sym_help._is_packed_list(self)):
            self = stack(g, self, g.op("Constant", value_t=torch.tensor([0])))
        return min(g, self)
    return min(g, self, other)

def prim_data(g, self):
    return self

def is_floating_point(g, self):
    if sym_help._is_fp(self):
        return g.op("Constant", value_t=torch.BoolTensor([1]))
    return g.op("Constant", value_t=torch.BoolTensor([0]))


def __isnot_(g, self, other):
    if sym_help._is_none(other):
        if sym_help._is_none(self):
            return g.op("Constant", value_t=torch.BoolTensor([0]))
        return g.op("Constant", value_t=torch.BoolTensor([1]))
    return ne(g, self, other)


# exists to refine the type of the Value
# if x is an optional Tensor, unchecked_cast will cast
# x to Tensor, so the rest of the graph knows that x is a Tensor
# this doesn't do anything in runtime and is a noop in ONNX
def prim_unchecked_cast(g, self):
    return self


def prim_dtype(g, self):
    dtype = sym_help._try_get_scalar_type(self)
    if dtype is None:
        dtype = "Float"
    dtype = sym_help.scalar_type_to_onnx.index(sym_help.cast_pytorch_to_onnx[dtype])
    return g.op("Constant", value_t=torch.tensor(dtype))


# tolist is currently supported only for 1D input tensors.
# dim_val and elem_ty_val represent dimension and type annotations
# that need to match dimension and type of the input tensor.
def prim_tolist(g, input, dim_val, elem_ty_val):
    dim = sym_help._maybe_get_const(dim_val, 'i')
    if dim > 1:
        return _unimplemented("prim_tolist", "dim_val > 1")
    return input


@parse_args('v', 'i')
def one_hot(g, self, num_classes):
    values = g.op("Constant", value_t=torch.LongTensor([0, 1]))
    depth = g.op("Constant", value_t=torch.LongTensor([num_classes]))
    return g.op("OneHot", self, depth, values, axis_i=-1)


@parse_args('v', 'i', 'v', 'v')
def gather(g, self, dim, index, sparse_grad=False):
    if sym_help._maybe_get_const(sparse_grad, 'i'):
        return _unimplemented("gather", "sparse_grad == True")
    # NOTE: This workaround is needed since GatherElement is only supported
    #       since opset 11, and Gather in ONNX is not the same as torch.gather.
    dtype = self.type().scalarType()
    values = g.op("Constant", value_t=torch.LongTensor([0, 1]))
    depth = size(g, self, g.op("Constant", value_t=torch.LongTensor([dim])))
    index = g.op("Cast", g.op("OneHot", index, depth, values, axis_i=dim), to_i=sym_help.cast_pytorch_to_onnx[dtype])
    mul = g.op("Mul", sym_help._unsqueeze_helper(g, self, [dim + 1]), index)
    return sym_help._reducesum_helper(g, mul, axes_i=[dim], keepdims_i=0)


@parse_args('v', 'is', 'i', 'i')
def _var_mean(g, input, dim, correction, keepdim):
    if dim is None:
        mean = g.op("ReduceMean", input, keepdims_i=0)
        t_mean = mean
        num_elements = numel(g, input)
    else:
        mean = g.op("ReduceMean", input, axes_i=dim, keepdims_i=keepdim)
        t_mean = g.op("ReduceMean", input, axes_i=dim, keepdims_i=1)
        redudced_dims = g.op("Shape", input)
        # dim could contain one or multiple dimensions
        redudced_dims = g.op("Gather", redudced_dims, g.op("Constant", value_t=torch.tensor(dim)), axis_i=0)
        num_elements = g.op("ReduceProd", redudced_dims, keepdims_i=0)
    sub_v = g.op("Sub", input, t_mean)
    sqr_sub = g.op("Mul", sub_v, sub_v)
    keepdim_mean = 0 if dim is None else keepdim
    var = g.op("ReduceMean", sqr_sub, axes_i=dim, keepdims_i=keepdim_mean)
    # Correct bias in calculating variance, by dividing it over (N - correction) instead on N
    if correction is None:
        correction = 1
    if correction != 0:
        num_elements = g.op("Cast", num_elements, to_i=sym_help.cast_pytorch_to_onnx['Float'])
        one = g.op("Constant", value_t=torch.tensor(correction, dtype=torch.float))
        mul = g.op("Mul", var, num_elements)
        var = g.op("Div", mul, g.op("Sub", num_elements, one))
    return var, mean


def std(g, input, *args):
    var, _ = var_mean(g, input, *args)
    return g.op("Sqrt", var)


def var(g, input, *args):
    var, _ = var_mean(g, input, *args)
    return var


# var_mean (and all variance-related functions) has multiple signatures, so need to manually figure
# out the correct arguments:
# aten::var_mean(Tensor self, bool unbiased)
# aten::var_mean(Tensor self, int[1] dim, bool unbiased, bool keepdim=False)
# aten::var_mean(Tensor self, int[1]? dim=None, *, int? correction=None, bool keepdim=False)
def var_mean(g, input, *args):
    if len(args) == 1:
        return _var_mean(g, input, None, args[0], None)
    else:
        return _var_mean(g, input, *args)


def std_mean(g, input, *args):
    var, mean = var_mean(g, input, *args)
    return g.op("Sqrt", var), mean


@parse_args('v', 'is', 'i')
def logsumexp(g, input, dim, keepdim):
    return g.op('ReduceLogSumExp', input, axes_i=dim, keepdims_i=keepdim)


def arange(g, *args):
    if sym_help._operator_export_type == torch.onnx.OperatorExportTypes.ONNX_ATEN_FALLBACK:
        return g.op("ATen", *args, operator_s="arange")

    def _get_arange_dtype(dtype):
        dtype = sym_help._maybe_get_const(dtype, 'i')
        if sym_help._is_value(dtype):
            dtype = 4  # default to int64
        return dtype

    if len(args) == 2:
        # aten::arange(Scalar end, Tensor out)
        end = sym_help._unsqueeze_helper(g, args[0], [0])
        dtype = 4  # default to int64
        arange_tensor = sym_help._squeeze_helper(g, nonzero(g, ones(g, end, dtype, None, None)), [1])
        return g.op("Cast", arange_tensor, to_i=sym_help.scalar_type_to_onnx[dtype])
    elif len(args) == 4:
        # aten::arange(Scalar start, Scalar end, Scalar step, Tensor out)
        dtype = 4  # default to int64
        step = sym_help._unsqueeze_helper(g, args[2], [0])
        end = sym_help._unsqueeze_helper(g, args[1], [0])
        start = sym_help._unsqueeze_helper(g, args[0], [0])
        range_tensor = g.op("Div", g.op("Sub", end, start), step)
        arange_tensor = sym_help._squeeze_helper(g, nonzero(g, ones(g, range_tensor, None, None, None)), [1])
        arange_tensor = g.op("Add", g.op("Mul", arange_tensor, step), start)
        return g.op("Cast", arange_tensor, to_i=sym_help.scalar_type_to_onnx[dtype])
    elif len(args) == 5:
        # aten::arange(Scalar end, ScalarType dtype, Layout, Device, bool pin_memory)
        dtype = _get_arange_dtype(args[1])
        end = sym_help._unsqueeze_helper(g, args[0], [0])
        arange_tensor = sym_help._squeeze_helper(g, nonzero(g, ones(g, end, dtype, *(args[2:]))), [1])
        return g.op("Cast", arange_tensor, to_i=sym_help.scalar_type_to_onnx[dtype])
    elif len(args) == 6:
        # aten::arange(Scalar start, Scalar end, ScalarType dtype, Layout, Device, bool pin_memory)
        dtype = _get_arange_dtype(args[2])
        end = sym_help._unsqueeze_helper(g, args[1], [0])
        start = sym_help._unsqueeze_helper(g, args[0], [0])
        range_tensor = g.op("Sub", end, start)
        arange_tensor = g.op("Add", sym_help._squeeze_helper(g, nonzero(g, ones(g, range_tensor, dtype, *(args[3:]))), [1]), start)
        return g.op("Cast", arange_tensor, to_i=sym_help.scalar_type_to_onnx[dtype])
    elif len(args) == 7:
        # aten::arange(Scalar start, Scalar end, Scalar step, ScalarType dtype, Layout, Device, bool pin_memory)
        dtype = _get_arange_dtype(args[3])
        step = sym_help._unsqueeze_helper(g, args[2], [0])
        end = sym_help._unsqueeze_helper(g, args[1], [0])
        start = sym_help._unsqueeze_helper(g, args[0], [0])
        range_tensor = g.op("Div", g.op("Sub", end, start), step)
        arange_tensor = sym_help._squeeze_helper(g, nonzero(g, ones(g, range_tensor, dtype, *(args[4:]))), [1])
        arange_tensor = g.op("Add", g.op("Mul", arange_tensor, step), start)
        return g.op("Cast", arange_tensor, to_i=sym_help.scalar_type_to_onnx[dtype])
    else:
        raise NotImplementedError("Unknown aten::arange signature taking " + str(len(args)) + " arguments.")


def masked_fill(g, self, mask, value):
    mask = _cast_Bool(g, mask, False)  # type: ignore[name-defined]
    value = sym_help._maybe_get_scalar(value)
    return g.op('Where', mask, sym_help._if_scalar_type_as(g, value, self), self)


def index(g, self, index):
    if sym_help._operator_export_type == torch.onnx.OperatorExportTypes.ONNX_ATEN_FALLBACK:
        return g.op("ATen", self, index, operator_s="index")

    if sym_help._is_packed_list(index):
        indices = sym_help._unpack_list(index)
    else:
        indices = [index]

    def try_mask_to_index(index):
        if not sym_help._is_none(index) and (index.type().scalarType() == "Byte" or index.type().scalarType() == "Bool"):
            if sym_help._export_onnx_opset_version < 9:
                raise RuntimeError("Exporting masked indices are only supported after ONNX opset 9.")
            warnings.warn("Exporting aten::index operator with indices of type Byte. "
                          "Only 1-D indices are supported. In any other case, "
                          "this will produce an incorrect ONNX graph.")
            index = sym_help._squeeze_helper(g, nonzero(g, index), [1])
        return index

    indices = [try_mask_to_index(idx) for idx in indices]
    if len(indices) == 1:
        return sym_help._select_helper(g, self, 0, indices[0], apply_reshape=False)
    else:
        # Multiple tensors as indices. Each tensor could either be
        #   1. prim::Constant()
        #           representing ":" in python indexing. E.g. tensor[:, :]
        #   2. prim::Constant[value=...] or tensor output
        #           representing advanced indexing. E.g. tensor[[0, 1], [2, 0]].
        # For more info on advanced indexing,
        # check https://docs.scipy.org/doc/numpy/reference/arrays.indexing.html#advanced-indexing

        # Consider a general case of
        #       t: [x_1, y_1, y_2, ..., x_m, ..., y_n]
        # where t is a tensor of rank m+n, {x_i} are axes where tensor index is provided, and {y_i} are axes for ":".
        # Same results can be achieved through transposing t into
        #       t: [x_1, x_2, ..., x_m, y_1, y_2, ..., y_n]
        # and use gatherND. However ONNX does not have gatherND, to use 1d gather we'll need to flatten t
        # and process the tensor indices.
        #       t: [x_1 * x_2 * ... * x_m, y_1 * y_2 * ... * y_n]
        #       tensor index = \sum_{i=1}^m (ind_i * \prod_{j=i+1}^m (x_j))
        # After gather, reshape and transpose back.
        adv_idx_indices = [i for i, idx in enumerate(indices) if not sym_help._is_none(idx)]

        if len(adv_idx_indices) == 0:
            return self
        elif len(adv_idx_indices) == 1:
            return index_select(g, self, adv_idx_indices[0], indices[adv_idx_indices[0]])
        else:
            rank = sym_help._get_tensor_rank(self)
            if rank is None:
                raise NotImplementedError("Unsupported aten::index operator of advanced indexing on tensor of unknown rank, " +
                                          "try turning on shape and type propagate during export: " +
                                          "torch.onnx._export(..., propagate=True).")
            # TODO: If indexing is supported natively in ONNX in future opsets,
            #       update the warning to recommend exporting with higher opset version.
            warnings.warn("Exporting aten::index operator of advanced indexing in opset " +
                          str(sym_help._export_onnx_opset_version) +
                          " is achieved by combination of multiple ONNX operators, " +
                          "including Reshape, Transpose, Concat, and Gather. " +
                          "If indices include negative values, the exported graph will produce incorrect results.")
            adv_idx_count = len(adv_idx_indices)
            shape_tensor = _shape_as_tensor(g, self)
            dim_tensor_list = [
                g.op("Gather", shape_tensor, g.op("Constant", value_t=torch.LongTensor([dim])), axis_i=0) for dim in range(rank)
            ]

            self = g.op("Transpose", self, perm_i=adv_idx_indices + [i for i in range(rank) if i not in adv_idx_indices])
            self = g.op("Flatten", self, axis_i=adv_idx_count)

            # Note that tensor indices will be broadcasted while accumulating. Thus we get the final subarray shape as well.
            cum_adv_index = indices[adv_idx_indices[-1]]
            multiplier = dim_tensor_list[adv_idx_indices[-1]]
            for i in range(adv_idx_count - 2, -1, -1):
                adv_index = g.op("Mul", indices[adv_idx_indices[i]], multiplier)
                cum_adv_index = g.op("Add", cum_adv_index, adv_index)
                multiplier = g.op("Mul", multiplier, dim_tensor_list[adv_idx_indices[i]])

            # perform gather
            self = index_select(g, self, 0, cum_adv_index)

            cum_adv_index_shape_tensor = _shape_as_tensor(g, cum_adv_index)
            # check if all advanced indices are consecutive.
            # Refer to https://docs.scipy.org/doc/numpy/reference/arrays.indexing.html#combining-advanced-and-basic-indexing
            # to understand how the subarray position is decided.
            if adv_idx_indices == list(range(adv_idx_indices[0], adv_idx_indices[-1] + 1)):
                # unfold regular index axes
                folded_adv_idx_shape_list = [g.op("Constant", value_t=torch.LongTensor([-1]))]  \
                    + [dim_tensor_list[i] for i in range(rank) if i not in adv_idx_indices]
                folded_adv_idx_shape = g.op("Concat", *folded_adv_idx_shape_list, axis_i=0)
                self = g.op("Reshape", self, folded_adv_idx_shape)

                # Transpose folded advanced indexed axis to its original location.
                adv_idx_permute = list(range(1, adv_idx_indices[0] + 1))                    \
                    + [0] + list(range(adv_idx_indices[0] + 1, rank - adv_idx_count + 1))
                self = g.op("Transpose", self, perm_i=adv_idx_permute)

                # unfold advanced index axes
                final_shape_list = [dim_tensor_list[i] for i in range(adv_idx_indices[0])]                      \
                    + [cum_adv_index_shape_tensor]                                                              \
                    + [dim_tensor_list[i] for i in range(adv_idx_indices[0], rank) if i not in adv_idx_indices]
                final_shape = g.op("Concat", *final_shape_list, axis_i=0)
            else:
                final_shape = g.op(
                    "Concat",
                    cum_adv_index_shape_tensor,
                    *[dim_tensor_list[i] for i in range(rank) if i not in adv_idx_indices],
                    axis_i=0)

            return g.op("Reshape", self, final_shape)


@parse_args('v', 'is', 'i')
def frobenius_norm(g, self, dim=None, keepdim=False):
    sqr = g.op('Mul', self, self)
    sumsqr = sym_help._reducesum_helper(g, sqr, axes_i=dim, keepdims_i=keepdim)
    return g.op('Sqrt', sumsqr)


@parse_args('v', 'i', 'b', 'v')
def multinomial(g, input, num_samples, replacement=False, generator=None):
    if generator is not None and not sym_help._is_none(generator):
        _unimplemented("Multinomial", "generator is not supported for multinomial")
    if not replacement and num_samples > 1:
        _unimplemented("Multinomial", "replacement=False when num_samples > 1 is not supported for multinomial")

    log_input = log(g, input)
    return g.op("Multinomial", log_input,
                dtype_i=sym_help.cast_pytorch_to_onnx['Long'],
                sample_size_i=num_samples)


def baddbmm(g, self, batch1, batch2, beta, alpha):
    dtype = self.type().scalarType()
    batch_mul = matmul(g, batch1, batch2)
    mul_a = mul(g, batch_mul, g.op("Cast", alpha, to_i=sym_help.cast_pytorch_to_onnx[dtype]))
    mul_b = mul(g, self, g.op("Cast", beta, to_i=sym_help.cast_pytorch_to_onnx[dtype]))
    return add(g, mul_a, mul_b)


def meshgrid(g, tensor_list):
    tensors = [view(g, t, g.op("Constant", value_t=torch.LongTensor([-1]))) for t in sym_help._unpack_list(tensor_list)]
    tensors_shape = [g.op("Shape", t) for t in tensors]
    out_shape = g.op("Concat", *tensors_shape, axis_i=0)
    out = []
    for i, t in enumerate(tensors):
        shape_i = [g.op("Constant", value_t=torch.ones(1, dtype=torch.int64))] * len(tensors)
        shape_i[i] = tensors_shape[i]
        t_reshaped = _reshape_from_tensor(g, t, g.op("Concat", *shape_i, axis_i=0))
        out.append(g.op("Expand", t_reshaped, out_shape))
    return g.op("prim::ListConstruct", *out)


def remainder(g, input, other):
    div = g.op("Div", input, other)
    if sym_help._is_fp(input) or sym_help._is_fp(other):
        div = g.op("Floor", div)
    quo = g.op("Mul", div, other)
    return g.op("Sub", input, quo)


def gelu(g, self):
    _sqrt2 = 1.4142135623730951
    erf = g.op('Erf', g.op('Div', self, torch.tensor(_sqrt2, dtype=torch.double)))
    erf_plusone = add(g, erf, g.op('Constant', value_t=torch.tensor(1, dtype=torch.double)))
    return mul(g, mul(g, self, erf_plusone), g.op('Constant', value_t=torch.tensor(0.5, dtype=torch.double)))

@parse_args('v', 'i', 'v', 'v', 'f', 'i')
def group_norm(g, input, num_groups, weight, bias, eps, cudnn_enabled):
    if sym_help._operator_export_type == torch.onnx.OperatorExportTypes.ONNX_ATEN_FALLBACK:
        return g.op("ATen", input, weight, bias, num_groups_i=num_groups,
                    eps_f=eps, cudnn_enabled_i=cudnn_enabled, operator_s="group_norm")

    channel_size = sym_help._get_tensor_dim_size(input, 1)
    if channel_size is not None:
        assert channel_size % num_groups == 0
    input_rank = sym_help._get_tensor_rank(input)
    if input_rank is None:
        return _unimplemented("group_norm", "unknown input rank")
    # 0 in the shape list keeps dimension value unchanged.
    shape = [0, num_groups, -1]
    input_reshaped = g.op('Reshape', input, g.op('Constant', value_t=torch.LongTensor(shape)))

    # C is always divisible by num_groups
    # Due to shape difference. we need to apply weight and bias after
    # instance norm computation and reshape
    weight_ = g.op("Constant", value_t=torch.tensor([1.] * num_groups).type(
        'torch.' + input.type().scalarType() + 'Tensor'))
    bias_ = g.op("Constant", value_t=torch.tensor([0.] * num_groups).type(
        'torch.' + input.type().scalarType() + 'Tensor'))

    norm_reshaped = g.op("InstanceNormalization", input_reshaped, weight_, bias_, epsilon_f=eps)
    norm = g.op('Reshape', norm_reshaped, g.op("Shape", input))

    if weight is None or weight.node().mustBeNone():
        weight_value = torch.tensor([1.]).type(
            'torch.' + input.type().scalarType() + 'Tensor')
        weight = g.op("Constant", value_t=weight_value)
    if bias is None or bias.node().mustBeNone():
        bias_value = torch.tensor([0.]).type(
            'torch.' + input.type().scalarType() + 'Tensor')
        bias = g.op("Constant", value_t=bias_value)

    # Norm has shape [N, C, *] so we reshape weight and bias to [C, *]
    axes = list(range(1, input_rank - 1))
    return add(g, mul(g, norm, sym_help._unsqueeze_helper(g, weight, axes)), sym_help._unsqueeze_helper(g, bias, axes))


@parse_args('v', 'v', 'i')
def _weight_norm(g, weight_v, weight_g, dim):
    rank = sym_help._get_tensor_rank(weight_v)
    if rank is not None:
        # W = g * ((v) / ||v||)
        # Compute norm_except_dim for l2 norm. dim = None means over all dims
        # torch's weight_norm module sets dim = -1 if it's None.
        # This conflicts the logic for negative axes to access dims backwards
        # TODO: Might need a fix in torch group_norm module
        axes = list(range(rank))
        if dim is not None:
            if dim < -1:
                dim += rank
            if dim != -1:
                axes.remove(dim)
        norm_v = norm(g, weight_v, 2, axes, 1)
        div = g.op("Div", weight_v, norm_v)
        return g.op("Mul", div, weight_g)
    elif sym_help._operator_export_type == torch.onnx.OperatorExportTypes.ONNX_ATEN_FALLBACK:
        return g.op("ATen", weight_v, weight_g, dim_i=dim, operator_s="_weight_norm")
    else:
        raise RuntimeError('Unsupported: ONNX export of _weight_norm for tensor '
                           'of unknown rank.')


def dim(g, self):
    '''Implement the dim functionality available for a pytorch tensor in ONNX'''
    # ONNX does not support dim directly in this opset so we can use 2 ops to get the info
    shape = g.op('Shape', self)
    return g.op('Size', shape)


def __getitem_(g, self, i):
    return select(g, self, g.op("Constant", value_t=torch.tensor([0])), i)


def item(g, self):
    return self


def take(g, self, index):
    self_flattened = g.op('Reshape', self, g.op("Constant", value_t=torch.tensor([-1], dtype=torch.int64)))
    out = index_select(g, self_flattened, 0, index)
    out = reshape_as(g, out, index)
    return out


def _kl_div_log_target_impl(g, input, target):
    diff_ = sub(g, target, input)
    exp_ = exp(g, target)
    output = mul(g, exp_, diff_)
    return output


def _kl_div_non_log_target_impl(g, input, target):
    log_ = log(g, target)
    diff_ = sub(g, log_, input)
    output_pos = mul(g, target, diff_)
    zeros_ = zeros_like(g, output_pos)
    mask_ = gt(g, target, g.op("Constant", value_t=torch.tensor(0)))
    output = where(g, mask_, output_pos, zeros_)
    return output


@parse_args('v', 'v', 'i', 'b')
def kl_div(g, input, target, reduction, log_target):
    if log_target:
        output = _kl_div_log_target_impl(g, input, target)
    else:
        output = _kl_div_non_log_target_impl(g, input, target)

    if reduction == 0:
        return output
    elif reduction == 1:
        return g.op("ReduceMean", output, keepdims_i=0)
    elif reduction == 2:
        return sym_help._reducesum_helper(g, output, keepdims_i=0)
    else:
        return sym_help._onnx_unsupported("kl_div with reduction other than none, mean, or sum.")


@parse_args('v', 'v', 'is', 'i')
def as_strided(g, self, sizes, strides, offset=None):
    sizes = sym_help._maybe_get_const(sizes, 'is')
    rank = len(strides)
    self_1d = g.op("Reshape", self, g.op("Constant", value_t=torch.tensor([-1], dtype=torch.int64)))
    ind: Optional[torch.Tensor]
    if not sym_help._is_value(sizes):
        ind = torch.tensor([0], dtype=torch.long)
        for i, (size, stride) in enumerate(zip(sizes, strides)):
            r_size = [1] * rank
            r_size[i] = -1
            ind = ind + torch.arange(size).view(r_size) * stride
        if offset:
            ind = ind + offset
        return g.op("Gather", self_1d, g.op("Constant", value_t=ind))
    else:
        ind = None
        for i, stride in enumerate(strides):
            r_size = [1] * rank
            r_size[i] = -1
            size = select(g, sizes, g.op("Constant", value_t=torch.tensor([0])), g.op("Constant", value_t=torch.tensor(i)))
            tmp_ind = g.op("Reshape", arange(g, size, 4, None, None, None), g.op("Constant", value_t=torch.tensor(r_size)))
            tmp_ind = g.op("Mul", tmp_ind, g.op("Constant", value_t=torch.tensor([stride])))
            if ind is None:
                ind = tmp_ind
            else:
                ind = g.op("Add", ind, tmp_ind)
        if offset:
            ind = g.op("Add", ind, g.op("Constant", torch.tensor([offset])))
        return g.op("Gather", self_1d, ind)


def __derive_index(g, index, start, step):
    return g.op("Add", start, g.op("Mul", index, step))


# Source code for aten op can be found here: pytorch/torch/csrc/jit/runtime/register_prim_ops.cpp
# if (step > 0 && lo < hi) {
#   push(stack, 1 + (hi - 1 - lo) / step);
# } else if (step < 0 && lo > hi) {
#   push(stack, 1 + (lo - 1 - hi) / (0 - step));
# } else {
#  push(stack, 0);
# }
def __range_length(g, lo, hi, step):
    sub = g.op("Sub", hi, lo)
    div = g.op("Ceil", true_divide(g, sub, step))
    return g.op("Cast", div, to_i=sym_help.cast_pytorch_to_onnx['Long'])


def linear(g, input, weight, bias):
    rank = sym_help._get_tensor_rank(input)
    weight = t(g, weight)
    if rank == 2 and not bias.node().mustBeNone():
        alpha = g.op('Constant', value_t=torch.tensor(1, dtype=torch.int64))
        beta = g.op('Constant', value_t=torch.tensor(1, dtype=torch.int64))
        output = addmm(g, bias, input, weight, alpha, beta)
    else:
        output = matmul(g, input, weight)
        if not bias.node().mustBeNone():
            output = add(g, bias, output)

    return output


@parse_args('v', 'b', 'i', 'v', 'v', 'v', 'v')
def hann_window(g, window_length, periodic=True, dtype=None, layout=None, device=None, pin_memory=None, requires_grad=False):
    if dtype is None:
        dtype = torch.get_default_dtype()
        if sym_help._dtype_is_fp(dtype) is False:
            dtype = torch.float
        dtype = sym_help.scalar_type_to_pytorch_type.index(dtype)

    n_array = arange(g, window_length, 4, None, None, None)
    output = g.op('Cast', n_array, to_i=sym_help.cast_pytorch_to_onnx['Float'])
    output = mul(g, g.op('Constant', value_t=torch.tensor(math.pi, dtype=torch.float)), output)

    if periodic is False:
        window_length = sub(g, window_length, g.op("Constant", value_t=torch.tensor(1, dtype=torch.int)))
    output = div(g, output, window_length)
    output = g.op("Cast", square(g, sin(g, output)), to_i=sym_help.scalar_type_to_onnx[dtype])

    return output


def mv(g, self, vec):
    return matmul(g, self, vec)


@parse_args('v', 'v')
def fill(g, self, value):
    dtype = self.type().scalarType()
    if dtype is None:
        dtype = 6  # float
    else:
        dtype = sym_help.scalar_type_to_onnx.index(sym_help.cast_pytorch_to_onnx[dtype])

<<<<<<< HEAD
    return full_like(g, self, value, dtype)
=======
    return full_like(g, self, value, dtype)


def index_add(g, self, dim, index, other):
    warnings.warn("Warning: ONNX export does not support duplicated values in 'index' field, " +
                  "this will cause the ONNX model to be incorrect.")
    from torch.onnx.symbolic_opset9 import scatter_add
    from sys import maxsize as maxsize

    dim = sym_help._maybe_get_const(dim, 'i')
    if dim is None:
        raise NotImplementedError("ONNX export does NOT support exporting 'index_add_()' function with " +
                                  "unknown 'dim' value.")

    self_dim_rank = sym_help._get_tensor_rank(self)
    other_dim_rank = sym_help._get_tensor_rank(other)

    if self_dim_rank is None or other_dim_rank is None:
        raise NotImplementedError("ONNX export does NOT support exporting 'index_add_()' function while " +
                                  "the rank of self tensor or tensor to be added is unknown.")

    if other_dim_rank != self_dim_rank:
        delta = self_dim_rank - other_dim_rank
        for i in range(delta):
            other = sym_help._unsqueeze_helper(g, other, [sym_help._get_tensor_rank(other)])

    other_dim_size = sym_help._get_tensor_dim_size(other, dim)
    self_dim_size = sym_help._get_tensor_dim_size(self, dim)

    if (other_dim_size is not None) and (self_dim_size is not None):
        if other_dim_size > self_dim_size:
            raise NotImplementedError("ONNX export does NOT support exporting 'index_add_()' function with " +
                                      "duplicated values in 'index' parameter yet.")

    # Construct a new shape. It's almost as same as self except the size of the 'dim'
    # dimension is 1, so that we can expand other dimensions as expected.
    new_shape_axes = list(range(self_dim_rank))
    new_shape_starts = [0 for i in range(self_dim_rank)]
    new_shape_ends = [maxsize
                      if (i != dim)
                      else
                      1
                      for i in range(self_dim_rank)]

    new_shape = sym_help._slice_helper(g,
                                       self,
                                       axes=new_shape_axes,
                                       starts=new_shape_starts,
                                       ends=new_shape_ends)
    other = expand_as(g, other, new_shape)

    for i in range(dim):
        index = sym_help._unsqueeze_helper(g, index, [0])

    for i in range(self_dim_rank - dim - 1):
        index = sym_help._unsqueeze_helper(g, index, [sym_help._get_tensor_rank(index)])

    return scatter_add(g, self, dim, expand_as(g, index, other), other)
>>>>>>> 4454b18e
<|MERGE_RESOLUTION|>--- conflicted
+++ resolved
@@ -1970,22 +1970,11 @@
             # aten::to(Tensor, Device, bool, bool, memory_format)
             return self
         else:
-            # TestONNXRuntime::test_ones_bool shows args[0] of aten::to() can be onnx::Constant[value=<Tensor>]()
-            # In this case, the constant value is a tensor not int,
-            # so sym_help._maybe_get_const(args[0], 'i') would not work.
-            dtype = args[0]
-            if sym_help._is_value(args[0]) and args[0].node().kind() == 'onnx::Constant':
-                tval = args[0].node()['value']
-                if isinstance(tval, torch.Tensor):
-                    if len(tval.shape) == 0:
-                        tval = tval.item()
-                        dtype = int(tval)
-                    else:
-                        dtype = tval
-
-            if sym_help._is_value(dtype) or isinstance(dtype, torch.Tensor):
+            dtype = sym_help._maybe_get_const(args[0], 'i')
+            if sym_help._is_value(dtype):
                 # aten::to(Tensor, Tensor, bool, bool, memory_format)
-                dtype = args[0].type().scalarType()
+                other = args[0]
+                dtype = other.type().scalarType()
                 return g.op("Cast", self, to_i=sym_help.cast_pytorch_to_onnx[dtype])
             else:
                 # aten::to(Tensor, ScalarType, bool, bool, memory_format)
@@ -3098,9 +3087,6 @@
     else:
         dtype = sym_help.scalar_type_to_onnx.index(sym_help.cast_pytorch_to_onnx[dtype])
 
-<<<<<<< HEAD
-    return full_like(g, self, value, dtype)
-=======
     return full_like(g, self, value, dtype)
 
 
@@ -3158,5 +3144,4 @@
     for i in range(self_dim_rank - dim - 1):
         index = sym_help._unsqueeze_helper(g, index, [sym_help._get_tensor_rank(index)])
 
-    return scatter_add(g, self, dim, expand_as(g, index, other), other)
->>>>>>> 4454b18e
+    return scatter_add(g, self, dim, expand_as(g, index, other), other)
import collections
import io
import linecache
import pickletools
import types
from pathlib import Path
from typing import (
    Any,
    BinaryIO,
    Callable,
    Dict,
    List,
    Optional,
    Sequence,
    Set,
    Tuple,
    Union,
)
from urllib.parse import quote

import torch
from torch.serialization import location_tag, normalize_storage_type

from ._digraph import DiGraph
from ._importlib import _normalize_path
from ._mangling import is_mangled
from ._package_pickler import create_pickler
from ._stdlib import is_stdlib_module
from .find_file_dependencies import find_files_source_depends_on
from .glob_group import GlobGroup, GlobPattern
from .importer import Importer, OrderedImporter, sys_importer


class EmptyMatchError(Exception):
    """This is an exception that is thrown when a mock or extern is marked as
    ``allow_empty=False``, and is not matched with any module during packaging.
    """

    pass


class DeniedModuleError(Exception):
    """This is an exception that is thrown when a pattern added with deny matches
    a module required during the packaging process.
    """

    pass


class PackageExporter:
    """Exporters allow you to write packages of code, pickled Python data, and
    arbitrary binary and text resources into a self-contained package.

    Imports can load this code in a hermetic way, such that code is loaded
    from the package rather than the normal Python import system. This allows
    for the packaging of PyTorch model code and data so that it can be run
    on a server or used in the future for transfer learning.

    The code contained in packages is copied file-by-file from the original
    source when it is created, and the file format is a specially organized
    zip file. Future users of the package can unzip the package, and edit the code
    in order to perform custom modifications to it.

    The importer for packages ensures that code in the module can only be loaded from
    within the package, except for modules explicitly listed as external using :meth:`extern`.
    The file `extern_modules` in the zip archive lists all the modules that a package externally depends on.
    This prevents "implicit" dependencies where the package runs locally because it is importing
    a locally-installed package, but then fails when the package is copied to another machine.

    When source code is added to the package, the exporter optionally can scan it
    for further code dependencies (``dependencies=True``). It looks for import statements,
    resolves relative references to qualified module names, and calls :meth:`require_module`
    on each it finds, recursively resolving dependencies.
    """

    """A importer that will be searched in order to find the modules referenced by other modules or by
    pickled objects. The default module environment just uses sys_importer, which searches the Python environment.
    """
    importer: Importer

    def __init__(
        self,
        f: Union[str, Path, BinaryIO],
        importer: Union[Importer, Sequence[Importer]] = sys_importer,
        verbose: bool = True,
    ):
        """
        Create an exporter.

        Args:
            f: The location to export to. Can be a  ``string``/``Path`` object containing a filename,
                or a binary I/O object.
            importer: If a single Importer is passed, use that to search for modules.
                If a sequence of importers are passsed, an ``OrderedImporter`` will be constructed out of them.
            verbose: Print information about dependency resolution to stdout.
                Useful for tracking down why certain files get included.
        """
        if isinstance(f, (Path, str)):
            f = str(f)
            self.buffer: Optional[BinaryIO] = None
        else:  # is a byte buffer
            self.buffer = f

        self.zip_file = torch._C.PyTorchFileWriter(f)
        self.zip_file.set_min_version(6)
        self.serialized_storages: Dict[str, Any] = {}

        # A graph tracking all the modules and pickle objects added to this
        # package and the dependencies between them.
        # - Each node is a module name (or a pickle name that looks like '<foo.obj.pkl>')
        # - Each directed edge (u, v) means u depends on v.
        # - Nodes may contain metadata that describe how to write the thing to the zipfile.
        self.dependency_graph = DiGraph()
        self.verbose = verbose

        if isinstance(importer, Importer):
            self.importer = importer
        else:
            if not isinstance(importer, collections.abc.Sequence):
                raise TypeError(
                    "importer arg should be an Importer or a sequence of Importers, "
                    f"got {type(importer)} instead."
                )
            self.importer = OrderedImporter(*importer)

        self.patterns: List[
            Tuple[Any, Callable[[str], None], bool]
        ] = []  # 'any' is 're.Pattern' but breaks old mypy
        self.matched_patterns: Set[GlobGroup] = set()
        self._unique_id = 0

    def get_unique_id(self) -> str:
        """Get an id. This id is guaranteed to only be handed out once for this package."""
        ret = str(self._unique_id)
        self._unique_id += 1
        return ret

    def _get_dependencies(
        self, src: str, module_name: str, is_package: bool
    ) -> List[str]:
        """Return all modules that this source code depends on.

        Dependencies are found by scanning the source code for import-like statements.

        Arguments:
            src: The Python source code to analyze for dependencies.
            module_name: The name of the module that ``src`` corresponds to.
            is_package: Whether this module should be treated as a package.
                See :py:meth:`save_source_string` for more info.

        Returns:
            A list containing modules detected as direct dependencies in
            ``src``.  The items in the list are guaranteed to be unique.
        """
        package_name = (
            module_name if is_package else module_name.rsplit(".", maxsplit=1)[0]
        )
        dep_pairs = find_files_source_depends_on(src, package_name)
        # Use a dict to get uniquing but also deterministic order
        dependencies = {}
        for dep_module_name, dep_module_obj in dep_pairs:
            # handle the case where someone did something like `from pack import sub`
            # where `sub` is a submodule. In this case we don't have to save pack, just sub.
            # this ensures we don't pick up additional dependencies on pack.
            # However, in the case where `sub` is not a submodule but an object, then we do have
            # to save pack.
            if dep_module_obj is not None:
                possible_submodule = f"{dep_module_name}.{dep_module_obj}"
                if self._module_exists(possible_submodule):
                    dependencies[possible_submodule] = True
                    # we don't need to save `pack`
                    continue
            if self._module_exists(dep_module_name):
                dependencies[dep_module_name] = True

        if self.verbose:
            dep_str = "".join(f"  {dep}\n" for dep in dependencies)
            print(f"{module_name} depends on:\n{dep_str}\n")

        return list(dependencies.keys())

    def save_source_string(
        self,
        module_name: str,
        src: str,
        is_package: bool = False,
        dependencies: bool = True,
<<<<<<< HEAD
        orig_file_name: Optional[str] = None,
=======
>>>>>>> 5827d88d
    ):
        """Adds `src` as the source code for `module_name` in the exported package.

        Args:
            module_name (str): e.g. `my_package.my_subpackage`, code will be saved to provide code for this package.
            src (str): The Python source code to save for this package.
            is_package (bool, optional): If True, this module is treated as a package. Packages are allowed to have submodules
                (e.g. my_package.my_subpackage.my_subsubpackage), and resources can be saved inside them. Defaults to ``False``.
            dependencies (bool, optional): If True, we scan the source for dependencies.
        """
        self.dependency_graph.add_node(module_name, src=src, is_package=is_package, provided=True, action="intern")

        if dependencies:
            deps = self._get_dependencies(src, module_name, is_package)

<<<<<<< HEAD
            # TODO this should be moved into _get_dependecies
            if self.verbose:
                dep_str = "".join(f"  {dep}\n" for dep in deps)
                file_info = (
                    f"(from file {orig_file_name}) "
                    if orig_file_name is not None
                    else ""
                )
                print(f"{module_name} {file_info}depends on:\n{dep_str}\n")

=======
>>>>>>> 5827d88d
            for dep in deps:
                self.dependency_graph.add_edge(module_name, dep)
                self.require_module_if_not_provided(dep)

    def _write_source_string(
        self,
        module_name: str,
        src: str,
        is_package: bool = False,
    ):
        """Write ``src`` as the source code for ``module_name`` in the zip archive.

        Arguments are otherwise the same as for :meth:`save_source_string`.
        """
        extension = "/__init__.py" if is_package else ".py"
        filename = module_name.replace(".", "/") + extension

        self._write(filename, src)

    def _import_module(self, module_name: str):
        try:
            return self.importer.import_module(module_name)
        except ModuleNotFoundError as e:
            if not is_mangled(module_name):
                raise
            msg = (
                f"Module not found: '{module_name}'. Modules imported "
                "from a torch.package cannot be re-exported directly."
            )
            raise ModuleNotFoundError(msg) from None

    def _module_exists(self, module_name: str) -> bool:
        try:
            self._import_module(module_name)
            return True
        except Exception:
            return False

    def _write_dep_graph(self, failing_module=None):
        edges = "\n".join(f'"{f}" -> "{t}";' for f, t in self.dependency_graph.edges)
        failing = "" if failing_module is None else f'"{failing_module}" [color=red];'
        template = f"""\
digraph G {{
rankdir = LR;
node [shape=box];
{failing}
{edges}
}}
"""
        arg = quote(template, safe="")
        return f"https://dreampuf.github.io/GraphvizOnline/#{arg}"

    def _get_source_of_module(self, module: types.ModuleType) -> Optional[str]:
        filename = getattr(module, "__file__", None)
        result = (
            None
            if filename is None or not filename.endswith(".py")
            else linecache.getlines(filename, module.__dict__)
        )

        if result is None:
            return None
            # extra = ""
            # if self.verbose:
            #     extra = f" See the dependency graph for more info: \n{self._write_dep_graph(module.__name__)}"
            # raise ValueError(
            #     f'cannot save source for module "{module.__name__}" because '
            #     f'its source file "{filename}" could not be found.{extra}'
            # )
        return "".join(result)

    def require_module_if_not_provided(self, module_name: str, dependencies=True):
        if module_name in self.dependency_graph and self.dependency_graph.nodes[module_name].get("provided") is True:
            return

        self.require_module(module_name, dependencies)

    def require_module(self, module_name: str, dependencies=True):
        """This is called by dependencies resolution when it finds that something in the package
        depends on the module and it is not already present. It then decides how to provide that module.
        The default resolution rules will mark the module as extern if it is part of the standard library,
        and call :meth:`save_module` otherwise. Clients can subclass this object
        and override this method to provide other behavior, such as automatically mocking out a whole class
        of modules"""

        if self._can_implicitly_extern(module_name):
            # TODO we are externing individual modules instead just the top level package
            if self.verbose:
                print(
                    f"implicitly adding {module_name} to external modules "
                    f"since it is part of the standard library and is a dependency."
                )
            self.save_extern_module(module_name)
            return

        for pattern, action, _ in self.patterns:
            if pattern.matches(module_name):
                self.matched_patterns.add(pattern)
                action(module_name)
                return


    def save_module(self, module_name: str, dependencies=True):
        """Save the code for ``module`` into the package. Code for the module is resolved using the ``importers`` path to find the
        module object, and then using its ``__file__`` attribute to find the source code.

        Args:
            module_name (str): e.g. `my_package.my_subpackage`, code will be saved to provide code
                for this package.
            dependencies (bool, optional): If ``True``, we scan the source for dependencies.
        """
        if not isinstance(module_name, str):
            raise TypeError(
                "save_module() expects a string input, did you perhaps mean to pass `__name__`?"
            )

<<<<<<< HEAD
        self.dependency_graph.add_node(module_name, provided=True, action="intern")
        self._add_module_to_dependency_graph(module_name, dependencies)

    def _implicit_intern(self, module_name):
        # Save it to the front of the patterns list so that it will be
        # matched before any other patterns.
        self.patterns.insert(
            0, (GlobGroup(module_name), self.save_intern_module, False)
=======
        source = self._get_source_of_module(module_obj)
        self.save_source_string(
            module_name,
            source,
            hasattr(module_obj, "__path__"),
            dependencies,
>>>>>>> 5827d88d
        )

    def _add_module_to_dependency_graph(
        self,
        module_name: str,
        dependencies: bool,
    ):
        module_obj = self._import_module(module_name)
        self.dependency_graph.add_node(module_name, provided=True)

        if not dependencies:
            return

        # Find dependencies of this module and require them as well.
        is_package = hasattr(module_obj, "__path__")
        source = self._get_source_of_module(module_obj)
        if source is None:
            # Couldn't find a source!  Add it to our dependency graph as broken
            # and continue.
            self.dependency_graph.nodes[module_name]["broken"] = True
            return

        deps = self._get_dependencies(source, module_name, is_package)
        for dep in deps:
            self.dependency_graph.add_edge(module_name, dep)
            self.require_module_if_not_provided(dep)

    def save_pickle(
        self, package: str, resource: str, obj: Any, dependencies: bool = True
    ):
        """Save a python object to the archive using pickle. Equivalent to :func:`torch.save` but saving into
        the archive rather than a stand-alone file. Stanard pickle does not save the code, only the objects.
        If `dependencies` is true, this method will also scan the pickled objects for which modules are required
        to reconstruct them and save the relevant code.

        To be able to save an object where ``type(obj).__name__`` is ``my_module.MyObject``,
        ``my_module.MyObject`` must resolve to the class of the object according to the ``importer`` order. When saving objects that
        have previously been packaged, the importer's ``import_module`` method will need to be present in the ``importer`` list
        for this to work.

        Args:
            package (str): The name of module package this resource should go in (e.g. "my_package.my_subpackage")
            resource (str): A unique name for the resource, used to identify it to load.
            obj (Any): The object to save, must be picklable.
            dependencies (bool, optional): If ``True``, we scan the source for dependencies.
        """
        filename = self._filename(package, resource)
        # Write the pickle data for `obj`
        data_buf = io.BytesIO()
        pickler = create_pickler(data_buf, self.importer)
        pickler.persistent_id = self._persistent_id
        pickler.dump(obj)
        data_value = data_buf.getvalue()

        name_in_dependency_graph = f"<{package}.{resource}>"
        self.dependency_graph.add_node(name_in_dependency_graph, action="intern", provided=True, is_pickle=True)

        if dependencies:
            all_dependencies = []
            for opcode, arg, pos in pickletools.genops(data_value):
                if opcode.name == "GLOBAL":  # a global reference
                    assert isinstance(arg, str)
                    module, field = arg.split(" ")
                    if module not in all_dependencies:
                        all_dependencies.append(module)

            if self.verbose:
                dep_string = "".join(f"  {dep}\n" for dep in all_dependencies)
                print(f"{resource} depends on:\n{dep_string}\n")

            for module_name in all_dependencies:
                self.dependency_graph.add_edge(name_in_dependency_graph, module_name)
                self.require_module_if_not_provided(module_name)

        self._write(filename, data_value)

    def save_text(self, package: str, resource: str, text: str):
        """Save text data to the package.

        Args:
            package (str): The name of module package this resource should go it (e.g. "my_package.my_subpackage")
            resource (str): A unique name for the resource, used to identify it to load.
            text (str): The contents to save.
        """
        return self.save_binary(package, resource, text.encode("utf-8"))

    def save_binary(self, package, resource, binary: bytes):
        """Save raw bytes to the package.

        Args:
            package (str): The name of module package this resource should go it (e.g. "my_package.my_subpackage")
            resource (str): A unique name for the resource, used to identify it to load.
            binary (str): The data to save.
        """
        filename = self._filename(package, resource)
        self._write(filename, binary)

    def intern(
        self,
        include: "GlobPattern",
        *,
        exclude: "GlobPattern" = (),
        allow_empty: bool = True,
    ):
        """TODO DOC"""
        self.patterns.append(
            (GlobGroup(include, exclude=exclude), self.save_intern_module, allow_empty)
        )

    def mock(
        self,
        include: "GlobPattern",
        *,
        exclude: "GlobPattern" = (),
        allow_empty: bool = True,
    ):
        """Replace some required modules with a mock implementation.  Mocked modules will return a fake
        object for any attribute accessed from it. Because we copy file-by-file, the dependency resolution will sometimes
        find files that are imported by model files but whose functionality is never used
        (e.g. custom serialization code or training helpers).
        Use this function to mock this functionality out without having to modify the original code.

        Args:
            include (Union[List[str], str]): A string e.g. "my_package.my_subpackage", or list of strings
                for the names of the modules to be mocked out. Strings can also be a glob-style pattern
                string that may match multiple modules. Any required dependencies that match this pattern
                string will be mocked out automatically.

                Examples:
                  'torch.**' -- matches torch and all submodules of torch, e.g. 'torch.nn' and torch.nn.functional'
                  'torch.*' -- matches 'torch.nn' or 'torch.functional', but not 'torch.nn.functional'

            exclude (Union[List[str], str]): An optional pattern that excludes some patterns that match the include string.
                e.g. include='torch.**', exclude='torch.foo' will mock all torch packages except 'torch.foo' Default: []

            allow_empty (bool): An optional flag that specifies whether the mock implementation(s) specified by this call
                to the `mock` method must be matched to some module during packaging. If a mock is added with allow_empty=False,
                and `close` is called (either explicitly or via `__exit__`) and the mock has not been matched to a module
                used by the package being exported, an exception is thrown. If allow_empty=True, no such exception is thrown.

        """
        self.patterns.append(
            (GlobGroup(include, exclude=exclude), self.save_mock_module, allow_empty)
        )

    def extern(
        self,
        include: "GlobPattern",
        *,
        exclude: "GlobPattern" = (),
        allow_empty: bool = True,
    ):
        """Include `module` in the list of external modules the package can import.
        This will prevent dependency discovery from saving
        it in the package. The importer will load an external module directly from the standard import system.
        Code for extern modules must also exist in the process loading the package.

        Args:
            include (Union[List[str], str]): A string e.g. "my_package.my_subpackage", or list of strings
                for the names of the modules to be externed. This can also be a glob-style pattern, as described in :meth:`mock`

            exclude (Union[List[str], str]): An optional pattern that excludes some patterns that match the include string.

            allow_empty (bool): An optional flag that specifies whether the extern modules specified by this call
                to the `extern` method must be matched to some module during packaging. If an extern module glob pattern is added
                with allow_empty=False, and `close` is called (either explicitly or via `__exit__`) before any modules match that
                pattern, an exception is thrown. If allow_empty=True, no such exception is thrown.

        """
        self.patterns.append(
            (GlobGroup(include, exclude=exclude), self.save_extern_module, allow_empty)
        )

    def deny(self, include: "GlobPattern", *, exclude: "GlobPattern" = ()):
        """Blocklist modules who names match the given glob patterns from the list of modules the package can import.
        If a dependency on any matching packages is found, a :class:`DeniedModuleError` is thrown.

        Args:
            include (Union[List[str], str]): A string e.g. "my_package.my_subpackage", or list of strings
                for the names of the modules to be externed. This can also be a glob-style pattern, as described in :meth:`mock`

            exclude (Union[List[str], str]): An optional pattern that excludes some patterns that match the include string.
        """
        self.patterns.append(
            (GlobGroup(include, exclude=exclude), self._reject_denied_module, True)
        )

    def save_intern_module(self, module_name: str):
        """TODO DOC"""
        self.dependency_graph.add_node(module_name, action="intern", provided=True)
        # TODO move this somewhere more sensible
        self._add_module_to_dependency_graph(module_name, dependencies=True)

    def save_extern_module(self, module_name: str):
        """Add `module_name` to the list of external modules, regardless of whether it is
        required by other modules.

        Prefer using :meth:`extern` to only mark modules extern if they are actually required by the packaged code.
        """
        self.dependency_graph.add_node(module_name, action="extern", provided=True)

    def save_mock_module(self, module_name: str):
        """Add `module_name` to the package, implemented it with a mocked out version that
        can be imported but does not include any implementations.

        Prefer using `mock` to only include this module if it is required by other modules.
        """
        self.dependency_graph.add_node(module_name, action="mock", provided=True)

    def _reject_denied_module(self, module_name: str):
        """Throw an exception containing a message that `module_name` was explicitly blocklisted via
        `deny` and was still required during packaging.
        """
        raise DeniedModuleError(
            f"{module_name} was required during packaging but has been explicitly blocklisted"
        )

    def _persistent_id(self, obj):
        if torch.is_storage(obj):
            storage_type = normalize_storage_type(type(obj))
            obj_key = str(obj._cdata)
            location = location_tag(obj)
            self.serialized_storages[obj_key] = obj

            return ("storage", storage_type, obj_key, location, obj.size())
        if hasattr(obj, "__reduce_package__"):
            return ("reduce_package", *obj.__reduce_package__(self))

        return None

    def __enter__(self):
        return self

    def __exit__(self, exc_type, exc_value, traceback):
        # If __exit__ was called because an exception was raised, we do not attempt to
        # attempt to finalize the package. Instead, control is returned to the
        # caller to continue raising the exception.
        if exc_type is not None:
            # Do the bare minimum to leave the open buffer in a valid state.
            self._finalize_zip()
            return

        self.close()

    def _write(self, filename, str_or_bytes):
        if is_mangled(filename):
            raise RuntimeError(
                f"Tried to save a torch.package'd module as '{filename}'. "
                "Directly saving torch.package'd modules is not allowed."
            )
        if isinstance(str_or_bytes, str):
            str_or_bytes = str_or_bytes.encode("utf-8")
        self.zip_file.write_record(filename, str_or_bytes, len(str_or_bytes))

    def _compute_patterns(self):
        # At this point, every module should be in either intern, mock, or extern.
        unmatched = set()
        for module_name, attrs in self.dependency_graph.nodes.items():
            if attrs.get("action") is None:
                unmatched.add(module_name)

        if len(unmatched) != 0:
            raise RuntimeError(f"TODO {unmatched}")

        # Check for any unmatched patterns
        for pattern, _, allow_empty in self.patterns:
            if not allow_empty and pattern not in self.matched_patterns:
                raise EmptyMatchError(
                    f"Exporter did not match any modules to {pattern}, which was marked as allow_empty=False"
                )

        extern_modules = []
        _mock_written = False
        for module_name, attrs in self.dependency_graph.nodes.items():
            action = attrs["action"]

            if action == "extern":
                extern_modules.append(module_name)
            elif action == "mock":
                if not _mock_written:
                    mock_file = str(Path(__file__).parent / "_mock.py")
                    self._write_source_string("_mock", _read_file(mock_file), is_package=False)
                    _mock_written = True

                is_package = hasattr(self._import_module(module_name), "__path__")
                self._write_source_string(module_name, _MOCK_IMPL, is_package)
            elif action == "intern":
                # The node in the dependency graph contains metadata that tells us
                # how to intern the module.
                if "provided" not in attrs:
                    raise AssertionError(f"Module was marked `intern` but not provided: {module_name}")

                if attrs.get("is_pickle") is True:
                    # This node came from save_source_pickle, we don't need to write any source for it.
                    continue
                elif attrs.get("src") is not None:
                    # This node came from save_source_string, write out the user-provided source.
                    source = attrs["src"]
                    is_package = attrs["is_package"]
                else:
                    # Otherwise import the module normally and use its source.
                    module_obj = self._import_module(module_name)
                    is_package = hasattr(module_obj, "__path__")
                    source = self._get_source_of_module(module_obj)
                    if source is None:
                        raise AssertionError(module_name)
                self._write_source_string(module_name, source, is_package)
            else:
                raise AssertionError(f"Module has no action: {module_name}")

        extern_file_contents = "\n".join(extern_modules) + "\n"
        self._write(".data/extern_modules", extern_file_contents)

    def close(self):
        """Write the package to the filesystem. Any calls after :meth:`close` are now invalid.
        It is preferable to use resource guard syntax instead::

            with PackageExporter("file.zip") as e:
                ...
        """
        if self.verbose:
            print(f"Dependency graph for exported package: \n{self._write_dep_graph()}")

        self._compute_patterns()

        # Write each tensor to a file named tensor/the_tensor_key in the zip archive
        for key in sorted(self.serialized_storages.keys()):
            name = f".data/{key}.storage"
            storage = self.serialized_storages[key]
            # location information is saved in python, but to actually
            # get the data from non cpu tensors we need to move them over first
            if storage.device.type != "cpu":
                storage = storage.cpu()
            num_bytes = storage.size() * storage.element_size()
            self.zip_file.write_record(name, storage.data_ptr(), num_bytes)
        self._finalize_zip()

    def _finalize_zip(self):
        """Called at the very end of packaging to leave the zipfile in a closed but valid state."""
        del self.zip_file
        if self.buffer:
            self.buffer.flush()

    def _filename(self, package, resource):
        package_path = package.replace(".", "/")
        resource = _normalize_path(resource)
        return f"{package_path}/{resource}"

    def _can_implicitly_extern(self, module_name: str):
        top_level_package_name = module_name.partition(".")[0]
        return top_level_package_name == "torch" or (
            top_level_package_name not in _DISALLOWED_MODULES
            and is_stdlib_module(top_level_package_name)
        )


# even though these are in the standard library, we do not allow them to be
# automatically externed since they offer a lot of system level access
_DISALLOWED_MODULES = ["sys", "io"]

_MOCK_IMPL = """\
from _mock import MockedObject
def __getattr__(attr: str):
    return MockedObject(__name__ + '.' + attr, _suppress_err=True)
"""


def _read_file(filename: str) -> str:
    with open(filename, "rb") as f:
        b = f.read()
        return b.decode("utf-8")<|MERGE_RESOLUTION|>--- conflicted
+++ resolved
@@ -185,10 +185,6 @@
         src: str,
         is_package: bool = False,
         dependencies: bool = True,
-<<<<<<< HEAD
-        orig_file_name: Optional[str] = None,
-=======
->>>>>>> 5827d88d
     ):
         """Adds `src` as the source code for `module_name` in the exported package.
 
@@ -204,19 +200,6 @@
         if dependencies:
             deps = self._get_dependencies(src, module_name, is_package)
 
-<<<<<<< HEAD
-            # TODO this should be moved into _get_dependecies
-            if self.verbose:
-                dep_str = "".join(f"  {dep}\n" for dep in deps)
-                file_info = (
-                    f"(from file {orig_file_name}) "
-                    if orig_file_name is not None
-                    else ""
-                )
-                print(f"{module_name} {file_info}depends on:\n{dep_str}\n")
-
-=======
->>>>>>> 5827d88d
             for dep in deps:
                 self.dependency_graph.add_edge(module_name, dep)
                 self.require_module_if_not_provided(dep)
@@ -333,7 +316,6 @@
                 "save_module() expects a string input, did you perhaps mean to pass `__name__`?"
             )
 
-<<<<<<< HEAD
         self.dependency_graph.add_node(module_name, provided=True, action="intern")
         self._add_module_to_dependency_graph(module_name, dependencies)
 
@@ -342,14 +324,6 @@
         # matched before any other patterns.
         self.patterns.insert(
             0, (GlobGroup(module_name), self.save_intern_module, False)
-=======
-        source = self._get_source_of_module(module_obj)
-        self.save_source_string(
-            module_name,
-            source,
-            hasattr(module_obj, "__path__"),
-            dependencies,
->>>>>>> 5827d88d
         )
 
     def _add_module_to_dependency_graph(

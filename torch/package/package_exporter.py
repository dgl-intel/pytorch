--- conflicted
+++ resolved
@@ -127,67 +127,6 @@
         self.matched_patterns: Set[int] = set()
         self._unique_id = 0
 
-<<<<<<< HEAD
-=======
-    def save_source_file(
-        self, module_name: str, file_or_directory: str, dependencies=True
-    ):
-        """Adds the local file system `file_or_directory` to the source package to provide the code
-        for `module_name`.
-
-        Args:
-            module_name (str): e.g. `my_package.my_subpackage`, code will be saved to provide code for this package.
-            file_or_directory (str): the path to a file or directory of code. When a directory, all python files in the directory
-                are recursively copied using :meth:`save_source_file`. If a file is named "/__init__.py" the code is treated
-                as a package.
-            dependencies (bool, optional): If ``True``, we scan the source for dependencies.
-        """
-        path = Path(file_or_directory)
-        if path.is_dir():
-            to_save = []  # list of tuples with arguments to save_source_string
-            module_path = module_name.replace(".", "/")
-            for filename in path.glob("**/*.py"):
-                relative_path = filename.relative_to(path).as_posix()
-                archivename = module_path + "/" + relative_path
-                if filename.is_dir():
-                    self.provided[archivename] = True
-                else:
-                    submodule_name = None
-                    if filename.name == "__init__.py":
-                        submodule_name = archivename[: -len("/__init__.py")].replace(
-                            "/", "."
-                        )
-                        is_package = True
-                    else:
-                        submodule_name = archivename[: -len(".py")].replace("/", ".")
-                        is_package = False
-
-                    self.provided[submodule_name] = True
-                    # we delay the call to save_source_string so that we record all the source files
-                    # being provided by this directory structure _before_ attempting to resolve the dependencies
-                    # on the source. This makes sure we don't try to copy over modules that will just get
-                    # overwritten by this directory blob
-                    to_save.append(
-                        (
-                            submodule_name,
-                            _read_file(str(filename)),
-                            is_package,
-                            dependencies,
-                        )
-                    )
-
-            for item in to_save:
-                self.save_source_string(*item)
-        else:
-            is_package = path.name == "__init__.py"
-            self.save_source_string(
-                module_name,
-                _read_file(file_or_directory),
-                is_package,
-                dependencies,
-            )
-
->>>>>>> ef3a779d
     def get_unique_id(self) -> str:
         """Get an id. This id is guaranteed to only be handed out once for this package."""
         ret = str(self._unique_id)

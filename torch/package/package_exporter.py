import collections
import io
import linecache
import pickletools
import types
from collections import OrderedDict
from pathlib import Path
from typing import (
    Any,
    BinaryIO,
    Callable,
    Dict,
    List,
    Optional,
    Sequence,
    Set,
    Tuple,
    Union,
)
from urllib.parse import quote

import torch
from torch.serialization import location_tag, normalize_storage_type
from torch.utils.hooks import RemovableHandle

from ._digraph import DiGraph
from ._importlib import _normalize_path
from ._mangling import is_mangled
from ._package_pickler import create_pickler
from ._stdlib import is_stdlib_module
from .find_file_dependencies import find_files_source_depends_on
from .glob_group import GlobGroup, GlobPattern
from .importer import Importer, OrderedImporter, sys_importer


class EmptyMatchError(Exception):
    """This is an exception that is thrown when a mock or extern is marked as
    ``allow_empty=False``, and is not matched with any module during packaging.
    """

    pass


class DeniedModuleError(Exception):
    """This is an exception that is thrown when a pattern added with deny matches
    a module required during the packaging process.
    """

    pass


class PackageExporter:
    """Exporters allow you to write packages of code, pickled Python data, and
    arbitrary binary and text resources into a self-contained package.

    Imports can load this code in a hermetic way, such that code is loaded
    from the package rather than the normal Python import system. This allows
    for the packaging of PyTorch model code and data so that it can be run
    on a server or used in the future for transfer learning.

    The code contained in packages is copied file-by-file from the original
    source when it is created, and the file format is a specially organized
    zip file. Future users of the package can unzip the package, and edit the code
    in order to perform custom modifications to it.

    The importer for packages ensures that code in the module can only be loaded from
    within the package, except for modules explicitly listed as external using :meth:`extern`.
    The file `extern_modules` in the zip archive lists all the modules that a package externally depends on.
    This prevents "implicit" dependencies where the package runs locally because it is importing
    a locally-installed package, but then fails when the package is copied to another machine.

    When source code is added to the package, the exporter optionally can scan it
    for further code dependencies (``dependencies=True``). It looks for import statements,
    resolves relative references to qualified module names, and calls :meth:`require_module`
    on each it finds, recursively resolving dependencies.
    """

    """A importer that will be searched in order to find the modules referenced by other modules or by
    pickled objects. The default module environment just uses sys_importer, which searches the Python environment.
    """
    importer: Importer

    def __init__(
        self,
        f: Union[str, Path, BinaryIO],
        importer: Union[Importer, Sequence[Importer]] = sys_importer,
        verbose: bool = True,
    ):
        """
        Create an exporter.

        Args:
            f: The location to export to. Can be a  ``string``/``Path`` object containing a filename,
                or a binary I/O object.
            importer: If a single Importer is passed, use that to search for modules.
                If a sequence of importers are passsed, an ``OrderedImporter`` will be constructed out of them.
            verbose: Print information about dependency resolution to stdout.
                Useful for tracking down why certain files get included.
        """
        if isinstance(f, (Path, str)):
            f = str(f)
            self.buffer: Optional[BinaryIO] = None
        else:  # is a byte buffer
            self.buffer = f

        self.zip_file = torch._C.PyTorchFileWriter(f)
        self.zip_file.set_min_version(6)
        self.serialized_storages: Dict[str, Any] = {}

        # A graph tracking all the modules and pickle objects added to this
        # package and the dependencies between them.
        # - Each node is a module name (or a pickle name that looks like '<foo.obj.pkl>')
        # - Each directed edge (u, v) means u depends on v.
        # - Nodes may contain metadata that describe how to write the thing to the zipfile.
        self.dependency_graph = DiGraph()
        self.verbose = verbose

        # These are OrderedDicts for compatibility with RemovableHandle.
        # Generic OrderedDict type annotations are not present until 3.7.
        # The real type signature is OrderedDict[int, Callable[[PackageExporter, str], None]]
        self._extern_hooks: OrderedDict = OrderedDict()
        self._mock_hooks: OrderedDict = OrderedDict()

        if isinstance(importer, Importer):
            self.importer = importer
        else:
            if not isinstance(importer, collections.abc.Sequence):
                raise TypeError(
                    "importer arg should be an Importer or a sequence of Importers, "
                    f"got {type(importer)} instead."
                )
            self.importer = OrderedImporter(*importer)

        self.patterns: List[
            Tuple[Any, Callable[[str], None], bool]
        ] = []  # 'any' is 're.Pattern' but breaks old mypy
        self.matched_patterns: Set[GlobGroup] = set()
        self._unique_id = 0

    def get_unique_id(self) -> str:
        """Get an id. This id is guaranteed to only be handed out once for this package."""
        ret = str(self._unique_id)
        self._unique_id += 1
        return ret

    def _get_dependencies(
        self, src: str, module_name: str, is_package: bool
    ) -> List[str]:
        """Return all modules that this source code depends on.

        Dependencies are found by scanning the source code for import-like statements.

        Arguments:
            src: The Python source code to analyze for dependencies.
            module_name: The name of the module that ``src`` corresponds to.
            is_package: Whether this module should be treated as a package.
                See :py:meth:`save_source_string` for more info.

        Returns:
            A list containing modules detected as direct dependencies in
            ``src``.  The items in the list are guaranteed to be unique.
        """
        package_name = (
            module_name if is_package else module_name.rsplit(".", maxsplit=1)[0]
        )
        dep_pairs = find_files_source_depends_on(src, package_name)
        # Use a dict to get uniquing but also deterministic order
        dependencies = {}
        for dep_module_name, dep_module_obj in dep_pairs:
            # handle the case where someone did something like `from pack import sub`
            # where `sub` is a submodule. In this case we don't have to save pack, just sub.
            # this ensures we don't pick up additional dependencies on pack.
            # However, in the case where `sub` is not a submodule but an object, then we do have
            # to save pack.
            if dep_module_obj is not None:
                possible_submodule = f"{dep_module_name}.{dep_module_obj}"
                if self._module_exists(possible_submodule):
                    dependencies[possible_submodule] = True
                    # we don't need to save `pack`
                    continue
            if self._module_exists(dep_module_name):
                dependencies[dep_module_name] = True

        if self.verbose:
            dep_str = "".join(f"  {dep}\n" for dep in dependencies)
            print(f"{module_name} depends on:\n{dep_str}\n")

        return list(dependencies.keys())

    def save_source_string(
        self,
        module_name: str,
        src: str,
        is_package: bool = False,
        dependencies: bool = True,
    ):
        """Adds `src` as the source code for `module_name` in the exported package.

        Args:
            module_name (str): e.g. `my_package.my_subpackage`, code will be saved to provide code for this package.
            src (str): The Python source code to save for this package.
            is_package (bool, optional): If True, this module is treated as a package. Packages are allowed to have submodules
                (e.g. my_package.my_subpackage.my_subsubpackage), and resources can be saved inside them. Defaults to ``False``.
            dependencies (bool, optional): If True, we scan the source for dependencies.
        """
        self.dependency_graph.add_node(module_name, src=src, is_package=is_package, provided=True, action="intern")

        if dependencies:
            deps = self._get_dependencies(src, module_name, is_package)

            for dep in deps:
                self.dependency_graph.add_edge(module_name, dep)
                self.require_module_if_not_provided(dep)

    def _write_source_string(
        self,
        module_name: str,
        src: str,
        is_package: bool = False,
    ):
        """Write ``src`` as the source code for ``module_name`` in the zip archive.

        Arguments are otherwise the same as for :meth:`save_source_string`.
        """
        extension = "/__init__.py" if is_package else ".py"
        filename = module_name.replace(".", "/") + extension

        self._write(filename, src)

    def _import_module(self, module_name: str):
        try:
            return self.importer.import_module(module_name)
        except ModuleNotFoundError as e:
            if not is_mangled(module_name):
                raise
            msg = (
                f"Module not found: '{module_name}'. Modules imported "
                "from a torch.package cannot be re-exported directly."
            )
            raise ModuleNotFoundError(msg) from None

    def _module_exists(self, module_name: str) -> bool:
        try:
            self._import_module(module_name)
            return True
        except Exception:
            return False

    def _write_dep_graph(self, failing_module=None):
        edges = "\n".join(f'"{f}" -> "{t}";' for f, t in self.dependency_graph.edges)
        failing = "" if failing_module is None else f'"{failing_module}" [color=red];'
        template = f"""\
digraph G {{
rankdir = LR;
node [shape=box];
{failing}
{edges}
}}
"""
        arg = quote(template, safe="")
        return f"https://dreampuf.github.io/GraphvizOnline/#{arg}"

    def _get_source_of_module(self, module: types.ModuleType) -> Optional[str]:
        filename = getattr(module, "__file__", None)
        result = (
            None
            if filename is None or not filename.endswith(".py")
            else linecache.getlines(filename, module.__dict__)
        )

        if result is None:
            return None
            # extra = ""
            # if self.verbose:
            #     extra = f" See the dependency graph for more info: \n{self._write_dep_graph(module.__name__)}"
            # raise ValueError(
            #     f'cannot save source for module "{module.__name__}" because '
            #     f'its source file "{filename}" could not be found.{extra}'
            # )
        return "".join(result)

    def require_module_if_not_provided(self, module_name: str, dependencies=True):
        if module_name in self.dependency_graph and self.dependency_graph.nodes[module_name].get("provided") is True:
            return

        self.require_module(module_name, dependencies)

    def require_module(self, module_name: str, dependencies=True):
        """This is called by dependencies resolution when it finds that something in the package
        depends on the module and it is not already present. It then decides how to provide that module.
        The default resolution rules will mark the module as extern if it is part of the standard library,
        and call :meth:`save_module` otherwise. Clients can subclass this object
        and override this method to provide other behavior, such as automatically mocking out a whole class
        of modules"""

        if self._can_implicitly_extern(module_name):
            # TODO we are externing individual modules instead just the top level package
            if self.verbose:
                print(
                    f"implicitly adding {module_name} to external modules "
                    f"since it is part of the standard library and is a dependency."
                )
<<<<<<< HEAD
            self.save_extern_module(module_name)
=======
            self._save_extern_module(root_name)
>>>>>>> 8e8487c6
            return

        for pattern, action, _ in self.patterns:
            if pattern.matches(module_name):
                self.matched_patterns.add(pattern)
                action(module_name)
                return


    def save_module(self, module_name: str, dependencies=True):
        """Save the code for ``module`` into the package. Code for the module is resolved using the ``importers`` path to find the
        module object, and then using its ``__file__`` attribute to find the source code.

        Args:
            module_name (str): e.g. `my_package.my_subpackage`, code will be saved to provide code
                for this package.
            dependencies (bool, optional): If ``True``, we scan the source for dependencies.
        """
        if not isinstance(module_name, str):
            raise TypeError(
                "save_module() expects a string input, did you perhaps mean to pass `__name__`?"
            )

        self.dependency_graph.add_node(module_name, provided=True, action="intern")
        self._add_module_to_dependency_graph(module_name, dependencies)

    def _implicit_intern(self, module_name):
        # Save it to the front of the patterns list so that it will be
        # matched before any other patterns.
        self.patterns.insert(
            0, (GlobGroup(module_name), self.save_intern_module, False)
        )

    def _add_module_to_dependency_graph(
        self,
        module_name: str,
        dependencies: bool,
    ):
        module_obj = self._import_module(module_name)
        self.dependency_graph.add_node(module_name, provided=True)

        if not dependencies:
            return

        # Find dependencies of this module and require them as well.
        is_package = hasattr(module_obj, "__path__")
        source = self._get_source_of_module(module_obj)
        if source is None:
            # Couldn't find a source!  Add it to our dependency graph as broken
            # and continue.
            self.dependency_graph.nodes[module_name]["broken"] = True
            return

        deps = self._get_dependencies(source, module_name, is_package)
        for dep in deps:
            self.dependency_graph.add_edge(module_name, dep)
            self.require_module_if_not_provided(dep)

    def save_pickle(
        self, package: str, resource: str, obj: Any, dependencies: bool = True
    ):
        """Save a python object to the archive using pickle. Equivalent to :func:`torch.save` but saving into
        the archive rather than a stand-alone file. Stanard pickle does not save the code, only the objects.
        If `dependencies` is true, this method will also scan the pickled objects for which modules are required
        to reconstruct them and save the relevant code.

        To be able to save an object where ``type(obj).__name__`` is ``my_module.MyObject``,
        ``my_module.MyObject`` must resolve to the class of the object according to the ``importer`` order. When saving objects that
        have previously been packaged, the importer's ``import_module`` method will need to be present in the ``importer`` list
        for this to work.

        Args:
            package (str): The name of module package this resource should go in (e.g. "my_package.my_subpackage")
            resource (str): A unique name for the resource, used to identify it to load.
            obj (Any): The object to save, must be picklable.
            dependencies (bool, optional): If ``True``, we scan the source for dependencies.
        """
        filename = self._filename(package, resource)
        # Write the pickle data for `obj`
        data_buf = io.BytesIO()
        pickler = create_pickler(data_buf, self.importer)
        pickler.persistent_id = self._persistent_id
        pickler.dump(obj)
        data_value = data_buf.getvalue()

        name_in_dependency_graph = f"<{package}.{resource}>"
        self.dependency_graph.add_node(name_in_dependency_graph, action="intern", provided=True, is_pickle=True)

        if dependencies:
            all_dependencies = []
            for opcode, arg, pos in pickletools.genops(data_value):
                if opcode.name == "GLOBAL":  # a global reference
                    assert isinstance(arg, str)
                    module, field = arg.split(" ")
                    if module not in all_dependencies:
                        all_dependencies.append(module)

            if self.verbose:
                dep_string = "".join(f"  {dep}\n" for dep in all_dependencies)
                print(f"{resource} depends on:\n{dep_string}\n")

            for module_name in all_dependencies:
                self.dependency_graph.add_edge(name_in_dependency_graph, module_name)
                self.require_module_if_not_provided(module_name)

        self._write(filename, data_value)

    def save_text(self, package: str, resource: str, text: str):
        """Save text data to the package.

        Args:
            package (str): The name of module package this resource should go it (e.g. "my_package.my_subpackage")
            resource (str): A unique name for the resource, used to identify it to load.
            text (str): The contents to save.
        """
        return self.save_binary(package, resource, text.encode("utf-8"))

    def save_binary(self, package, resource, binary: bytes):
        """Save raw bytes to the package.

        Args:
            package (str): The name of module package this resource should go it (e.g. "my_package.my_subpackage")
            resource (str): A unique name for the resource, used to identify it to load.
            binary (str): The data to save.
        """
        filename = self._filename(package, resource)
        self._write(filename, binary)

<<<<<<< HEAD
    def intern(
        self,
        include: "GlobPattern",
        *,
        exclude: "GlobPattern" = (),
        allow_empty: bool = True,
    ):
        """TODO DOC"""
        self.patterns.append(
            (GlobGroup(include, exclude=exclude), self.save_intern_module, allow_empty)
        )
=======
    def register_extern_hook(
        self, hook: Callable[["PackageExporter", str], None]
    ) -> RemovableHandle:
        """Registers an extern hook on the exporter.

        The hook will be called each time a module matches against an :meth:`extern` pattern.
        It should have the following signature::

            hook(exporter: PackageExporter, module_name: str) -> None

        Returns:
            :class:`torch.utils.hooks.RemovableHandle`:
                a handle that can be used to remove the added hook by calling
                ``handle.remove()``
        """
        handle = RemovableHandle(self._extern_hooks)
        self._extern_hooks[handle.id] = hook
        return handle

    def register_mock_hook(
        self, hook: Callable[["PackageExporter", str], None]
    ) -> RemovableHandle:
        """Registers a mock hook on the exporter.

        The hook will be called each time a module matches against a :meth:`mock` pattern.
        It should have the following signature::

            hook(exporter: PackageExporter, module_name: str) -> None

        Returns:
            :class:`torch.utils.hooks.RemovableHandle`:
                a handle that can be used to remove the added hook by calling
                ``handle.remove()``
        """
        handle = RemovableHandle(self._mock_hooks)
        self._mock_hooks[handle.id] = hook
        return handle
>>>>>>> 8e8487c6

    def mock(
        self,
        include: "GlobPattern",
        *,
        exclude: "GlobPattern" = (),
        allow_empty: bool = True,
    ):
        """Replace some required modules with a mock implementation.  Mocked modules will return a fake
        object for any attribute accessed from it. Because we copy file-by-file, the dependency resolution will sometimes
        find files that are imported by model files but whose functionality is never used
        (e.g. custom serialization code or training helpers).
        Use this function to mock this functionality out without having to modify the original code.

        Args:
            include (Union[List[str], str]): A string e.g. "my_package.my_subpackage", or list of strings
                for the names of the modules to be mocked out. Strings can also be a glob-style pattern
                string that may match multiple modules. Any required dependencies that match this pattern
                string will be mocked out automatically.

                Examples:
                  'torch.**' -- matches torch and all submodules of torch, e.g. 'torch.nn' and torch.nn.functional'
                  'torch.*' -- matches 'torch.nn' or 'torch.functional', but not 'torch.nn.functional'

            exclude (Union[List[str], str]): An optional pattern that excludes some patterns that match the include string.
                e.g. include='torch.**', exclude='torch.foo' will mock all torch packages except 'torch.foo' Default: []

            allow_empty (bool): An optional flag that specifies whether the mock implementation(s) specified by this call
                to the `mock` method must be matched to some module during packaging. If a mock is added with allow_empty=False,
                and `close` is called (either explicitly or via `__exit__`) and the mock has not been matched to a module
                used by the package being exported, an exception is thrown. If allow_empty=True, no such exception is thrown.

        """
        self.patterns.append(
            (GlobGroup(include, exclude=exclude), self._save_mock_module, allow_empty)
        )

    def extern(
        self,
        include: "GlobPattern",
        *,
        exclude: "GlobPattern" = (),
        allow_empty: bool = True,
    ):
        """Include `module` in the list of external modules the package can import.
        This will prevent dependency discovery from saving
        it in the package. The importer will load an external module directly from the standard import system.
        Code for extern modules must also exist in the process loading the package.

        Args:
            include (Union[List[str], str]): A string e.g. "my_package.my_subpackage", or list of strings
                for the names of the modules to be externed. This can also be a glob-style pattern, as described in :meth:`mock`

            exclude (Union[List[str], str]): An optional pattern that excludes some patterns that match the include string.

            allow_empty (bool): An optional flag that specifies whether the extern modules specified by this call
                to the `extern` method must be matched to some module during packaging. If an extern module glob pattern is added
                with allow_empty=False, and `close` is called (either explicitly or via `__exit__`) before any modules match that
                pattern, an exception is thrown. If allow_empty=True, no such exception is thrown.

        """
        self.patterns.append(
            (GlobGroup(include, exclude=exclude), self._save_extern_module, allow_empty)
        )

    def deny(self, include: "GlobPattern", *, exclude: "GlobPattern" = ()):
        """Blocklist modules who names match the given glob patterns from the list of modules the package can import.
        If a dependency on any matching packages is found, a :class:`DeniedModuleError` is thrown.

        Args:
            include (Union[List[str], str]): A string e.g. "my_package.my_subpackage", or list of strings
                for the names of the modules to be externed. This can also be a glob-style pattern, as described in :meth:`mock`

            exclude (Union[List[str], str]): An optional pattern that excludes some patterns that match the include string.
        """
        self.patterns.append(
            (GlobGroup(include, exclude=exclude), self._reject_denied_module, True)
        )

<<<<<<< HEAD
    def save_intern_module(self, module_name: str):
        """TODO DOC"""
        self.dependency_graph.add_node(module_name, action="intern", provided=True)
        # TODO move this somewhere more sensible
        self._add_module_to_dependency_graph(module_name, dependencies=True)

    def save_extern_module(self, module_name: str):
=======
    def _save_extern_module(self, module_name: str):
>>>>>>> 8e8487c6
        """Add `module_name` to the list of external modules, regardless of whether it is
        required by other modules.

        Prefer using :meth:`extern` to only mark modules extern if they are actually required by the packaged code.
        """
<<<<<<< HEAD
        self.dependency_graph.add_node(module_name, action="extern", provided=True)
=======
        for hook in self._extern_hooks.values():
            hook(self, module_name)

        self.extern_modules[module_name] = True
>>>>>>> 8e8487c6

    def _save_mock_module(self, module_name: str):
        """Add `module_name` to the package, implemented it with a mocked out version that
        can be imported but does not include any implementations.

        Prefer using `mock` to only include this module if it is required by other modules.
        """
<<<<<<< HEAD
        self.dependency_graph.add_node(module_name, action="mock", provided=True)
=======
        for hook in self._mock_hooks.values():
            hook(self, module_name)

        if "_mock" not in self.provided:
            self.save_source_string(
                "_mock",
                _read_file(str(Path(__file__).parent / "_mock.py")),
                is_package=False,
                dependencies=False,
            )
        is_package = hasattr(self._import_module(module_name), "__path__")
        self.save_source_string(module_name, _MOCK_IMPL, is_package, dependencies=False)
>>>>>>> 8e8487c6

    def _reject_denied_module(self, module_name: str):
        """Throw an exception containing a message that `module_name` was explicitly blocklisted via
        `deny` and was still required during packaging.
        """
        raise DeniedModuleError(
            f"{module_name} was required during packaging but has been explicitly blocklisted"
        )

    def _persistent_id(self, obj):
        if torch.is_storage(obj):
            storage_type = normalize_storage_type(type(obj))
            obj_key = str(obj._cdata)
            location = location_tag(obj)
            self.serialized_storages[obj_key] = obj

            return ("storage", storage_type, obj_key, location, obj.size())
        if hasattr(obj, "__reduce_package__"):
            return ("reduce_package", *obj.__reduce_package__(self))

        return None

    def __enter__(self):
        return self

    def __exit__(self, exc_type, exc_value, traceback):
        # If __exit__ was called because an exception was raised, we do not attempt to
        # attempt to finalize the package. Instead, control is returned to the
        # caller to continue raising the exception.
        if exc_type is not None:
            # Do the bare minimum to leave the open buffer in a valid state.
            self._finalize_zip()
            return

        self.close()

    def _write(self, filename, str_or_bytes):
        if is_mangled(filename):
            raise RuntimeError(
                f"Tried to save a torch.package'd module as '{filename}'. "
                "Directly saving torch.package'd modules is not allowed."
            )
        if isinstance(str_or_bytes, str):
            str_or_bytes = str_or_bytes.encode("utf-8")
        self.zip_file.write_record(filename, str_or_bytes, len(str_or_bytes))

    def _compute_patterns(self):
        # At this point, every module should be in either intern, mock, or extern.
        unmatched = set()
        for module_name, attrs in self.dependency_graph.nodes.items():
            if attrs.get("action") is None:
                unmatched.add(module_name)

        if len(unmatched) != 0:
            raise RuntimeError(f"TODO {unmatched}")

        # Check for any unmatched patterns
        for pattern, _, allow_empty in self.patterns:
            if not allow_empty and pattern not in self.matched_patterns:
                raise EmptyMatchError(
                    f"Exporter did not match any modules to {pattern}, which was marked as allow_empty=False"
                )

        extern_modules = []
        _mock_written = False
        for module_name, attrs in self.dependency_graph.nodes.items():
            action = attrs["action"]

            if action == "extern":
                extern_modules.append(module_name)
            elif action == "mock":
                if not _mock_written:
                    mock_file = str(Path(__file__).parent / "_mock.py")
                    self._write_source_string("_mock", _read_file(mock_file), is_package=False)
                    _mock_written = True

                is_package = hasattr(self._import_module(module_name), "__path__")
                self._write_source_string(module_name, _MOCK_IMPL, is_package)
            elif action == "intern":
                # The node in the dependency graph contains metadata that tells us
                # how to intern the module.
                if "provided" not in attrs:
                    raise AssertionError(f"Module was marked `intern` but not provided: {module_name}")

                if attrs.get("is_pickle") is True:
                    # This node came from save_source_pickle, we don't need to write any source for it.
                    continue
                elif attrs.get("src") is not None:
                    # This node came from save_source_string, write out the user-provided source.
                    source = attrs["src"]
                    is_package = attrs["is_package"]
                else:
                    # Otherwise import the module normally and use its source.
                    module_obj = self._import_module(module_name)
                    is_package = hasattr(module_obj, "__path__")
                    source = self._get_source_of_module(module_obj)
                    if source is None:
                        raise AssertionError(module_name)
                self._write_source_string(module_name, source, is_package)
            else:
                raise AssertionError(f"Module has no action: {module_name}")

        extern_file_contents = "\n".join(extern_modules) + "\n"
        self._write(".data/extern_modules", extern_file_contents)

    def close(self):
        """Write the package to the filesystem. Any calls after :meth:`close` are now invalid.
        It is preferable to use resource guard syntax instead::

            with PackageExporter("file.zip") as e:
                ...
        """
        if self.verbose:
            print(f"Dependency graph for exported package: \n{self._write_dep_graph()}")

        self._compute_patterns()

        # Write each tensor to a file named tensor/the_tensor_key in the zip archive
        for key in sorted(self.serialized_storages.keys()):
            name = f".data/{key}.storage"
            storage = self.serialized_storages[key]
            # location information is saved in python, but to actually
            # get the data from non cpu tensors we need to move them over first
            if storage.device.type != "cpu":
                storage = storage.cpu()
            num_bytes = storage.size() * storage.element_size()
            self.zip_file.write_record(name, storage.data_ptr(), num_bytes)
        self._finalize_zip()

    def _finalize_zip(self):
        """Called at the very end of packaging to leave the zipfile in a closed but valid state."""
        del self.zip_file
        if self.buffer:
            self.buffer.flush()

    def _filename(self, package, resource):
        package_path = package.replace(".", "/")
        resource = _normalize_path(resource)
        return f"{package_path}/{resource}"

    def _can_implicitly_extern(self, module_name: str):
        top_level_package_name = module_name.partition(".")[0]
        return top_level_package_name == "torch" or (
            top_level_package_name not in _DISALLOWED_MODULES
            and is_stdlib_module(top_level_package_name)
        )


# even though these are in the standard library, we do not allow them to be
# automatically externed since they offer a lot of system level access
_DISALLOWED_MODULES = ["sys", "io"]

_MOCK_IMPL = """\
from _mock import MockedObject
def __getattr__(attr: str):
    return MockedObject(__name__ + '.' + attr, _suppress_err=True)
"""


def _read_file(filename: str) -> str:
    with open(filename, "rb") as f:
        b = f.read()
        return b.decode("utf-8")<|MERGE_RESOLUTION|>--- conflicted
+++ resolved
@@ -2,8 +2,11 @@
 import io
 import linecache
 import pickletools
+import pprint
+import textwrap
 import types
 from collections import OrderedDict
+from enum import Enum
 from pathlib import Path
 from typing import (
     Any,
@@ -33,6 +36,13 @@
 from .importer import Importer, OrderedImporter, sys_importer
 
 
+class _ModuleProviderAction(Enum):
+    INTERN = 1
+    EXTERN = 2
+    MOCK = 3
+    DENY = 4
+
+
 class EmptyMatchError(Exception):
     """This is an exception that is thrown when a mock or extern is marked as
     ``allow_empty=False``, and is not matched with any module during packaging.
@@ -44,6 +54,14 @@
 class DeniedModuleError(Exception):
     """This is an exception that is thrown when a pattern added with deny matches
     a module required during the packaging process.
+    """
+
+    pass
+
+
+class UnhandledDependencyError(Exception):
+    """This exception is thrown when, at the end of packaging, there are still
+    module dependencies that do not match against any patterns.
     """
 
     pass
@@ -71,8 +89,8 @@
 
     When source code is added to the package, the exporter optionally can scan it
     for further code dependencies (``dependencies=True``). It looks for import statements,
-    resolves relative references to qualified module names, and calls :meth:`require_module`
-    on each it finds, recursively resolving dependencies.
+    resolves relative references to qualified module names, and performs an action specified by the user
+    (See: :meth:`extern`, :meth:`mock`, and :meth:`intern`).
     """
 
     """A importer that will be searched in order to find the modules referenced by other modules or by
@@ -120,6 +138,7 @@
         # The real type signature is OrderedDict[int, Callable[[PackageExporter, str], None]]
         self._extern_hooks: OrderedDict = OrderedDict()
         self._mock_hooks: OrderedDict = OrderedDict()
+        self._intern_hooks: OrderedDict = OrderedDict()
 
         if isinstance(importer, Importer):
             self.importer = importer
@@ -131,9 +150,7 @@
                 )
             self.importer = OrderedImporter(*importer)
 
-        self.patterns: List[
-            Tuple[Any, Callable[[str], None], bool]
-        ] = []  # 'any' is 're.Pattern' but breaks old mypy
+        self.patterns: List[Tuple[GlobGroup, _ModuleProviderAction, bool]] = []
         self.matched_patterns: Set[GlobGroup] = set()
         self._unique_id = 0
 
@@ -203,7 +220,13 @@
                 (e.g. my_package.my_subpackage.my_subsubpackage), and resources can be saved inside them. Defaults to ``False``.
             dependencies (bool, optional): If True, we scan the source for dependencies.
         """
-        self.dependency_graph.add_node(module_name, src=src, is_package=is_package, provided=True, action="intern")
+        self.dependency_graph.add_node(
+            module_name,
+            src=src,
+            is_package=is_package,
+            provided=True,
+            action=_ModuleProviderAction.INTERN,
+        )
 
         if dependencies:
             deps = self._get_dependencies(src, module_name, is_package)
@@ -280,18 +303,11 @@
         return "".join(result)
 
     def require_module_if_not_provided(self, module_name: str, dependencies=True):
-        if module_name in self.dependency_graph and self.dependency_graph.nodes[module_name].get("provided") is True:
+        if (
+            module_name in self.dependency_graph
+            and self.dependency_graph.nodes[module_name].get("provided") is True
+        ):
             return
-
-        self.require_module(module_name, dependencies)
-
-    def require_module(self, module_name: str, dependencies=True):
-        """This is called by dependencies resolution when it finds that something in the package
-        depends on the module and it is not already present. It then decides how to provide that module.
-        The default resolution rules will mark the module as extern if it is part of the standard library,
-        and call :meth:`save_module` otherwise. Clients can subclass this object
-        and override this method to provide other behavior, such as automatically mocking out a whole class
-        of modules"""
 
         if self._can_implicitly_extern(module_name):
             # TODO we are externing individual modules instead just the top level package
@@ -300,19 +316,23 @@
                     f"implicitly adding {module_name} to external modules "
                     f"since it is part of the standard library and is a dependency."
                 )
-<<<<<<< HEAD
-            self.save_extern_module(module_name)
-=======
-            self._save_extern_module(root_name)
->>>>>>> 8e8487c6
+            self.dependency_graph.add_node(
+                module_name, action=_ModuleProviderAction.EXTERN, provided=True
+            )
             return
 
         for pattern, action, _ in self.patterns:
             if pattern.matches(module_name):
                 self.matched_patterns.add(pattern)
-                action(module_name)
+                self.dependency_graph.add_node(
+                    module_name, action=action, provided=True
+                )
+
+                # If we are interning this module, we need to retrieve its
+                # dependencies and package those as well.
+                if action == _ModuleProviderAction.INTERN:
+                    self._add_module_to_dependency_graph(module_name, dependencies)
                 return
-
 
     def save_module(self, module_name: str, dependencies=True):
         """Save the code for ``module`` into the package. Code for the module is resolved using the ``importers`` path to find the
@@ -328,15 +348,10 @@
                 "save_module() expects a string input, did you perhaps mean to pass `__name__`?"
             )
 
-        self.dependency_graph.add_node(module_name, provided=True, action="intern")
+        self.dependency_graph.add_node(
+            module_name, provided=True, action=_ModuleProviderAction.INTERN
+        )
         self._add_module_to_dependency_graph(module_name, dependencies)
-
-    def _implicit_intern(self, module_name):
-        # Save it to the front of the patterns list so that it will be
-        # matched before any other patterns.
-        self.patterns.insert(
-            0, (GlobGroup(module_name), self.save_intern_module, False)
-        )
 
     def _add_module_to_dependency_graph(
         self,
@@ -391,7 +406,12 @@
         data_value = data_buf.getvalue()
 
         name_in_dependency_graph = f"<{package}.{resource}>"
-        self.dependency_graph.add_node(name_in_dependency_graph, action="intern", provided=True, is_pickle=True)
+        self.dependency_graph.add_node(
+            name_in_dependency_graph,
+            action=_ModuleProviderAction.INTERN,
+            provided=True,
+            is_pickle=True,
+        )
 
         if dependencies:
             all_dependencies = []
@@ -433,7 +453,63 @@
         filename = self._filename(package, resource)
         self._write(filename, binary)
 
-<<<<<<< HEAD
+    def register_extern_hook(
+        self, hook: Callable[["PackageExporter", str], None]
+    ) -> RemovableHandle:
+        """Registers an extern hook on the exporter.
+
+        The hook will be called each time a module matches against an :meth:`extern` pattern.
+        It should have the following signature::
+
+            hook(exporter: PackageExporter, module_name: str) -> None
+
+        Returns:
+            :class:`torch.utils.hooks.RemovableHandle`:
+                a handle that can be used to remove the added hook by calling
+                ``handle.remove()``
+        """
+        handle = RemovableHandle(self._extern_hooks)
+        self._extern_hooks[handle.id] = hook
+        return handle
+
+    def register_mock_hook(
+        self, hook: Callable[["PackageExporter", str], None]
+    ) -> RemovableHandle:
+        """Registers a mock hook on the exporter.
+
+        The hook will be called each time a module matches against a :meth:`mock` pattern.
+        It should have the following signature::
+
+            hook(exporter: PackageExporter, module_name: str) -> None
+
+        Returns:
+            :class:`torch.utils.hooks.RemovableHandle`:
+                a handle that can be used to remove the added hook by calling
+                ``handle.remove()``
+        """
+        handle = RemovableHandle(self._mock_hooks)
+        self._mock_hooks[handle.id] = hook
+        return handle
+
+    def register_intern_hook(
+        self, hook: Callable[["PackageExporter", str], None]
+    ) -> RemovableHandle:
+        """Registers an intern hook on the exporter.
+
+        The hook will be called each time a module matches against an :meth:`intern` pattern.
+        It should have the following signature::
+
+            hook(exporter: PackageExporter, module_name: str) -> None
+
+        Returns:
+            :class:`torch.utils.hooks.RemovableHandle`:
+                a handle that can be used to remove the added hook by calling
+                ``handle.remove()``
+        """
+        handle = RemovableHandle(self._intern_hooks)
+        self._intern_hooks[handle.id] = hook
+        return handle
+
     def intern(
         self,
         include: "GlobPattern",
@@ -443,47 +519,12 @@
     ):
         """TODO DOC"""
         self.patterns.append(
-            (GlobGroup(include, exclude=exclude), self.save_intern_module, allow_empty)
-        )
-=======
-    def register_extern_hook(
-        self, hook: Callable[["PackageExporter", str], None]
-    ) -> RemovableHandle:
-        """Registers an extern hook on the exporter.
-
-        The hook will be called each time a module matches against an :meth:`extern` pattern.
-        It should have the following signature::
-
-            hook(exporter: PackageExporter, module_name: str) -> None
-
-        Returns:
-            :class:`torch.utils.hooks.RemovableHandle`:
-                a handle that can be used to remove the added hook by calling
-                ``handle.remove()``
-        """
-        handle = RemovableHandle(self._extern_hooks)
-        self._extern_hooks[handle.id] = hook
-        return handle
-
-    def register_mock_hook(
-        self, hook: Callable[["PackageExporter", str], None]
-    ) -> RemovableHandle:
-        """Registers a mock hook on the exporter.
-
-        The hook will be called each time a module matches against a :meth:`mock` pattern.
-        It should have the following signature::
-
-            hook(exporter: PackageExporter, module_name: str) -> None
-
-        Returns:
-            :class:`torch.utils.hooks.RemovableHandle`:
-                a handle that can be used to remove the added hook by calling
-                ``handle.remove()``
-        """
-        handle = RemovableHandle(self._mock_hooks)
-        self._mock_hooks[handle.id] = hook
-        return handle
->>>>>>> 8e8487c6
+            (
+                GlobGroup(include, exclude=exclude),
+                _ModuleProviderAction.INTERN,
+                allow_empty,
+            )
+        )
 
     def mock(
         self,
@@ -518,7 +559,11 @@
 
         """
         self.patterns.append(
-            (GlobGroup(include, exclude=exclude), self._save_mock_module, allow_empty)
+            (
+                GlobGroup(include, exclude=exclude),
+                _ModuleProviderAction.MOCK,
+                allow_empty,
+            )
         )
 
     def extern(
@@ -546,7 +591,11 @@
 
         """
         self.patterns.append(
-            (GlobGroup(include, exclude=exclude), self._save_extern_module, allow_empty)
+            (
+                GlobGroup(include, exclude=exclude),
+                _ModuleProviderAction.EXTERN,
+                allow_empty,
+            )
         )
 
     def deny(self, include: "GlobPattern", *, exclude: "GlobPattern" = ()):
@@ -560,63 +609,7 @@
             exclude (Union[List[str], str]): An optional pattern that excludes some patterns that match the include string.
         """
         self.patterns.append(
-            (GlobGroup(include, exclude=exclude), self._reject_denied_module, True)
-        )
-
-<<<<<<< HEAD
-    def save_intern_module(self, module_name: str):
-        """TODO DOC"""
-        self.dependency_graph.add_node(module_name, action="intern", provided=True)
-        # TODO move this somewhere more sensible
-        self._add_module_to_dependency_graph(module_name, dependencies=True)
-
-    def save_extern_module(self, module_name: str):
-=======
-    def _save_extern_module(self, module_name: str):
->>>>>>> 8e8487c6
-        """Add `module_name` to the list of external modules, regardless of whether it is
-        required by other modules.
-
-        Prefer using :meth:`extern` to only mark modules extern if they are actually required by the packaged code.
-        """
-<<<<<<< HEAD
-        self.dependency_graph.add_node(module_name, action="extern", provided=True)
-=======
-        for hook in self._extern_hooks.values():
-            hook(self, module_name)
-
-        self.extern_modules[module_name] = True
->>>>>>> 8e8487c6
-
-    def _save_mock_module(self, module_name: str):
-        """Add `module_name` to the package, implemented it with a mocked out version that
-        can be imported but does not include any implementations.
-
-        Prefer using `mock` to only include this module if it is required by other modules.
-        """
-<<<<<<< HEAD
-        self.dependency_graph.add_node(module_name, action="mock", provided=True)
-=======
-        for hook in self._mock_hooks.values():
-            hook(self, module_name)
-
-        if "_mock" not in self.provided:
-            self.save_source_string(
-                "_mock",
-                _read_file(str(Path(__file__).parent / "_mock.py")),
-                is_package=False,
-                dependencies=False,
-            )
-        is_package = hasattr(self._import_module(module_name), "__path__")
-        self.save_source_string(module_name, _MOCK_IMPL, is_package, dependencies=False)
->>>>>>> 8e8487c6
-
-    def _reject_denied_module(self, module_name: str):
-        """Throw an exception containing a message that `module_name` was explicitly blocklisted via
-        `deny` and was still required during packaging.
-        """
-        raise DeniedModuleError(
-            f"{module_name} was required during packaging but has been explicitly blocklisted"
+            (GlobGroup(include, exclude=exclude), _ModuleProviderAction.DENY, True)
         )
 
     def _persistent_id(self, obj):
@@ -656,15 +649,34 @@
             str_or_bytes = str_or_bytes.encode("utf-8")
         self.zip_file.write_record(filename, str_or_bytes, len(str_or_bytes))
 
-    def _compute_patterns(self):
-        # At this point, every module should be in either intern, mock, or extern.
-        unmatched = set()
+    def _execute_dependency_graph(self):
+        """Takes a finalized dependency graph describing how to package all
+        modules and executes it, writing to the ZIP archive.
+        """
+        # Pre-validation on the dependency graph:
+        # 1. All modules should have an associated action.
+        # 2. No modules should be dnied.
+        unhandled = set()
+        denied = set()
         for module_name, attrs in self.dependency_graph.nodes.items():
             if attrs.get("action") is None:
-                unmatched.add(module_name)
-
-        if len(unmatched) != 0:
-            raise RuntimeError(f"TODO {unmatched}")
+                unhandled.add(module_name)
+            elif attrs.get("action") == _ModuleProviderAction.DENY:
+                denied.add(module_name)
+
+        if len(unhandled) != 0:
+            raise UnhandledDependencyError(
+                "The following modules did not match against any patterns. "
+                "Please intern, extern, or mock them:\n"
+                f"{textwrap.indent(pprint.pformat(unhandled), prefix='  ')}"
+            )
+
+        if len(denied) != 0:
+            raise DeniedModuleError(
+                f"The following modules were detected as dependencies but have been denied:"
+                f"{textwrap.indent(pprint.pformat(denied), prefix='  ')}"
+            )
+
 
         # Check for any unmatched patterns
         for pattern, _, allow_empty in self.patterns:
@@ -673,26 +685,42 @@
                     f"Exporter did not match any modules to {pattern}, which was marked as allow_empty=False"
                 )
 
+        # Now do the associated action for each module in the dependency graph.
         extern_modules = []
         _mock_written = False
         for module_name, attrs in self.dependency_graph.nodes.items():
             action = attrs["action"]
 
-            if action == "extern":
+            if action == _ModuleProviderAction.EXTERN:
+                for hook in self._extern_hooks.values():
+                    hook(self, module_name)
+
                 extern_modules.append(module_name)
-            elif action == "mock":
+
+            elif action == _ModuleProviderAction.MOCK:
+                for hook in self._mock_hooks.values():
+                    hook(self, module_name)
+
                 if not _mock_written:
                     mock_file = str(Path(__file__).parent / "_mock.py")
-                    self._write_source_string("_mock", _read_file(mock_file), is_package=False)
+                    self._write_source_string(
+                        "_mock", _read_file(mock_file), is_package=False
+                    )
                     _mock_written = True
 
                 is_package = hasattr(self._import_module(module_name), "__path__")
                 self._write_source_string(module_name, _MOCK_IMPL, is_package)
-            elif action == "intern":
+
+            elif action == _ModuleProviderAction.INTERN:
+                for hook in self._intern_hooks.values():
+                    hook(self, module_name)
+
                 # The node in the dependency graph contains metadata that tells us
                 # how to intern the module.
                 if "provided" not in attrs:
-                    raise AssertionError(f"Module was marked `intern` but not provided: {module_name}")
+                    raise AssertionError(
+                        f"Module was marked `intern` but not provided: {module_name}"
+                    )
 
                 if attrs.get("is_pickle") is True:
                     # This node came from save_source_pickle, we don't need to write any source for it.
@@ -709,8 +737,9 @@
                     if source is None:
                         raise AssertionError(module_name)
                 self._write_source_string(module_name, source, is_package)
+
             else:
-                raise AssertionError(f"Module has no action: {module_name}")
+                raise AssertionError(f"Invalid action: {module_name}, {action}. Please report a bug to PyTorch.")
 
         extern_file_contents = "\n".join(extern_modules) + "\n"
         self._write(".data/extern_modules", extern_file_contents)
@@ -725,7 +754,7 @@
         if self.verbose:
             print(f"Dependency graph for exported package: \n{self._write_dep_graph()}")
 
-        self._compute_patterns()
+        self._execute_dependency_graph()
 
         # Write each tensor to a file named tensor/the_tensor_key in the zip archive
         for key in sorted(self.serialized_storages.keys()):

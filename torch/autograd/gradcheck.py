import torch
from torch.types import _TensorOrTensors
import torch.testing
from torch.overrides import is_tensor_like
import collections
from itertools import product
import warnings
from typing import Callable, Union, Optional, Iterable, List, Tuple, Dict
from torch._vmap_internals import vmap
import functools


class GradcheckError(RuntimeError):
    # Custom error so that user errors are not caught in the main try catch (see gradcheck())
    pass


def is_float_or_complex_tensor(obj):
    return is_tensor_like(obj) and (obj.is_floating_point() or obj.is_complex())


def allocate_jacobians_with_inputs(input_tensors: Tuple, numel_output) -> Tuple[torch.Tensor, ...]:
    # Makes zero-filled tensors from inputs. If `numel_output` is not None, for each tensor in
    # `input_tensors`, returns a new zero-filled tensor with height of `t.numel` and width
    # of `numel_output`. Otherwise, for each tensor, returns a 1-d tensor with size `(t.numel,)`.
    # Each new tensor will be strided and have the same dtype and device as those of the
    # corresponding input
    out: List[torch.Tensor] = []
    for t in input_tensors:
        if is_float_or_complex_tensor(t) and t.requires_grad:
            out.append(t.new_zeros((t.numel(), numel_output), layout=torch.strided))
    return tuple(out)


def allocate_jacobians_with_outputs(output_tensors: Tuple, numel_input, dtype=None,
                                    device=None) -> Tuple[torch.Tensor, ...]:
    # Makes zero-filled tensors from outputs. If `dim` is not None, for each tensor in
    # `output_tensors`, returns a new zero-filled tensor with height of `dim` and width of
    # `t.numel`. Otherwise, for each tensor, returns a 1-d tensor with size (t.numel,).
    out: List[torch.Tensor] = []
    options = {"dtype": dtype, "device": device, "layout": torch.strided}
    for t in output_tensors:
        if is_float_or_complex_tensor(t):
            out.append(t.new_zeros((numel_input, t.numel()), **options))
    return tuple(out)


def iter_tensors(x: Union[torch.Tensor, Iterable[torch.Tensor]], only_requiring_grad: bool = False) -> Iterable[torch.Tensor]:
    if is_tensor_like(x):
        # mypy doesn't narrow type of `x` to torch.Tensor
        if x.requires_grad or not only_requiring_grad:  # type: ignore[union-attr]
            yield x  # type: ignore[misc]
    elif isinstance(x, collections.abc.Iterable) and not isinstance(x, str):
        for elem in x:
            for result in iter_tensors(elem, only_requiring_grad):
                yield result


def iter_tensor(x_tensor):
    # Enumerates over a tensor and provides a corresponding flat index that translates
    # to a given rol/col in the jacobian matrix. The order is the same as as if we flatten
    # a contiguous tensor. iter_tensor also returns a strided version of the original
    # tensor that is able to be modified inplace. If the input tensor is strided or sparse,
    # the returned tensor will share storage with the original. Otherwise, for opaque tensor
    # types like mkldnn, a copy is returned.
    #
    # Example:
    #   for a tensor t with size (2, 2), it will yield:
    #     `x, (0, 0), 0`, `x, (0, 1), 1`, `x, (1, 0), 2`, `x, (1, 1), 3`
    #
    #   where x is the t.data of the original tensor. Since input t has numel 4, the
    #   Jacobian should have 4 columns. So having a d_idx of 3 and idx of (1, 1)
    #   indicates that perturbing t[(1, 1)] allows us to updating the third (last)
    #   column of any jacobian corresponding to this particular input.
    #
    if x_tensor.is_sparse:
        def get_stride(size):
            dim = len(size)
            tmp = 1
            stride = [0] * dim
            for i in reversed(range(dim)):
                stride[i] = tmp
                tmp *= size[i]
            return stride

        x_nnz = x_tensor._nnz()
        x_size = list(x_tensor.size())
        x_indices = x_tensor._indices().t()
        x_values = x_tensor._values()
        x_stride = get_stride(x_size)

        # Use .data here to get around the version check
        x_values = x_values.data

        for i in range(x_nnz):
            x_value = x_values[i]
            for x_idx in product(*[range(m) for m in x_values.size()[1:]]):
                indices = x_indices[i].tolist() + list(x_idx)
                d_idx = sum(indices[k] * x_stride[k] for k in range(len(x_size)))
                yield x_value, x_idx, d_idx
    elif x_tensor.layout == torch._mkldnn:  # type: ignore[attr-defined]
        for d_idx, x_idx in enumerate(product(*[range(m) for m in x_tensor.size()])):
            # this is really inefficient, but without indexing implemented, there's
            # not really a better way than converting back and forth
            x_tensor_dense = x_tensor.to_dense()
            yield x_tensor_dense, x_idx, d_idx
    else:
        # Use .data here to get around the version check
        x_tensor = x_tensor.data
        for d_idx, x_idx in enumerate(product(*[range(m) for m in x_tensor.size()])):
            yield x_tensor, x_idx, d_idx


def _get_numerical_jacobian(fn, inputs, outputs=None, target=None, eps=1e-3) -> List[Tuple[torch.Tensor, ...]]:
    """Computes the numerical jacobian for a given fn and inputs. Returns M * N jacobians
    where M is the number of input tensors that require grad, and N is the number of output
    float/complex tensors.

    Args:
        fn: the function to compute the jacobian for
        inputs: inputs to `fn`
        outputs: provide precomputed outputs to avoid one extra invocation of fn
        target: the Tensors wrt whom Jacobians are calculated (default=`inputs`)
        eps: the magnitude of the perturbation during finite differencing (default=`1e-3`)

    Returns:
        A list of M N-tuples of tensors

    Note that `target` may not even be part of `input` to `fn`, so please be
    **very careful** in this to not clone `target`.
    """
    jacobians: List[Tuple[torch.Tensor, ...]] = []
    if outputs is None:
        outputs = _as_tuple(fn(*_as_tuple(inputs)))
    if any(o.is_complex() for o in outputs):
        raise ValueError("Expected output to be non-complex. get_numerical_jacobian no "
                         "longer supports functions that return complex outputs.")
    if target is None:
        target = inputs
    inp_indices = [i for i, a in enumerate(target) if is_tensor_like(a) and a.requires_grad]
    for i, (inp, inp_idx) in enumerate(zip(iter_tensors(target, True), inp_indices)):
        jacobians += [get_numerical_jacobian_wrt_specific_input(fn, inp_idx, inputs, outputs, eps, input=inp)]
    return jacobians


def get_numerical_jacobian(fn, inputs, target=None, eps=1e-3, grad_out=1.0):
    """Deprecated api to compute numerical jacobian for a given fn and inputs.
    Args:
        fn: the function to compute the jacobian for (must take inputs as a tuple)
        input: input to `fn`
        target: the Tensors wrt whom Jacobians are calculated (default=`input`)
        eps: the magnitude of the perturbation during finite differencing (default=`1e-3`)

    Returns:
        A list of jacobians wrt each input (or target) and the first output

    Note that `target` may not even be part of `input` to `fn`, so please be
    **very careful** in this to not clone `target`.
    """
    warnings.warn("get_numerical_jacobian was part of PyTorch's private API and not "
                  "meant to be exposed. We are deprecating it and it will be removed "
                  "in a future version of PyTorch. If you have a specific use for "
                  "this or feature request for this to be a stable API, please file "
                  "us an issue at https://github.com/pytorch/pytorch/issues/new")
    if grad_out != 1.0:  # grad_out param is only kept for backward compatibility reasons
        raise ValueError("Expected grad_out to be 1.0. get_numerical_jacobian no longer "
                         "supports values of grad_out != 1.0.")

    def fn_pack_inps(*inps):
        return fn(inps)
    jacobians = _get_numerical_jacobian(fn_pack_inps, inputs, None, target, eps)

    return tuple(jacobian_for_each_output[0] for jacobian_for_each_output in jacobians)


def compute_numerical_gradient(fn, entry, v, norm_v, nbhd_checks_fn):
    # Performs finite differencing by perturbing `entry` in-place by `v` and
    # returns the gradient of each of the outputs wrt to x at idx.
    orig = entry.clone()
    entry.copy_(orig - v)
    outa = fn()
    entry.copy_(orig + v)
    outb = fn()
    entry.copy_(orig)

    def compute(a, b):
        nbhd_checks_fn(a, b)
        ret = (b - a) / (2 * norm_v)
        return ret.detach().reshape(-1)

    return tuple(compute(a, b) for (a, b) in zip(outa, outb))


def compute_numerical_jacobian_cols(jvp_fn, delta, input_is_complex) -> List[torch.Tensor]:
    # Computing the jacobian only works for pure real or pure imaginary delta
    # For details on the algorithm used here, refer:
    # Section 3.5.3 https://arxiv.org/pdf/1701.00392.pdf
    # s = fn(z) where z = x for real valued input
    # and z = x + yj for complex valued input
    jacobians_cols: List[torch.Tensor] = []
    ds_dx_tup = jvp_fn(delta[0] if isinstance(delta, tuple) else delta)

    if input_is_complex:  # C -> R
        ds_dy_tup = jvp_fn(delta[1] * 1j) if isinstance(delta, tuple) else jvp_fn(delta * 1j)
        for ds_dx, ds_dy in zip(ds_dx_tup, ds_dy_tup):
            assert(not ds_dx.is_complex())
            # conjugate wirtinger derivative
            conj_w_d = ds_dx + ds_dy * 1j
            jacobians_cols.append(conj_w_d)
    else:
        for ds_dx in ds_dx_tup:  # R-> R
            assert(not ds_dx.is_complex())
            jacobians_cols.append(ds_dx)
    return jacobians_cols


def combine_jacobian_cols(jacobians_cols: Dict[int, List[torch.Tensor]], outputs, input,
                          numel) -> Tuple[torch.Tensor, ...]:
    # jacobian_cols is a data structure that maps column_idx -> output_idx -> column of jacobian Tensor
    # we return a list that maps output_idx -> full jacobian Tensor
    jacobians = allocate_jacobians_with_outputs(outputs, numel, input.dtype, input.device)
    for i, jacobian in enumerate(jacobians):
        for k, v in jacobians_cols.items():
            jacobian[k] = v[i]
    return jacobians


def prepped_input(input: torch.Tensor, maybe_perturbed_input: Optional[torch.Tensor],
                  fast_mode=False) -> torch.Tensor:
    # Prepares the inputs to be passed into the function while including the new modified input.
    if input.layout == torch._mkldnn:  # type: ignore[attr-defined] # no attr _mkldnn
        # Convert back to mkldnn
        if maybe_perturbed_input is not None:
            return maybe_perturbed_input.to_mkldnn()
        else:
            return input
    elif input.layout == torch.sparse_coo:
        if fast_mode and maybe_perturbed_input is not None:
            # entry is already a "cloned" version of the original tensor
            # thus changes to entry are not reflected in the input
            return maybe_perturbed_input
        else:
            return input
    else:
        # We cannot use entry (input.data) if we want gradgrad to work because
        # fn (in the gradgrad case) needs to compute grad wrt input
        return input


def check_outputs_same_dtype_and_shape(output1, output2, eps, idx=None) -> None:
    # Check that the returned outputs don't have different dtype or shape when you
    # perturb the input
    on_index = "on index {idx} " if idx is not None else ""
    assert output1.shape == output2.shape, \
        (f"Expected `func` to return outputs with the same shape"
         f" when inputs are perturbed {on_index}by {eps}, but got:"
         f" shapes {output1.shape} and {output2.shape}.")
    assert output1.dtype == output2.dtype, \
        (f"Expected `func` to return outputs with the same dtype"
         f" when inputs are perturbed {on_index}by {eps}, but got:"
         f" dtypes {output1.dtype} and {output2.dtype}.")


def get_numerical_jacobian_wrt_specific_input(fn, input_idx, inputs, outputs, eps,
                                              input=None) -> Tuple[torch.Tensor, ...]:
    # Computes the numerical jacobians wrt to a single input. Returns N jacobian
    # tensors, where N is the number of outputs
    # We use a dictionary because for sparse inputs, d_idx aren't necessarily consecutive
    jacobian_cols: Dict[int, List[torch.Tensor]] = {}
    input = inputs[input_idx] if input is None else input
    assert input.requires_grad
    for x, idx, d_idx in iter_tensor(input):
        wrapped_fn = with_prepped_inputs(fn, inputs, input_idx, x)
        input_to_perturb = x[idx]
        nbhd_checks_fn = functools.partial(check_outputs_same_dtype_and_shape, idx=idx, eps=eps)
        jvp_fn = get_jvp_fn(wrapped_fn, input_to_perturb, eps, nbhd_checks_fn)
        jacobian_cols[d_idx] = compute_numerical_jacobian_cols(jvp_fn, eps, x.is_complex())
    return combine_jacobian_cols(jacobian_cols, outputs, input, input.numel())


def get_input_to_perturb(input):
    if input.layout == torch._mkldnn:  # type: ignore[attr-defined] # no attr _mkldnn
        # Convert to dense so we can perform operations that require strided tensors
        input_to_perturb = input.to_dense()
    elif input.layout == torch.sparse_coo:
        # Clone because input may require grad, and copy_ calls resize_,
        # which is not allowed for .data
        input_to_perturb = input.clone()
    else:
        input_to_perturb = input.data
    return input_to_perturb


def with_prepped_inputs(fn, inputs, input_idx, input_to_perturb, fast_mode=False):
    def wrapped_fn():
        inp = tuple(prepped_input(a, input_to_perturb if i == input_idx else None, fast_mode) if is_tensor_like(a) else a
                    for i, a in enumerate(_as_tuple(inputs)))
        return tuple(a.clone() for a in _as_tuple(fn(*inp)))
    return wrapped_fn


def get_jvp_fn(wrapped_fn, input_to_perturb, eps, nbhd_checks_fn):
    def jvp_fn(delta):
        return compute_numerical_gradient(wrapped_fn, input_to_perturb, delta, eps, nbhd_checks_fn)
    return jvp_fn


def reshape_tensor_or_tuple(u, shape):
    if isinstance(u, tuple):
        if u[0].layout != torch.sparse_coo:
            return (u[0].reshape(shape), u[1].reshape(shape))
    else:
        if u.layout != torch.sparse_coo:
            return u.reshape(shape)
    return u


def mul_tensor_or_tuple(u, k):
    if isinstance(u, tuple):
        return (k * u[0], k * u[1])
    else:
        return k * u


def get_jvp_wrt_specific_input(fn, input_idx, inputs, outputs, u, eps) -> List[torch.Tensor]:
    # If fast_mode=False, iter_tensor handles the below cases:
    # basically we want to prepare the input so that it can be modified in-place and do certain
    # operations that require the tensor to have strides
    input = inputs[input_idx]
    input_to_perturb = get_input_to_perturb(input)
    wrapped_fn = with_prepped_inputs(fn, inputs, input_idx, input_to_perturb, True)
    nbhd_checks_fn = functools.partial(check_outputs_same_dtype_and_shape, eps=eps)
    jvp_fn = get_jvp_fn(wrapped_fn, input_to_perturb, eps, nbhd_checks_fn)
    u = reshape_tensor_or_tuple(u, input_to_perturb.shape)
    u = mul_tensor_or_tuple(u, eps)
    return compute_numerical_jacobian_cols(jvp_fn, u, input.is_complex())


def get_fast_numerical_jacobians(fn, inputs, inp_indices, outputs, all_ur, all_ui, all_v, eps):
    reduced_jacobians: List[List[torch.Tensor]] = []
    for i, (inp_idx, ur, ui) in enumerate(zip(inp_indices, all_ur, all_ui)):
        jacobian_cols = get_jvp_wrt_specific_input(fn, inp_idx, inputs, outputs, ur, ui, eps)
        jacobian_scalars: List[torch.Tensor] = []
        for v, Ju in zip(all_v, jacobian_cols):
            jacobian_scalars.append(dot_with_type_promotion(v, Ju))
        reduced_jacobians.append(jacobian_scalars)
    return reduced_jacobians


def check_jacobians_equal(j1, j2, atol):
    # Check whether the max diff between two jacobians are within some tolerance `atol`
    for j1_x, j2_x in zip(j1, j2):
        if j1_x.numel() != 0 and (j1_x - j2_x).abs().max() > atol:
            return False
    return True


def stack_and_check_tensors(jacobians_rows, inputs, numel_outputs) -> Tuple[Tuple[torch.Tensor, ...], bool, bool]:
    out_jacobians = allocate_jacobians_with_inputs(inputs, numel_outputs)
    diff_input_list = list(iter_tensors(inputs, True))
    correct_grad_sizes = True
    correct_grad_types = True
    for i, rows in enumerate(jacobians_rows):
        inp = diff_input_list[i]
        out_jacobian = out_jacobians[i]
        for j, row in enumerate(rows):
            if row is not None and row.size() != inp.size():
                correct_grad_sizes = False
            elif row is not None and row.dtype != inp.dtype:
                correct_grad_types = False
            if row is None:
                out_jacobian[:, j].zero_()
            else:
                row_dense = row.to_dense() if not row.layout == torch.strided else row
                assert out_jacobian[:, j].numel() == row_dense.numel()
                out_jacobian[:, j] = row_dense.reshape(-1)
    return out_jacobians, correct_grad_sizes, correct_grad_types


FAILED_NONDET_MSG = """

NOTE: If your op relies on non-deterministic operations i.e., it is listed here:
https://pytorch.org/docs/stable/generated/torch.use_deterministic_algorithms.html
this failure might be expected.

If you are adding a new operator, please file an issue and then use one of the
workarounds. The workaround depends on how your test invokes gradcheck/gradgradcheck.
If the test
- manually invokes gradcheck/gradgradcheck, then call gradcheck/gradgradcheck
  with `nondet_tol=<tol>` as a keyword argument.
- is OpInfo-based (e.g., in test_ops.py), then modify the OpInfo for the test
  to have `gradcheck_nondet_tol=<tol>`.
- is a Module test (e.g., in common_nn.py), then modify the corresponding
  module_test entry to have `gradcheck_nondet_tol=<tol>`
"""


def check_analytical_jacobian_attributes(inputs, output, nondet_tol, check_grad_dtypes,
                                         fast_mode=False, v=None) -> Tuple[torch.Tensor, ...]:
    diff_input_list = list(iter_tensors(inputs, True))

    def vjp_fn(grad_output):
        return torch.autograd.grad(output, diff_input_list, grad_output,
                                   retain_graph=True, allow_unused=True)
    if fast_mode:
        # vjp can be seen as a linear combination of the jacobians rows, we still call into stack_and_check
        # because we'd like to reuse the checks for dtype and shape
        jacobians_rows = get_vjp_wrt_specific_output(vjp_fn, output.clone(), v)
        jacobians_rows_reentrant = get_vjp_wrt_specific_output(vjp_fn, output.clone(), v)
    else:
        jacobians_rows = compute_analytical_jacobian_rows(vjp_fn, output.clone())
        jacobians_rows_reentrant = compute_analytical_jacobian_rows(vjp_fn, output.clone())
    output_numel = output.numel() if not fast_mode else 1

    jacobians, correct_grad_types, correct_grad_sizes = stack_and_check_tensors(jacobians_rows, inputs, output_numel)
    jacobians_reentrant, _, _ = stack_and_check_tensors(jacobians_rows_reentrant, inputs, output_numel)

    reentrant = check_jacobians_equal(jacobians, jacobians_reentrant, nondet_tol)

    if not correct_grad_types and check_grad_dtypes:
        raise GradcheckError('Gradient has dtype mismatch')
    if not correct_grad_sizes:
        raise GradcheckError('Analytical gradient has incorrect size')
    if not reentrant:
        raise GradcheckError('Backward is not reentrant, i.e., running backward with '
                             'same input and grad_output multiple times gives different values, '
                             'although analytical gradient matches numerical gradient.'
                             f'The tolerance for nondeterminism was {nondet_tol}.' + FAILED_NONDET_MSG)
    return jacobians


def get_fast_analytical_jacobians(inputs, outputs, nondet_tol, check_grad_dtypes, all_v, all_ur, all_ui):
    reduced_jacobians: List[List[torch.Tensor]] = []
    for output, v in zip(outputs, all_v):
        jacobian_cols = check_analytical_jacobian_attributes(inputs, output, nondet_tol, check_grad_dtypes,
                                                             fast_mode=True, v=v)
        jacobian_scalars: List[torch.Tensor] = []
        for vJ, ur, ui in zip(jacobian_cols, all_ur, all_ui):
            vJ = vJ.T.squeeze(0)
            if vJ.is_complex():  # C -> R
                tv = torch.view_as_real(vJ)
                tr = tv.select(-1, 0)
                ti = tv.select(-1, 1)
                jacobian_scalars.append(tr.dot(ur) + 1j * ti.dot(ui))
            else:  # R -> R
                jacobian_scalars.append(dot_with_type_promotion(vJ, ur))
        reduced_jacobians.append(jacobian_scalars)
    return reduced_jacobians


def get_analytical_jacobian(inputs, output, nondet_tol=0.0, grad_out=1.0):
    # Replicates the behavior of the old get_analytical_jacobian before the refactor
    warnings.warn("get_analytical_jacobian was part of PyTorch's private API and not "
                  "meant to be exposed. We are deprecating it and it will be removed "
                  "in a future version of PyTorch. If you have a specific use for "
                  "this or feature request for this to be a stable API, please file "
                  "us an issue at https://github.com/pytorch/pytorch/issues/new")
    if grad_out != 1.0:  # grad_out param is only kept for backward compatibility reasons
        raise ValueError("Expected grad_out to be 1.0. get_analytical_jacobian no longer "
                         "supports values of grad_out != 1.0.")
    if output.is_complex():
        raise ValueError("Expected output to be non-complex. get_analytical_jacobian no "
                         "longer supports functions that return complex outputs.")

    diff_input_list = list(iter_tensors(inputs, True))

    def backward_fn(grad_output):
        return torch.autograd.grad(output, diff_input_list, grad_output,
                                   retain_graph=True, allow_unused=True)

    jacobians_rows = compute_analytical_jacobian_rows(backward_fn, output.clone())
    jacobians_rows_reentrant = compute_analytical_jacobian_rows(backward_fn, output.clone())

    output_numel = output.numel()
    jacobians, correct_grad_types, correct_grad_sizes = stack_and_check_tensors(jacobians_rows, inputs, output_numel)
    jacobians_reentrant, _, _ = stack_and_check_tensors(jacobians_rows_reentrant, inputs, output_numel)
    reentrant = check_jacobians_equal(jacobians, jacobians_reentrant, nondet_tol)

    return jacobians, reentrant, correct_grad_sizes, correct_grad_types


def _get_analytical_jacobian(inputs, outputs, input_idx, output_idx):
    # Computes the analytical jacobian in slow mode for a single input_idx, output_idx pair
    # without performing checks for dtype, shape, and reentrancy
    jacobians = check_analytical_jacobian_attributes(inputs, outputs[output_idx],
                                                     nondet_tol=float('inf'), check_grad_dtypes=False)
    return jacobians[input_idx]


def compute_analytical_jacobian_rows(vjp_fn, sample_output) -> List[List[Optional[torch.Tensor]]]:
    # Computes Jacobian row-by-row using backward function `vjp_fn` = v^T J
    # NB: this function does not assume vjp_fn(v) to return tensors with
    # the same number of elements for different v. This is checked when we
    # later combine the rows into a single tensor.
    grad_out_base = torch.zeros_like(sample_output, memory_format=torch.legacy_contiguous_format)
    flat_grad_out = grad_out_base.view(-1)
    # jacobians_rows[i][j] represents the jth row of the ith input
    jacobians_rows: List[List[Optional[torch.Tensor]]] = []

    for j in range(flat_grad_out.numel()):
        flat_grad_out.zero_()
        flat_grad_out[j] = 1.0
        grad_inputs = vjp_fn(grad_out_base)
        for i, d_x in enumerate(grad_inputs):
            if j == 0:
                jacobians_rows.append([])
            jacobians_rows[i] += [d_x.clone() if isinstance(d_x, torch.Tensor) else None]
    return jacobians_rows


def get_vjp_wrt_specific_output(vjp_fn, sample_output, v) -> List[List[Optional[torch.Tensor]]]:
    # For each input, computes vjp_fn(v), which is *supposed* to be v^T J
    jacobians_rows: List[List[Optional[torch.Tensor]]] = []
    grad_inputs = vjp_fn(v.reshape(sample_output.shape))
    for i, d_x in enumerate(grad_inputs):
        jacobians_rows.append([d_x.clone() if isinstance(d_x, torch.Tensor) else None])
    return jacobians_rows


def check_inputs(tupled_inputs, check_sparse_nnz) -> bool:
    if not check_sparse_nnz and any(t.is_sparse for t in tupled_inputs if isinstance(t, torch.Tensor)):
        raise GradcheckError('gradcheck expects all tensor inputs are dense when check_sparse_nnz is set to False.')
    # Make sure that gradients are saved for at least one input
    any_input_requiring_grad = False
    for idx, inp in enumerate(tupled_inputs):
        if is_tensor_like(inp) and inp.requires_grad:
            if not (inp.dtype == torch.float64 or inp.dtype == torch.complex128):
                warnings.warn(
                    f'Input #{idx} requires gradient and '
                    'is not a double precision floating point or complex. '
                    'This check will likely fail if all the inputs are '
                    'not of double precision floating point or complex. ')
            content = inp._values() if inp.is_sparse else inp
            # TODO: To cover more problematic cases, replace stride = 0 check with
            # "any overlap in memory" once we have a proper function to check it.
            if content.layout is not torch._mkldnn:  # type: ignore[attr-defined]
                if not all(st > 0 or sz <= 1 for st, sz in zip(content.stride(), content.size())):
                    raise RuntimeError(
                        f'The {idx}th input has a dimension with stride 0. gradcheck only '
                        'supports inputs that are non-overlapping to be able to '
                        'compute the numerical gradients correctly. You should call '
                        '.contiguous on the input before passing it to gradcheck.')
            any_input_requiring_grad = True
            inp.retain_grad()
    if not any_input_requiring_grad:
        raise ValueError(
            'gradcheck expects at least one input tensor to require gradient, '
            'but none of the them have requires_grad=True.')
    return True


def check_outputs(outputs) -> None:
    if any(t.layout == torch.sparse_coo for t in outputs if isinstance(t, torch.Tensor)):
        # it is easier to call to_dense() on the sparse output than
        # to modify analytical jacobian
        raise ValueError('Sparse output is not supported at gradcheck yet. '
                         'Please call to_dense() on the output of fn for gradcheck.')
    if any(t.layout == torch._mkldnn for t in outputs if isinstance(t, torch.Tensor)):  # type: ignore[attr-defined]
        raise ValueError('MKLDNN output is not supported at gradcheck yet. '
                         'Please call to_dense() on the output of fn for gradcheck.')


def check_no_differentiable_outputs(func, inputs, func_out, eps) -> bool:
    # When there are no differentiable outputs, numerical gradient for a function is
    # expected to be zero.
    jacobians_all_inputs_outputs = _get_numerical_jacobian(func, inputs, func_out, eps=eps)
    for jacobians_all_outputs_and_fixed_input in jacobians_all_inputs_outputs:
        for jacobian in jacobians_all_outputs_and_fixed_input:
            if torch.ne(jacobian, 0).sum() > 0:
                raise GradcheckError('Numerical gradient for function expected to be zero')
    return True


def check_no_differentiable_outputs_fast(func, func_out, all_inputs, inputs_indices,
                                         all_u, eps, nondet_tol):
    for inp_idx, u in zip(inputs_indices, all_u):
        numerical_jacobians = get_jvp_wrt_specific_input(func, inp_idx, all_inputs, _as_tuple(func_out), u, eps)
        for jacobian in numerical_jacobians:
            if jacobian.numel() == 0:
                continue
            if (jacobian - torch.zeros_like(jacobian)).abs().max() > nondet_tol:
                raise GradcheckError('Numerical gradient for function expected to be zero')
    return True


FAILED_BATCHED_GRAD_MSG = """
gradcheck or gradgradcheck failed while testing batched gradient computation.
This could have been invoked in a number of ways (via a test that calls
gradcheck/gradgradcheck directly or via an autogenerated test).

If you are adding a new operator, please file an issue and then use one of the
workarounds. The workaround depends on how your test invokes gradcheck/gradgradcheck.
If the test
- manually invokes gradcheck/gradgradcheck, then call gradcheck/gradgradcheck
  with `check_batched_grad=False` as a keyword argument.
- is OpInfo-based (e.g., in test_ops.py), then modify the OpInfo for the test
  to have `check_batched_grad=False` and/or `check_batched_gradgrad=False`.
- is common_method_invocations-based, then add your test to the denylist
  EXCLUDE_BATCHED_GRAD_TESTS in test_autograd.py

If you're modifying an existing operator that supports batched grad computation,
or wish to make a new operator work with batched grad computation, please read
the following.

To compute batched grads (e.g., jacobians, hessians), we vmap over the backward
computation. The most common failure case is if there is a 'vmap-incompatible
operation' in the backward pass. Please see
NOTE: [How to write vmap-compatible backward formulas]
in the codebase for an explanation of how to fix this.
""".strip()

def get_failed_batched_grad_test_msg(output_idx, input_idx, res, exp):
    return f"""
For output {output_idx} and input {input_idx}:

{FAILED_BATCHED_GRAD_MSG}

Got:
{res}

Expected:
{exp}
""".strip()


def test_batched_grad(input, output, output_idx) -> bool:
    # NB: test_batched_grad compares two autograd.grad invocations with a single
    # vmap(autograd.grad) invocation. It's not exactly a "gradcheck" in the
    # sense that we're not comparing an analytical jacobian with a numeric one,
    # but it is morally similar (we could have computed a full analytic jac
    # via vmap, but that is potentially slow)
    diff_input_list = list(iter_tensors(input, True))
    grad = functools.partial(torch.autograd.grad, output, diff_input_list, retain_graph=True, allow_unused=True)

    def vjp(v):
        results = grad(v)
        results = tuple(grad if grad is not None else
                        torch.zeros([], dtype=inp.dtype, device=inp.device).expand(inp.shape)
                        for grad, inp in zip(results, diff_input_list))
        return results

    grad_outputs = [torch.randn_like(output) for _ in range(2)]

    expected = [vjp(gO) for gO in grad_outputs]
    expected = [torch.stack(shards) for shards in zip(*expected)]

    # Squash warnings since these are expected to happen in most cases
    # NB: this doesn't work for CUDA tests: https://github.com/pytorch/pytorch/issues/50209
    with warnings.catch_warnings():
        warnings.filterwarnings("ignore", message="Batching rule not implemented")
        warnings.filterwarnings("ignore", message="torch.vmap is an experimental prototype")
        try:
            result = vmap(vjp)(torch.stack(grad_outputs))
        except RuntimeError as ex:
            # It's OK that we're not raising the error at the correct callsite.
            # That's because the callsite is always going to inside the Python
            # autograd.grad instead of the C++ traceback of what line in the
            # backward formula
            raise GradcheckError(
                f'While computing batched gradients, got: {ex}\n\n{FAILED_BATCHED_GRAD_MSG}')

    for input_idx, (res, exp) in enumerate(zip(result, expected)):
        if torch.allclose(res, exp):
            continue
        raise GradcheckError(get_failed_batched_grad_test_msg(output_idx, input_idx, res, exp))
    return True


def test_backward_mul_by_grad_output(outputs, inputs, check_sparse_nnz) -> bool:
    # Tests that backward is multiplied by grad_output
    diff_input_list: List[torch.Tensor] = list(iter_tensors(inputs, True))
    if not diff_input_list:
        raise GradcheckError("no Tensors requiring grad found in input")
    grads_input = torch.autograd.grad(outputs, diff_input_list,
                                      [torch.zeros_like(o, memory_format=torch.legacy_contiguous_format) for o in outputs],
                                      allow_unused=True)
    for gi, di in zip(grads_input, diff_input_list):
        if gi is None:
            continue
        if isinstance(gi, torch.Tensor) and gi.layout != torch.strided:
            if gi.layout != di.layout:
                raise GradcheckError('grad is incorrect layout (' + str(gi.layout) + ' is not ' + str(di.layout) + ')')
            if gi.layout == torch.sparse_coo:
                if gi.sparse_dim() != di.sparse_dim():
                    raise GradcheckError('grad is sparse tensor, but has incorrect sparse_dim')
                if gi.dense_dim() != di.dense_dim():
                    raise GradcheckError('grad is sparse tensor, but has incorrect dense_dim')
            gi = gi.to_dense()
            di = di.to_dense()

        if check_sparse_nnz:
            if not torch.allclose(gi, torch.zeros_like(gi)):
                raise GradcheckError('backward not multiplied by grad_output')
        elif not gi.eq(0).all():
            raise GradcheckError('backward not multiplied by grad_output')
        if gi.dtype != di.dtype or gi.device != di.device or gi.is_sparse != di.is_sparse:
            raise GradcheckError("grad is incorrect type")
        if gi.size() != di.size():
            raise GradcheckError('grad is incorrect size')
    return True


def test_undefined_grad(func, outputs, inputs) -> bool:
    diff_input_list: List[torch.Tensor] = list(iter_tensors(inputs, True))
    if not diff_input_list:
        raise GradcheckError("no Tensors requiring grad found in input")

    def warn_bc_breaking():
        warnings.warn((
            'Backwards compatibility: New undefined gradient support checking '
            'feature is enabled by default, but it may break existing callers '
            'of this function. If this is true for you, you can call this '
            'function with "check_undefined_grad=False" to disable the feature'))

    def check_undefined_grad_support(output_to_check):
        grads_output = [torch.zeros_like(o, memory_format=torch.legacy_contiguous_format) for o in output_to_check]
        try:
            grads_input = torch.autograd.grad(output_to_check, diff_input_list,
                                              grads_output, allow_unused=True)
        except RuntimeError:
            warn_bc_breaking()
            raise GradcheckError((
                'Expected backward function to handle undefined output grads. '
                'Please look at "Notes about undefined output gradients" in '
                '"tools/autograd/derivatives.yaml"'))

        for gi, i in zip(grads_input, diff_input_list):
            if (gi is not None) and (not gi.eq(0).all()):
                warn_bc_breaking()
                raise GradcheckError((
                    'Expected all input grads to be undefined or zero when all output grads are undefined '
                    'or zero. Please look at "Notes about undefined output gradients" in '
                    '"tools/autograd/derivatives.yaml"'))
        return True

    # All backward functions must work properly if all output grads are undefined
    outputs_to_check = [[
        torch._C._functions.UndefinedGrad()(o) for o in _differentiable_outputs(func(*inputs))
        # This check filters out Tensor-likes that aren't instances of Tensor.
        if isinstance(o, torch.Tensor)
    ]]

    # If there are multiple output grads, we should be able to undef one at a time without error
    if len(outputs_to_check[0]) > 1:
        for undef_grad_idx in range(len(outputs)):
            output_to_check = _differentiable_outputs(func(*inputs))
            outputs_to_check.append([
                torch._C._functions.UndefinedGrad()(o) if idx == undef_grad_idx else o
                for idx, o in enumerate(output_to_check)])

    return all(check_undefined_grad_support(output) for output in outputs_to_check)


def _as_tuple(x):
    if isinstance(x, tuple):
        return x
    elif isinstance(x, list):
        return tuple(x)
    else:
        return x,


def _differentiable_outputs(x):
    return tuple(o for o in _as_tuple(x) if o.requires_grad)


def get_notallclose_msg(analytical, numerical, output_idx, input_idx, complex_indices, test_imag=False) -> str:
    out_is_complex = complex_indices and output_idx in complex_indices
    part = "imaginary" if test_imag else "real"
    prefix = "" if not out_is_complex else \
        f"While considering the {part} part of complex outputs only, "
    return prefix + 'Jacobian mismatch for output %d with respect to input %d,\n' \
        'numerical:%s\nanalytical:%s\n' % (output_idx, input_idx, numerical, analytical)


def transpose(matrix_of_tensors):
    # returns list of tuples
    return list(zip(*matrix_of_tensors))


def real_and_imag(fn, sample_outputs):
    # returns new functions real(fn), and imag(fn) where real(fn) and imag(fn) behave the same as
    # the original fn, except torch.real or torch.imag are applied to the complex outputs
    def apply_to_c_outs(fn, fn_to_apply):
        def wrapped_fn(*inputs):
            outs = _as_tuple(fn(*inputs))
            return tuple(fn_to_apply(o) if o.is_complex() else o for o in outs)
        return wrapped_fn
    return apply_to_c_outs(fn, torch.real), apply_to_c_outs(fn, torch.imag)


def gradcheck_real_imag(gradcheck_fn, func, func_out, tupled_inputs, outputs, eps, rtol,
                        atol, check_grad_dtypes, nondet_tol, complex_indices, any_outputs_complex):
    if any_outputs_complex:
        real_fn, imag_fn = real_and_imag(func, outputs)

        imag_func_out = imag_fn(*tupled_inputs)
        imag_outputs = _differentiable_outputs(imag_func_out)
        gradcheck_fn(imag_fn, imag_func_out, tupled_inputs, imag_outputs, eps,
                     rtol, atol, check_grad_dtypes, nondet_tol, complex_indices, test_imag=True)

        real_func_out = real_fn(*tupled_inputs)
        real_outputs = _differentiable_outputs(real_func_out)
        gradcheck_fn(real_fn, real_func_out, tupled_inputs, real_outputs, eps,
                     rtol, atol, check_grad_dtypes, nondet_tol, complex_indices)
    else:
        gradcheck_fn(func, func_out, tupled_inputs, outputs, eps,
                     rtol, atol, check_grad_dtypes, nondet_tol)


def slow_gradcheck(func, func_out, tupled_inputs, outputs, eps, rtol,
                   atol, check_grad_dtypes, nondet_tol, complex_indices=None, test_imag=False):
    if not outputs:
        return check_no_differentiable_outputs(func, tupled_inputs, _as_tuple(func_out), eps)

    numerical = transpose(_get_numerical_jacobian(func, tupled_inputs, outputs, eps=eps))

    for i, o in enumerate(outputs):
        analytical = check_analytical_jacobian_attributes(tupled_inputs, o, nondet_tol, check_grad_dtypes)
        inp_tensors = iter_tensors(tupled_inputs, True)

        for j, (a, n, inp) in enumerate(zip(analytical, numerical[i], inp_tensors)):
            if a.numel() != 0 or n.numel() != 0:
                if not torch.allclose(a, n, rtol, atol):
                    raise GradcheckError(get_notallclose_msg(a, n, i, j, complex_indices, test_imag))
    return True


def dot_with_type_promotion(u, v):
    assert u.dim() == 1 and v.dim() == 1
    return (u * v).sum()


def allclose_with_type_promotion(a, b, rtol, atol):
    promoted_type = torch.promote_types(a.dtype, b.dtype)
    a = a.to(dtype=promoted_type)
    b = b.to(dtype=promoted_type)
    return torch.allclose(a, b, rtol, atol)


<<<<<<< HEAD
def rand_vec_from_tensors(tensors, generator, always_float64=False):
    # Create a random vector with the same number of elements as x and the same dtype/device
    # If x is complex, we create a complex tensor with only real component
    out = []
    for x in tensors:
        if x.layout == torch.sparse_coo:
            # For sparse, create a random sparse vec with random values in the same
            # indices. Make sure size is set so that it isn't inferred to be smaller.
            x_values = x._values()
            values = torch.rand(x_values.numel(), generator=generator) \
                .to(dtype=x.dtype, device=x.device) \
                .reshape(x_values.shape)
            values /= values.norm()
            vec = torch.sparse_coo_tensor(x._indices(), values, x.size())
        else:
            dtype = x.dtype if not always_float64 else torch.float64
            vec = torch.rand(x.numel(), generator=generator).to(dtype=dtype, device=x.device)
            vec /= vec.norm()
        out.append(vec)
    return out


def to_flat_dense(tensors):
    return [t.to_dense().reshape(-1) if t.layout == torch.sparse_coo else t for t in tensors]


def get_inp_tensors(tupled_inputs):
    inp_idx_tup = [(i, t) for i, t in enumerate(tupled_inputs) if is_tensor_like(t) and t.requires_grad]
    return [tup[0] for tup in inp_idx_tup], [tup[1] for tup in inp_idx_tup]
=======
def to_real_dtype(dtype):
    if dtype == torch.complex128:
        return torch.float64
    elif dtype == torch.complex64:
        return torch.float32
    else:
        return dtype


def vec_from_tensor(x, generator, downcast_complex=False):
    # Create a random vector with the same number of elements as x and the same dtype/device
    # If x is complex, we create a complex tensor with only real component
    if x.layout == torch.sparse_coo:
        # For sparse, create a random sparse vec with random values in the same
        # indices. Make sure size is set so that it isn't inferred to be smaller.
        x_values = x._values()
        values = torch.rand(x_values.numel(), generator=generator) \
            .to(dtype=x.dtype, device=x.device) \
            .reshape(x_values.shape)
        values /= values.norm()
        vec = torch.sparse_coo_tensor(x._indices(), values, x.size())
    else:
        dtype = to_real_dtype(x.dtype) if downcast_complex else x.dtype
        vec = torch.rand(x.numel(), generator=generator).to(dtype=dtype, device=x.device)
        vec /= vec.norm()
    return vec
>>>>>>> c6a3febf


def adjusted_atol(atol, u, v):
    # In slow gradcheck, we compare A and B element-wise, i.e., for some a, b we allow |a - b| < atol + rtol * b
    # but since we now compare q1 = v^T A u and q2 = v^T B u, we must allow |q1 - q2| < v^T E u + rtol * v^T B u
    # where E is the correctly sized matrix where each entry is atol
    #
    # We see that atol needs to be scaled by v^T M u (where M is an all-ones M x N matrix):
    # v^T M u = \sum_{i} \sum_{j} u_i * v_j = (\sum_{i} u_i)(\sum_{i} v_i)
    u = u[0] if isinstance(u, tuple) else u
    sum_u = torch.sparse.sum(u) if u.layout == torch.sparse_coo else u.sum()
    sum_v = torch.sparse.sum(v) if v.layout == torch.sparse_coo else v.sum()
    return atol * sum_u.item() * sum_v.item()


FAST_FAIL_SLOW_OK_MSG = """
Fast gradcheck failed but element-wise differences are small. This means that the
test might've passed in slow_mode!

If you are adding a new operator, please file an issue and then use one of the
workarounds. The workaround depends on how your test invokes gradcheck/gradgradcheck:

If the test
- manually invokes gradcheck/gradgradcheck, then call gradcheck/gradgradcheck
  with `fast_mode=False` as a keyword argument.
- is OpInfo-based (e.g., in test_ops.py), then modify the OpInfo for the test
  to have `gradcheck_fast_mode=False`
- is a Module test (e.g., in common_nn.py), then modify the corresponding
  module_test entry to have `gradcheck_fast_mode=False`
""".strip()


def run_slow_mode_and_get_error(func, tupled_inputs, outputs, input_idx, output_idx, rtol, atol):
    # Compute jacobians in slow mode for better error message
    slow_numerical = _get_numerical_jacobian(func, tupled_inputs, outputs)[input_idx][output_idx]
    slow_analytical = _get_analytical_jacobian(tupled_inputs, outputs, input_idx, output_idx)

    # Assume jacobians are non-empty and have the same shape
    slow_max_diff = (slow_numerical - slow_analytical).abs().max()

    slow_allclose = torch.allclose(slow_analytical, slow_numerical, rtol, atol)
    msg = ("\nThe above quantities relating the numerical and analytical jacobians are computed \n"
           "in fast mode. See: https://github.com/pytorch/pytorch/issues/53876 for more background \n"
           "about fast mode. Below, we recompute numerical and analytical jacobians in slow mode:\n\n"
           f"Numerical:\n {slow_numerical}\n"
           f"Analytical:\n{slow_analytical}\n\n"
           f"The max per-element difference (slow mode) is: {slow_max_diff}.\n")
    if slow_allclose:
        # Slow gradcheck would've passed!
        msg += FAST_FAIL_SLOW_OK_MSG
    return msg


<<<<<<< HEAD
def check_analytical_numerical_equal(all_analytical, all_numerical, complex_indices, tupled_inputs, inp_tensors, outputs,
                                     func, all_v, all_ur, all_ui, rtol, atol):
    for i, (all_numerical_for_input_i, inp) in enumerate(zip(all_numerical, inp_tensors)):
        for j, n in enumerate(all_numerical_for_input_i):
            a = all_analytical[j][i]
            n = n.to(device=a.device)
            # TODO: Update adjusted atol to correctly handle complex case
            if not allclose_with_type_promotion(a, n.to(a.device), rtol, adjusted_atol(atol, all_ur[i], all_v[j])):
                jacobians_str = run_slow_mode_and_get_error(func, tupled_inputs, outputs, i, j, rtol, atol)
                raise GradcheckError(get_notallclose_msg(a, n, j, i, complex_indices, inp.is_complex()) + jacobians_str)
=======
def to_flat_dense_if_sparse(tensor):
    if tensor.layout == torch.sparse_coo:
        return tensor.to_dense().reshape(-1)
    else:
        return tensor


def make_vectors(inp_tensors, outputs):
    # Use our own generator to avoid messing with the user's RNG state
    g_cpu = torch.Generator()
    all_u = []
    all_u_dense = []
    for inp in inp_tensors:
        ur = vec_from_tensor(inp, g_cpu, True)
        ur_dense = to_flat_dense_if_sparse(ur)
        if inp.is_complex():
            ui = vec_from_tensor(inp, g_cpu, True)
            all_u.append((ur, ui))
            ui_dense = to_flat_dense_if_sparse(ui)
            all_u_dense.append((ur_dense, ui_dense))
        else:
            all_u.append(ur)
            all_u_dense.append(ur_dense)
    all_v = [vec_from_tensor(out, g_cpu) for out in outputs]
    return all_v, all_u, all_u_dense
>>>>>>> c6a3febf


def fast_gradcheck(func, func_out, tupled_inputs, outputs, eps, rtol,
                   atol, check_grad_dtypes, nondet_tol, complex_indices=None, test_imag=False):
    # Perform the fast version of gradcheck
    # See https://github.com/pytorch/pytorch/issues/53876 for details
<<<<<<< HEAD
    inp_tensors_idx, inp_tensors = get_inp_tensors(tupled_inputs)

    # Use our own generator to avoid messing with the user's RNG state
    g_cpu = torch.Generator()
    all_ur = rand_vec_from_tensors(inp_tensors, g_cpu, True)
    all_ui = rand_vec_from_tensors(inp_tensors, g_cpu, True)
    all_ur_dense = to_flat_dense(all_ur)
    all_ui_dense = to_flat_dense(all_ui)
    all_v = rand_vec_from_tensors(outputs, g_cpu)

    if not outputs:
        check_no_differentiable_outputs_fast(func, func_out, tupled_inputs, inp_tensors_idx,
                                             all_ur, all_ui, eps, nondet_tol)

    reduced_numerical_jacobians = get_fast_numerical_jacobians(func, tupled_inputs, inp_tensors_idx, outputs,
                                                               all_ur, all_ui, all_v, eps)

    reduced_analytical_jacobians = get_fast_analytical_jacobians(tupled_inputs, outputs, nondet_tol, check_grad_dtypes,
                                                                 all_v, all_ur_dense, all_ui_dense)

    check_analytical_numerical_equal(reduced_analytical_jacobians, reduced_numerical_jacobians, complex_indices,
                                     tupled_inputs, inp_tensors, outputs, func, all_v, all_ur, all_ui, rtol, atol)
=======
    inp_tensors = [t for t in tupled_inputs if is_tensor_like(t) and t.requires_grad]
    inp_tensor_indices = [i for i, t in enumerate(tupled_inputs) if is_tensor_like(t) and t.requires_grad]
    all_v, all_u, all_u_dense = make_vectors(inp_tensors, outputs)

    if not outputs:
        check_no_differentiable_outputs_fast(func, func_out, tupled_inputs, inp_tensor_indices,
                                             all_u, eps, nondet_tol)

    # Initialize list of lists to store jacobians for each input, output pair
    all_analytical: List[List[torch.Tensor]] = [[] for _ in outputs]
    all_numerical: List[List[torch.Tensor]] = [[] for _ in inp_tensors]

    # Numerically approximate v^T (J u)
    for i, (input_idx, u) in enumerate(zip(inp_tensor_indices, all_u)):
        numerical = get_jvp_wrt_specific_input(func, input_idx, tupled_inputs, outputs, u, eps)
        for j, (a, v) in enumerate(zip(numerical, all_v)):
            all_numerical[i].append(dot_with_type_promotion(a, v))

    # Analytically calculate (v^T J) u
    for i, (out, v) in enumerate(zip(outputs, all_v)):
        analytical = check_analytical_jacobian_attributes(tupled_inputs, out, nondet_tol, check_grad_dtypes,
                                                          fast_mode=True, v=v)
        for a, u in zip(analytical, all_u_dense):
            if a.is_complex():
                av = torch.view_as_real(a.T.squeeze(0))
                ar = av.select(-1, 0)
                ai = av.select(-1, 1)
                all_analytical[i].append(ar.dot(u[0]) + 1j * ai.dot(u[1]))
            else:
                all_analytical[i].append(a.T.squeeze(0).dot(u))

    # Make sure analytical and numerical is the same
    for i, (all_numerical_for_input_i, inp) in enumerate(zip(all_numerical, inp_tensors)):
        for j, n in enumerate(all_numerical_for_input_i):
            a = all_analytical[j][i]
            n = n.to(device=a.device)
            # TODO: Update adjusted atol
            if not allclose_with_type_promotion(a, n, rtol, adjusted_atol(atol, all_u[i], all_v[j])):
                jacobians_str = run_slow_mode_and_get_error(func, tupled_inputs, outputs, i, j, rtol, atol)
                raise GradcheckError(get_notallclose_msg(a, n, j, i, complex_indices, test_imag) + jacobians_str)
>>>>>>> c6a3febf
    return True


def has_complex_inputs_or_outputs(tupled_inputs, func_out):
    return any(is_tensor_like(o) and o.is_complex() for o in _as_tuple(func_out)) or \
        any(is_tensor_like(i) and i.is_complex() for i in tupled_inputs)


# Note [VarArg of Tensors]
# ~~~~~~~~~~~~~~~~~~~~~~~~
# 'func' accepts a vararg of tensors, which isn't expressable in the type system at the moment.
# If https://mypy.readthedocs.io/en/latest/additional_features.html?highlight=callable#extended-callable-types is accepted,
# the '...' first argument of Callable can be replaced with VarArg(Tensor).
# For now, we permit any input.
# the '...' first argument of Callable can be replaced with VarArg(Tensor).
# For now, we permit any input.
def gradcheck(
    func: Callable[..., Union[_TensorOrTensors]],  # See Note [VarArg of Tensors]
    inputs: _TensorOrTensors,
    eps: float = 1e-6,
    atol: float = 1e-5,
    rtol: float = 1e-3,
    raise_exception: bool = True,
    check_sparse_nnz: bool = False,
    nondet_tol: float = 0.0,
    check_undefined_grad: bool = True,
    check_grad_dtypes: bool = False,
    check_batched_grad: bool = False,
    fast_mode: bool = False,
) -> bool:
    r"""Check gradients computed via small finite differences against analytical
    gradients w.r.t. tensors in :attr:`inputs` that are of floating point or complex type
    and with ``requires_grad=True``.

    The check between numerical and analytical gradients uses :func:`~torch.allclose`.

    For most of the complex functions we consider for optimization purposes, no notion of
    Jacobian exists. Instead, gradcheck verifies if the numerical and analytical values of
    the Wirtinger and Conjugate Wirtinger derivatives are consistent. Because the gradient
    computation is done under the assumption that the overall function has a real-valued,
    output we treat functions with complex output in a special way. For these functions,
    gradcheck is applied to two real-valued functions corresponding to taking the real
    components of the complex outputs for the first, and taking the imaginary components
    of the complex outputs for the second. For more details, check out
    :ref:`complex_autograd-doc`.

    .. note::
        The default values are designed for :attr:`input` of double precision.
        This check will likely fail if :attr:`input` is of less precision, e.g.,
        ``FloatTensor``.

    .. warning::
       If any checked tensor in :attr:`input` has overlapping memory, i.e.,
       different indices pointing to the same memory address (e.g., from
       :func:`torch.expand`), this check will likely fail because the numerical
       gradients computed by point perturbation at such indices will change
       values at all other indices that share the same memory address.

    Args:
        func (function): a Python function that takes Tensor inputs and returns
            a Tensor or a tuple of Tensors
        inputs (tuple of Tensor or Tensor): inputs to the function
        eps (float, optional): perturbation for finite differences
        atol (float, optional): absolute tolerance
        rtol (float, optional): relative tolerance
        raise_exception (bool, optional): indicating whether to raise an exception if
            the check fails. The exception gives more information about the
            exact nature of the failure. This is helpful when debugging gradchecks.
        check_sparse_nnz (bool, optional): if True, gradcheck allows for SparseTensor input,
            and for any SparseTensor at input, gradcheck will perform check at nnz positions only.
        nondet_tol (float, optional): tolerance for non-determinism. When running
            identical inputs through the differentiation, the results must either match
            exactly (default, 0.0) or be within this tolerance.
        check_undefined_grad (bool, optional): if True, check if undefined output grads
            are supported and treated as zeros, for ``Tensor`` outputs.
        check_batched_grad (bool, optional): if True, check if we can compute
            batched gradients using prototype vmap support. Defaults to False.
        fast_mode (bool, optional): Fast mode for gradcheck and gradgradcheck is currently only
            implemented for R to R functions. If none of the inputs and outputs are complex
            a faster implementation of gradcheck that no longer computes the entire jacobian
            is run; otherwise, we fall back to the slow implementation.

    Returns:
        True if all differences satisfy allclose condition
    """
    # This is just a wrapper that handles the raise_exception logic
    args = locals().copy()
    args.pop("raise_exception")
    if not raise_exception:
        try:
            return gradcheck_helper(**args)
        except GradcheckError:
            return False
    else:
        return gradcheck_helper(**args)


def gradcheck_helper(func, inputs, eps, atol, rtol, check_sparse_nnz, nondet_tol, check_undefined_grad,
                     check_grad_dtypes, check_batched_grad, fast_mode):
    tupled_inputs = _as_tuple(inputs)
    check_inputs(tupled_inputs, check_sparse_nnz)

    func_out = func(*tupled_inputs)
    outputs = _differentiable_outputs(func_out)
    check_outputs(outputs)

    complex_indices = [i for i, o in enumerate(outputs) if o.is_complex()]
    any_complex = any(o.is_complex() for o in _as_tuple(func_out))
    gradcheck_fn = fast_gradcheck if fast_mode else slow_gradcheck
    gradcheck_real_imag(gradcheck_fn, func, func_out, tupled_inputs, outputs, eps,
                        rtol, atol, check_grad_dtypes, nondet_tol, complex_indices,
                        any_complex)

    for i, o in enumerate(outputs):
        if check_batched_grad:
            test_batched_grad(tupled_inputs, o, i)

    test_backward_mul_by_grad_output(outputs, tupled_inputs, check_sparse_nnz)

    if check_undefined_grad:
        test_undefined_grad(func, outputs, tupled_inputs)
    return True


def gradgradcheck(
    func: Callable[..., _TensorOrTensors],  # See Note [VarArg of Tensors]
    inputs: _TensorOrTensors,
    grad_outputs: Optional[_TensorOrTensors] = None,
    eps: float = 1e-6,
    atol: float = 1e-5,
    rtol: float = 1e-3,
    gen_non_contig_grad_outputs: bool = False,
    raise_exception: bool = True,
    nondet_tol: float = 0.0,
    check_undefined_grad: bool = True,
    check_grad_dtypes: bool = False,
    check_batched_grad: bool = False,
    fast_mode: bool = False,
) -> bool:
    r"""Check gradients of gradients computed via small finite differences
    against analytical gradients w.r.t. tensors in :attr:`inputs` and
    :attr:`grad_outputs` that are of floating point or complex type and with
    ``requires_grad=True``.

    This function checks that backpropagating through the gradients computed
    to the given :attr:`grad_outputs` are correct.

    The check between numerical and analytical gradients uses :func:`~torch.allclose`.

    .. note::
        The default values are designed for :attr:`input` and
        :attr:`grad_outputs` of double precision. This check will likely fail if
        they are of less precision, e.g., ``FloatTensor``.

    .. warning::
       If any checked tensor in :attr:`input` and :attr:`grad_outputs` has
       overlapping memory, i.e., different indices pointing to the same memory
       address (e.g., from :func:`torch.expand`), this check will likely fail
       because the numerical gradients computed by point perturbation at such
       indices will change values at all other indices that share the same
       memory address.

    Args:
        func (function): a Python function that takes Tensor inputs and returns
            a Tensor or a tuple of Tensors
        inputs (tuple of Tensor or Tensor): inputs to the function
        grad_outputs (tuple of Tensor or Tensor, optional): The gradients with
            respect to the function's outputs.
        eps (float, optional): perturbation for finite differences
        atol (float, optional): absolute tolerance
        rtol (float, optional): relative tolerance
        gen_non_contig_grad_outputs (bool, optional): if :attr:`grad_outputs` is
            ``None`` and :attr:`gen_non_contig_grad_outputs` is ``True``, the
            randomly generated gradient outputs are made to be noncontiguous
        raise_exception (bool, optional): indicating whether to raise an exception if
            the check fails. The exception gives more information about the
            exact nature of the failure. This is helpful when debugging gradchecks.
        nondet_tol (float, optional): tolerance for non-determinism. When running
            identical inputs through the differentiation, the results must either match
            exactly (default, 0.0) or be within this tolerance. Note that a small amount
            of nondeterminism in the gradient will lead to larger inaccuracies in
            the second derivative.
        check_undefined_grad (bool, optional): if True, check if undefined output grads
            are supported and treated as zeros
        check_batched_grad (bool, optional): if True, check if we can compute
            batched gradients using prototype vmap support. Defaults to False.
        fast_mode (bool, optional): if True, run a faster implementation of gradgradcheck that
            no longer computes the entire jacobian.

    Returns:
        True if all differences satisfy allclose condition
    """
    tupled_inputs = _as_tuple(inputs)

    if grad_outputs is None:
        # If grad_outputs is not specified, create random Tensors of the same
        # shape, type, and device as the outputs
        def randn_like(x):
            y = torch.testing.randn_like(
                x if (x.is_floating_point() or x.is_complex()) else x.double(), memory_format=torch.legacy_contiguous_format)
            if gen_non_contig_grad_outputs:
                y = torch.testing.make_non_contiguous(y)
            return y.requires_grad_()
        outputs = _as_tuple(func(*tupled_inputs))
        tupled_grad_outputs = tuple(randn_like(x) for x in outputs)
    else:
        tupled_grad_outputs = _as_tuple(grad_outputs)

    num_outputs = len(tupled_grad_outputs)

    def new_func(*args):
        input_args = args[:-num_outputs]
        grad_outputs = args[-num_outputs:]
        outputs = _differentiable_outputs(func(*input_args))
        input_args = tuple(x for x in input_args if isinstance(x, torch.Tensor) and x.requires_grad)
        grad_inputs = torch.autograd.grad(outputs, input_args, grad_outputs, create_graph=True)
        return grad_inputs

    return gradcheck(
        new_func, tupled_inputs + tupled_grad_outputs, eps, atol, rtol, raise_exception,
        nondet_tol=nondet_tol, check_undefined_grad=check_undefined_grad,
        check_grad_dtypes=check_grad_dtypes, check_batched_grad=check_batched_grad, fast_mode=fast_mode)<|MERGE_RESOLUTION|>--- conflicted
+++ resolved
@@ -336,10 +336,10 @@
     return compute_numerical_jacobian_cols(jvp_fn, u, input.is_complex())
 
 
-def get_fast_numerical_jacobians(fn, inputs, inp_indices, outputs, all_ur, all_ui, all_v, eps):
+def get_fast_numerical_jacobians(fn, inputs, inp_indices, outputs, all_u, all_v, eps):
     reduced_jacobians: List[List[torch.Tensor]] = []
-    for i, (inp_idx, ur, ui) in enumerate(zip(inp_indices, all_ur, all_ui)):
-        jacobian_cols = get_jvp_wrt_specific_input(fn, inp_idx, inputs, outputs, ur, ui, eps)
+    for i, (inp_idx, u) in enumerate(zip(inp_indices, all_u)):
+        jacobian_cols = get_jvp_wrt_specific_input(fn, inp_idx, inputs, outputs, u, eps)
         jacobian_scalars: List[torch.Tensor] = []
         for v, Ju in zip(all_v, jacobian_cols):
             jacobian_scalars.append(dot_with_type_promotion(v, Ju))
@@ -429,21 +429,21 @@
     return jacobians
 
 
-def get_fast_analytical_jacobians(inputs, outputs, nondet_tol, check_grad_dtypes, all_v, all_ur, all_ui):
+def get_fast_analytical_jacobians(inputs, outputs, nondet_tol, check_grad_dtypes, all_v, all_u_dense):
     reduced_jacobians: List[List[torch.Tensor]] = []
     for output, v in zip(outputs, all_v):
         jacobian_cols = check_analytical_jacobian_attributes(inputs, output, nondet_tol, check_grad_dtypes,
                                                              fast_mode=True, v=v)
         jacobian_scalars: List[torch.Tensor] = []
-        for vJ, ur, ui in zip(jacobian_cols, all_ur, all_ui):
+        for vJ, u in zip(jacobian_cols, all_u_dense):
             vJ = vJ.T.squeeze(0)
             if vJ.is_complex():  # C -> R
                 tv = torch.view_as_real(vJ)
                 tr = tv.select(-1, 0)
                 ti = tv.select(-1, 1)
-                jacobian_scalars.append(tr.dot(ur) + 1j * ti.dot(ui))
+                jacobian_scalars.append(tr.dot(u[0]) + 1j * ti.dot(u[1]))
             else:  # R -> R
-                jacobian_scalars.append(dot_with_type_promotion(vJ, ur))
+                jacobian_scalars.append(dot_with_type_promotion(vJ, u))
         reduced_jacobians.append(jacobian_scalars)
     return reduced_jacobians
 
@@ -838,37 +838,6 @@
     return torch.allclose(a, b, rtol, atol)
 
 
-<<<<<<< HEAD
-def rand_vec_from_tensors(tensors, generator, always_float64=False):
-    # Create a random vector with the same number of elements as x and the same dtype/device
-    # If x is complex, we create a complex tensor with only real component
-    out = []
-    for x in tensors:
-        if x.layout == torch.sparse_coo:
-            # For sparse, create a random sparse vec with random values in the same
-            # indices. Make sure size is set so that it isn't inferred to be smaller.
-            x_values = x._values()
-            values = torch.rand(x_values.numel(), generator=generator) \
-                .to(dtype=x.dtype, device=x.device) \
-                .reshape(x_values.shape)
-            values /= values.norm()
-            vec = torch.sparse_coo_tensor(x._indices(), values, x.size())
-        else:
-            dtype = x.dtype if not always_float64 else torch.float64
-            vec = torch.rand(x.numel(), generator=generator).to(dtype=dtype, device=x.device)
-            vec /= vec.norm()
-        out.append(vec)
-    return out
-
-
-def to_flat_dense(tensors):
-    return [t.to_dense().reshape(-1) if t.layout == torch.sparse_coo else t for t in tensors]
-
-
-def get_inp_tensors(tupled_inputs):
-    inp_idx_tup = [(i, t) for i, t in enumerate(tupled_inputs) if is_tensor_like(t) and t.requires_grad]
-    return [tup[0] for tup in inp_idx_tup], [tup[1] for tup in inp_idx_tup]
-=======
 def to_real_dtype(dtype):
     if dtype == torch.complex128:
         return torch.float64
@@ -895,7 +864,11 @@
         vec = torch.rand(x.numel(), generator=generator).to(dtype=dtype, device=x.device)
         vec /= vec.norm()
     return vec
->>>>>>> c6a3febf
+
+
+def get_inp_tensors(tupled_inputs):
+    inp_idx_tup = [(i, t) for i, t in enumerate(tupled_inputs) if is_tensor_like(t) and t.requires_grad]
+    return [tup[0] for tup in inp_idx_tup], [tup[1] for tup in inp_idx_tup]
 
 
 def adjusted_atol(atol, u, v):
@@ -949,18 +922,6 @@
     return msg
 
 
-<<<<<<< HEAD
-def check_analytical_numerical_equal(all_analytical, all_numerical, complex_indices, tupled_inputs, inp_tensors, outputs,
-                                     func, all_v, all_ur, all_ui, rtol, atol):
-    for i, (all_numerical_for_input_i, inp) in enumerate(zip(all_numerical, inp_tensors)):
-        for j, n in enumerate(all_numerical_for_input_i):
-            a = all_analytical[j][i]
-            n = n.to(device=a.device)
-            # TODO: Update adjusted atol to correctly handle complex case
-            if not allclose_with_type_promotion(a, n.to(a.device), rtol, adjusted_atol(atol, all_ur[i], all_v[j])):
-                jacobians_str = run_slow_mode_and_get_error(func, tupled_inputs, outputs, i, j, rtol, atol)
-                raise GradcheckError(get_notallclose_msg(a, n, j, i, complex_indices, inp.is_complex()) + jacobians_str)
-=======
 def to_flat_dense_if_sparse(tensor):
     if tensor.layout == torch.sparse_coo:
         return tensor.to_dense().reshape(-1)
@@ -986,78 +947,37 @@
             all_u_dense.append(ur_dense)
     all_v = [vec_from_tensor(out, g_cpu) for out in outputs]
     return all_v, all_u, all_u_dense
->>>>>>> c6a3febf
+
+
+def check_analytical_numerical_equal(all_analytical, all_numerical, complex_indices, tupled_inputs, outputs,
+                                     func, all_v, all_u, rtol, atol, test_imag):
+    for i, all_numerical_for_input_i in enumerate(all_numerical):
+        for j, n in enumerate(all_numerical_for_input_i):
+            a = all_analytical[j][i]
+            n = n.to(device=a.device)
+            # TODO: Update adjusted atol to correctly handle complex case
+            if not allclose_with_type_promotion(a, n.to(a.device), rtol, adjusted_atol(atol, all_u[i], all_v[j])):
+                jacobians_str = run_slow_mode_and_get_error(func, tupled_inputs, outputs, i, j, rtol, atol)
+                raise GradcheckError(get_notallclose_msg(a, n, j, i, complex_indices, test_imag) + jacobians_str)
 
 
 def fast_gradcheck(func, func_out, tupled_inputs, outputs, eps, rtol,
                    atol, check_grad_dtypes, nondet_tol, complex_indices=None, test_imag=False):
     # Perform the fast version of gradcheck
     # See https://github.com/pytorch/pytorch/issues/53876 for details
-<<<<<<< HEAD
     inp_tensors_idx, inp_tensors = get_inp_tensors(tupled_inputs)
-
-    # Use our own generator to avoid messing with the user's RNG state
-    g_cpu = torch.Generator()
-    all_ur = rand_vec_from_tensors(inp_tensors, g_cpu, True)
-    all_ui = rand_vec_from_tensors(inp_tensors, g_cpu, True)
-    all_ur_dense = to_flat_dense(all_ur)
-    all_ui_dense = to_flat_dense(all_ui)
-    all_v = rand_vec_from_tensors(outputs, g_cpu)
+    all_v, all_u, all_u_dense = make_vectors(inp_tensors, outputs)
 
     if not outputs:
         check_no_differentiable_outputs_fast(func, func_out, tupled_inputs, inp_tensors_idx,
-                                             all_ur, all_ui, eps, nondet_tol)
+                                             all_u, eps, nondet_tol)
 
     reduced_numerical_jacobians = get_fast_numerical_jacobians(func, tupled_inputs, inp_tensors_idx, outputs,
-                                                               all_ur, all_ui, all_v, eps)
-
+                                                               all_u, all_v, eps)
     reduced_analytical_jacobians = get_fast_analytical_jacobians(tupled_inputs, outputs, nondet_tol, check_grad_dtypes,
-                                                                 all_v, all_ur_dense, all_ui_dense)
-
+                                                                 all_v, all_u_dense)
     check_analytical_numerical_equal(reduced_analytical_jacobians, reduced_numerical_jacobians, complex_indices,
-                                     tupled_inputs, inp_tensors, outputs, func, all_v, all_ur, all_ui, rtol, atol)
-=======
-    inp_tensors = [t for t in tupled_inputs if is_tensor_like(t) and t.requires_grad]
-    inp_tensor_indices = [i for i, t in enumerate(tupled_inputs) if is_tensor_like(t) and t.requires_grad]
-    all_v, all_u, all_u_dense = make_vectors(inp_tensors, outputs)
-
-    if not outputs:
-        check_no_differentiable_outputs_fast(func, func_out, tupled_inputs, inp_tensor_indices,
-                                             all_u, eps, nondet_tol)
-
-    # Initialize list of lists to store jacobians for each input, output pair
-    all_analytical: List[List[torch.Tensor]] = [[] for _ in outputs]
-    all_numerical: List[List[torch.Tensor]] = [[] for _ in inp_tensors]
-
-    # Numerically approximate v^T (J u)
-    for i, (input_idx, u) in enumerate(zip(inp_tensor_indices, all_u)):
-        numerical = get_jvp_wrt_specific_input(func, input_idx, tupled_inputs, outputs, u, eps)
-        for j, (a, v) in enumerate(zip(numerical, all_v)):
-            all_numerical[i].append(dot_with_type_promotion(a, v))
-
-    # Analytically calculate (v^T J) u
-    for i, (out, v) in enumerate(zip(outputs, all_v)):
-        analytical = check_analytical_jacobian_attributes(tupled_inputs, out, nondet_tol, check_grad_dtypes,
-                                                          fast_mode=True, v=v)
-        for a, u in zip(analytical, all_u_dense):
-            if a.is_complex():
-                av = torch.view_as_real(a.T.squeeze(0))
-                ar = av.select(-1, 0)
-                ai = av.select(-1, 1)
-                all_analytical[i].append(ar.dot(u[0]) + 1j * ai.dot(u[1]))
-            else:
-                all_analytical[i].append(a.T.squeeze(0).dot(u))
-
-    # Make sure analytical and numerical is the same
-    for i, (all_numerical_for_input_i, inp) in enumerate(zip(all_numerical, inp_tensors)):
-        for j, n in enumerate(all_numerical_for_input_i):
-            a = all_analytical[j][i]
-            n = n.to(device=a.device)
-            # TODO: Update adjusted atol
-            if not allclose_with_type_promotion(a, n, rtol, adjusted_atol(atol, all_u[i], all_v[j])):
-                jacobians_str = run_slow_mode_and_get_error(func, tupled_inputs, outputs, i, j, rtol, atol)
-                raise GradcheckError(get_notallclose_msg(a, n, j, i, complex_indices, test_imag) + jacobians_str)
->>>>>>> c6a3febf
+                                     tupled_inputs, outputs, func, all_v, all_u, rtol, atol, test_imag)
     return True
 
 

import torch
from torch.types import _TensorOrTensors
import torch.testing
from torch.overrides import is_tensor_like
import collections
from itertools import product
import warnings
from typing import Callable, Union, Optional, Iterable, List, Tuple, Dict
from torch._vmap_internals import vmap
import functools

<<<<<<< HEAD

class GradcheckError(RuntimeError):
    # Custom error so that user errors are not caught in the main try catch (see gradcheck())
    pass


def zero_gradients(x):
    if isinstance(x, torch.Tensor):
        if x.grad is not None:
            x.grad.detach_()
            x.grad.zero_()
    elif isinstance(x, collections.abc.Iterable):
        for elem in x:
            zero_gradients(elem)

=======
>>>>>>> 8830be67

def is_float_or_complex_tensor(obj):
    return is_tensor_like(obj) and (obj.is_floating_point() or obj.is_complex())


def allocate_jacobians_with_inputs(input_tensors: Tuple, numel_output) -> Tuple[torch.Tensor, ...]:
    # Makes zero-filled tensors from inputs. If `numel_output` is not None, for each tensor in
    # `input_tensors`, returns a new zero-filled tensor with height of `t.numel` and width
    # of `numel_output`. Otherwise, for each tensor, returns a 1-d tensor with size `(t.numel,)`.
    # Each new tensor will be strided and have the same dtype and device as those of the
    # corresponding input
    out: List[torch.Tensor] = []
    for t in input_tensors:
        if is_float_or_complex_tensor(t) and t.requires_grad:
            out.append(t.new_zeros((t.numel(), numel_output), layout=torch.strided))
    return tuple(out)


def allocate_jacobians_with_outputs(output_tensors: Tuple, numel_input, dtype=None,
                                    device=None) -> Tuple[torch.Tensor, ...]:
    # Makes zero-filled tensors from outputs. If `dim` is not None, for each tensor in
    # `output_tensors`, returns a new zero-filled tensor with height of `dim` and width of
    # `t.numel`. Otherwise, for each tensor, returns a 1-d tensor with size (t.numel,).
    out: List[torch.Tensor] = []
    options = {"dtype": dtype, "device": device, "layout": torch.strided}
    for t in output_tensors:
        if is_float_or_complex_tensor(t):
            out.append(t.new_zeros((numel_input, t.numel()), **options))
    return tuple(out)


def iter_tensors(x: Union[torch.Tensor, Iterable[torch.Tensor]], only_requiring_grad: bool = False) -> Iterable[torch.Tensor]:
    if is_tensor_like(x):
        # mypy doesn't narrow type of `x` to torch.Tensor
        if x.requires_grad or not only_requiring_grad:  # type: ignore
            yield x  # type: ignore
    elif isinstance(x, collections.abc.Iterable) and not isinstance(x, str):
        for elem in x:
            for result in iter_tensors(elem, only_requiring_grad):
                yield result


def iter_tensor(x_tensor):
    # Enumerates over a tensor and provides a corresponding flat index that translates
    # to a given rol/col in the jacobian matrix. The order is the same as as if we flatten
    # a contiguous tensor. iter_tensor also returns a strided version of the original
    # tensor that is able to be modified inplace. If the input tensor is strided or sparse,
    # the returned tensor will share storage with the original. Otherwise, for opaque tensor
    # types like mkldnn, a copy is returned.
    #
    # Example:
    #   for a tensor t with size (2, 2), it will yield:
    #     `x, (0, 0), 0`, `x, (0, 1), 1`, `x, (1, 0), 2`, `x, (1, 1), 3`
    #
    #   where x is the t.data of the original tensor. Since input t has numel 4, the
    #   Jacobian should have 4 columns. So having a d_idx of 3 and idx of (1, 1)
    #   indicates that perturbing t[(1, 1)] allows us to updating the third (last)
    #   column of any jacobian corresponding to this particular input.
    #
    if x_tensor.is_sparse:
        def get_stride(size):
            dim = len(size)
            tmp = 1
            stride = [0] * dim
            for i in reversed(range(dim)):
                stride[i] = tmp
                tmp *= size[i]
            return stride

        x_nnz = x_tensor._nnz()
        x_size = list(x_tensor.size())
        x_indices = x_tensor._indices().t()
        x_values = x_tensor._values()
        x_stride = get_stride(x_size)

        # Use .data here to get around the version check
        x_values = x_values.data

        for i in range(x_nnz):
            x_value = x_values[i]
            for x_idx in product(*[range(m) for m in x_values.size()[1:]]):
                indices = x_indices[i].tolist() + list(x_idx)
                d_idx = sum(indices[k] * x_stride[k] for k in range(len(x_size)))
                yield x_value, x_idx, d_idx
    elif x_tensor.layout == torch._mkldnn:  # type: ignore
        for d_idx, x_idx in enumerate(product(*[range(m) for m in x_tensor.size()])):
            # this is really inefficient, but without indexing implemented, there's
            # not really a better way than converting back and forth
            x_tensor_dense = x_tensor.to_dense()
            yield x_tensor_dense, x_idx, d_idx
    else:
        # Use .data here to get around the version check
        x_tensor = x_tensor.data
        for d_idx, x_idx in enumerate(product(*[range(m) for m in x_tensor.size()])):
            yield x_tensor, x_idx, d_idx


def _get_numerical_jacobian(fn, inputs, outputs=None, target=None, eps=1e-3,
                            grad_out=1.0) -> List[Tuple[torch.Tensor, ...]]:
    """Computes the numerical jacobian for a given fn and inputs. Returns M * N jacobians
    where M is the number of input tensors that require grad, and N is the number of output
    float/complex tensors.

    Args:
        fn: the function to compute the jacobian for
        inputs: inputs to `fn`
        outputs: provide precomputed outputs to avoid one extra invocation of fn
        target: the Tensors wrt whom Jacobians are calculated (default=`inputs`)
        eps: the magnitude of the perturbation during finite differencing (default=`1e-3`)
        grad_out: grad output value used to calculate gradients.

    Returns:
        A list of M N-tuples of tensors

    Note that `target` may not even be part of `input` to `fn`, so please be
    **very careful** in this to not clone `target`.
    """
    jacobians: List[Tuple[torch.Tensor, ...]] = []
    if outputs is None:
        outputs = _as_tuple(fn(*_as_tuple(inputs)))
    if target is None:
        target = inputs
    inp_indices = [i for i, a in enumerate(target) if is_tensor_like(a) and a.requires_grad]
    for inp_idx in inp_indices:
        jacobians += [get_numerical_jacobian_wrt_specific_input(fn, inp_idx, inputs, outputs, eps, grad_out)]
    return jacobians


def get_numerical_jacobian(fn, inputs, target=None, eps=1e-3, grad_out=1.0):
    """Deprecated api to compute numerical jacobian for a given fn and inputs.
    Args:
        fn: the function to compute the jacobian for (must take inputs as a tuple)
        input: input to `fn`
        target: the Tensors wrt whom Jacobians are calculated (default=`input`)
        eps: the magnitude of the perturbation during finite differencing (default=`1e-3`)
        grad_out: grad output value used to calculate gradients.

    Returns:
        A list of jacobians wrt each input (or target) and the first output

    Note that `target` may not even be part of `input` to `fn`, so please be
    **very careful** in this to not clone `target`.
    """
    warnings.warn("get_numerical_jacobian was part of PyTorch's private API and not "
                  "meant to be exposed. We are deprecating it and it will be removed "
                  "in a future version of PyTorch. If you have a specific use for "
                  "this or feature request for this to be a stable API, please file "
                  "us an issue at https://github.com/pytorch/pytorch/issues/new")

    def fn_pack_inps(*inps):
        return fn(inps)
    jacobians = _get_numerical_jacobian(fn_pack_inps, inputs, None, target, eps, grad_out)

    return tuple(jacobian_for_each_output[0] for jacobian_for_each_output in jacobians)


def compute_numerical_gradient(fn, entry, v, norm_v, nbhd_checks_fn):
    # Performs finite differencing by perturbing `entry` in-place by `v` and
    # returns the gradient of each of the outputs wrt to x at idx.
    orig = entry.clone()
    entry.copy_(orig - v)
    outa = fn()
    entry.copy_(orig + v)
    outb = fn()
    entry.copy_(orig)

    def compute(a, b):
        nbhd_checks_fn(a, b)
        ret = (b - a) / (2 * norm_v)
        return ret.detach().reshape(-1)

    return tuple(compute(a, b) for (a, b) in zip(outa, outb))


def compute_numerical_jacobian_cols(jvp_fn, delta, input_is_complex, grad_out) -> List[torch.Tensor]:
    # Computing the jacobian only works for pure real or pure imaginary delta
    # for details on the algorithm used here, refer:
    # Section 3.5.3 https://arxiv.org/pdf/1701.00392.pdf
    # s = fn(z) where z = x for real valued input
    # and z = x + yj for complex valued input
    jacobians_cols: List[torch.Tensor] = []
    ds_dx_tup = jvp_fn(delta)

    if input_is_complex:            # C -> C, C -> R
        ds_dy_tup = jvp_fn(delta * 1j)
        for ds_dx, ds_dy in zip(ds_dx_tup, ds_dy_tup):
            if not ds_dx.is_complex() and isinstance(grad_out, complex):
                # placeholder if grad_out is complex but output is not
                jacobians_cols.append(torch.zeros_like(ds_dx))
                continue
            # conjugate wirtinger derivative
            conj_w_d = 0.5 * (ds_dx + ds_dy * 1j)
            # wirtinger derivative
            w_d = 0.5 * (ds_dx - ds_dy * 1j)
            jacobians_cols.append(grad_out.conjugate() * conj_w_d + grad_out * w_d.conj())
    else:
        for ds_dx in ds_dx_tup:
            if ds_dx.is_complex():  # R -> C
                # w_d = conj_w_d = 0.5 * ds_dx
                # dL_dz_conj = 0.5 * [grad_out.conj() * ds_dx + grad_out * ds_dx.conj()]
                #            = 0.5 * [grad_out.conj() * ds_dx + (grad_out.conj() * ds_dx).conj()]
                #            = 0.5 * 2 * real(grad_out.conj() * ds_dx)
                #            = real(grad_out.conj() * ds_dx)
                jacobians_cols.append(torch.real(grad_out.conjugate() * ds_dx))
            else:                   # R -> R
                if isinstance(grad_out, complex):
                    # placeholder if grad_out is complex but output is not
                    jacobians_cols.append(torch.zeros_like(ds_dx))
                    continue
                jacobians_cols.append(ds_dx * grad_out)
    return jacobians_cols


def combine_jacobian_cols(jacobians_cols: Dict[int, List[torch.Tensor]], outputs, input,
                          numel) -> Tuple[torch.Tensor, ...]:
    # jacobian_cols is a data structure that maps column_idx -> output_idx -> column of jacobian Tensor
    # we return a list that maps output_idx -> full jacobian Tensor
    jacobians = allocate_jacobians_with_outputs(outputs, numel, input.dtype, input.device)
    for i, jacobian in enumerate(jacobians):
        for k, v in jacobians_cols.items():
            jacobian[k] = v[i]
    return jacobians


def prepped_input(input: torch.Tensor, maybe_perturbed_input: Optional[torch.Tensor],
                  fast_mode=False) -> torch.Tensor:
    # Prepares the inputs to be passed into the function while including the new modified input.
    if input.layout == torch._mkldnn:  # type: ignore # no attr _mkldnn
        # Convert back to mkldnn
        if maybe_perturbed_input is not None:
            return maybe_perturbed_input.to_mkldnn()
        else:
            return input
    elif input.layout == torch.sparse_coo:
        if fast_mode and maybe_perturbed_input is not None:
            # entry is already a "cloned" version of the original tensor
            # thus changes to entry are not reflected in the input
            return maybe_perturbed_input
        else:
            return input
    else:
        # We cannot use entry (input.data) if we want gradgrad to work because
        # fn (in the gradgrad case) needs to compute grad wrt input
        return input


def check_outputs_same_dtype_and_shape(output1, output2, eps, idx=None) -> None:
    # Check that the returned outputs don't have different dtype or shape when you
    # perturb the input
    on_index = "on index {idx} " if idx is not None else ""
    assert output1.shape == output2.shape, \
        (f"Expected `func` to return outputs with the same shape"
         f" when inputs are perturbed {on_index}by {eps}, but got:"
         f" shapes {output1.shape} and {output2.shape}.")
    assert output1.dtype == output2.dtype, \
        (f"Expected `func` to return outputs with the same dtype"
         f" when inputs are perturbed {on_index}by {eps}, but got:"
         f" dtypes {output1.dtype} and {output2.dtype}.")


def get_numerical_jacobian_wrt_specific_input(fn, input_idx, inputs, outputs, eps,
                                              grad_out) -> Tuple[torch.Tensor, ...]:
    # Computes the numerical jacobians wrt to a single input. Returns N jacobian
    # tensors, where N is the number of outputs
    # We use a dictionary because for sparse inputs, d_idx aren't necessarily consecutive
    jacobian_cols: Dict[int, List[torch.Tensor]] = {}
    input = inputs[input_idx]
    assert input.requires_grad
    for x, idx, d_idx in iter_tensor(input):
        wrapped_fn = with_prepped_inputs(fn, inputs, input_idx, x)
        input_to_perturb = x[idx]
        nbhd_checks_fn = functools.partial(check_outputs_same_dtype_and_shape, idx=idx, eps=eps)
        jvp_fn = get_jvp_fn(wrapped_fn, input_to_perturb, eps, nbhd_checks_fn)
        jacobian_cols[d_idx] = compute_numerical_jacobian_cols(jvp_fn, eps, x.is_complex(), grad_out)
    return combine_jacobian_cols(jacobian_cols, outputs, input, input.numel())


def get_input_to_perturb(input):
    if input.layout == torch._mkldnn:  # type: ignore # no attr _mkldnn
        # Convert to dense so we can perform operations that require strided tensors
        input_to_perturb = input.to_dense()
    elif input.layout == torch.sparse_coo:
        # Clone because input may require grad, and copy_ calls resize_,
        # which is not allowed for .data
        input_to_perturb = input.clone()
    else:
        input_to_perturb = input.data
    return input_to_perturb


def with_prepped_inputs(fn, inputs, input_idx, input_to_perturb, fast_mode=False):
    def wrapped_fn():
        inp = tuple(prepped_input(a, input_to_perturb if i == input_idx else None, fast_mode) if is_tensor_like(a) else a
                    for i, a in enumerate(_as_tuple(inputs)))
        return tuple(a.clone() for a in _as_tuple(fn(*inp)))
    return wrapped_fn


def get_jvp_fn(wrapped_fn, input_to_perturb, eps, nbhd_checks_fn):
    def jvp_fn(delta):
        return compute_numerical_gradient(wrapped_fn, input_to_perturb, delta, eps, nbhd_checks_fn)
    return jvp_fn


def get_fast_numerical_jacobian_wrt_specific_input(fn, input_idx, inputs, outputs, u, eps,
                                                   grad_out) -> Tuple[torch.Tensor, ...]:
    # If fast_mode=False, iter_tensor handles the below cases:
    # basically we want to prepare the input so that it can be modified in-place and do certain
    # operations that require the tensor to have strides
    input = inputs[input_idx]
    input_to_perturb = get_input_to_perturb(input)
    wrapped_fn = with_prepped_inputs(fn, inputs, input_idx, input_to_perturb, True)
    nbhd_checks_fn = functools.partial(check_outputs_same_dtype_and_shape, eps=eps)
    jvp_fn = get_jvp_fn(wrapped_fn, input_to_perturb, eps, nbhd_checks_fn)
    if u.layout != torch.sparse_coo:
        u = u.reshape(input_to_perturb.shape)
    return compute_numerical_jacobian_cols(jvp_fn, u * eps, input.is_complex(), grad_out)


def check_jacobians_equal(j1, j2, atol):
    # Check whether the max diff betwen two jacobians are within some tolerance `atol`
    for j1_x, j2_x in zip(j1, j2):
        if j1_x.numel() != 0 and (j1_x - j2_x).abs().max() > atol:
            return False
    return True


def combine_jacobian_rows(jacobians_rows, inputs, numel_outputs) -> Tuple[Tuple[torch.Tensor, ...], bool, bool]:
    out_jacobians = allocate_jacobians_with_inputs(inputs, numel_outputs)
    diff_input_list = list(iter_tensors(inputs, True))
    correct_grad_sizes = True
    correct_grad_types = True
    for i, rows in enumerate(jacobians_rows):
        inp = diff_input_list[i]
        out_jacobian = out_jacobians[i]
        for j, row in enumerate(rows):
            if row is not None and row.size() != inp.size():
                correct_grad_sizes = False
            elif row is not None and row.dtype != inp.dtype:
                correct_grad_types = False
            if row is None:
                out_jacobian[:, j].zero_()
            else:
                row_dense = row.to_dense() if not row.layout == torch.strided else row
                assert out_jacobian[:, j].numel() == row_dense.numel()
                out_jacobian[:, j] = row_dense.reshape(-1)
    return out_jacobians, correct_grad_sizes, correct_grad_types


FAILED_NONDET_MSG = """

NOTE: If your op relies on non-deterministic operations i.e., it is listed here:
https://pytorch.org/docs/stable/generated/torch.use_deterministic_algorithms.html
this failure might be expected.

If you are adding a new operator, please file an issue and then use one of the
workarounds. The workaround depends on how your test invokes gradcheck/gradgradcheck.
If the test
- manually invokes gradcheck/gradgradcheck, then call gradcheck/gradgradcheck
  with `nondet_tol=<tol>` as a keyword argument.
- is OpInfo-based (e.g., in test_ops.py), then modify the OpInfo for the test
  to have `gradcheck_nondet_tol=<tol>`.
- is a Module test (e.g., in common_nn.py), then modify the corresponding
  module_test entry to have `gradcheck_nondet_tol=<tol>`
"""


def check_analytical_jacobian_attributes(inputs, output, nondet_tol, grad_out_scale, check_grad_dtypes,
                                         fast_mode=False, v=None) -> Tuple[torch.Tensor, ...]:
    diff_input_list = list(iter_tensors(inputs, True))

    def vjp_fn(grad_output):
        return torch.autograd.grad(output, diff_input_list, grad_output,
                                   retain_graph=True, allow_unused=True)
    if fast_mode:
        jacobians_rows = compute_fast_analytical_jacobian_rows(vjp_fn, output.clone(), v, grad_out_scale)
        jacobians_rows_reentrant = compute_fast_analytical_jacobian_rows(vjp_fn, output.clone(), v, grad_out_scale)
    else:
        jacobians_rows = compute_analytical_jacobian_rows(vjp_fn, output.clone(), grad_out_scale)
        jacobians_rows_reentrant = compute_analytical_jacobian_rows(vjp_fn, output.clone(), grad_out_scale)
    output_numel = output.numel() if not fast_mode else 1

    jacobians, correct_grad_types, correct_grad_sizes = combine_jacobian_rows(jacobians_rows, inputs, output_numel)
    jacobians_reentrant, _, _ = combine_jacobian_rows(jacobians_rows_reentrant, inputs, output_numel)

    reentrant = check_jacobians_equal(jacobians, jacobians_reentrant, nondet_tol)

    complex_str = '(calculated using complex valued grad output) ' \
        if isinstance(grad_out_scale, complex) else ''

    if not correct_grad_types and check_grad_dtypes:
        raise GradcheckError(f'Gradient{complex_str} has dtype mismatch')
    if not correct_grad_sizes:
        raise GradcheckError(f'Analytical gradient{complex_str} has incorrect size')
    if not reentrant:
        raise GradcheckError(f'Backward{complex_str} is not reentrant, i.e., running backward with '
                             'same input and grad_output multiple times gives different values, '
                             'although analytical gradient matches numerical gradient.'
                             f'The tolerance for nondeterminism was {nondet_tol}.' + FAILED_NONDET_MSG)
    return jacobians


def get_analytical_jacobian(inputs, output, nondet_tol=0.0, grad_out=1.0):
    # Replicates the behavior of the old get_analytical_jacobian before the refactor
    warnings.warn("get_analytical_jacobian was part of PyTorch's private API and not "
                  "meant to be exposed. We are deprecating it and it will be removed "
                  "in a future version of PyTorch. If you have a specific use for "
                  "this or feature request for this to be a stable API, please file "
                  "us an issue at https://github.com/pytorch/pytorch/issues/new")

    diff_input_list = list(iter_tensors(inputs, True))

    def backward_fn(grad_output):
        return torch.autograd.grad(output, diff_input_list, grad_output,
                                   retain_graph=True, allow_unused=True)

    jacobians_rows = compute_analytical_jacobian_rows(backward_fn, output.clone(), grad_out)
    jacobians_rows_reentrant = compute_analytical_jacobian_rows(backward_fn, output.clone(), grad_out)

    output_numel = output.numel()
    jacobians, correct_grad_types, correct_grad_sizes = combine_jacobian_rows(jacobians_rows, inputs, output_numel)
    jacobians_reentrant, _, _ = combine_jacobian_rows(jacobians_rows_reentrant, inputs, output_numel)
    reentrant = check_jacobians_equal(jacobians, jacobians_reentrant, nondet_tol)

    return jacobians, reentrant, correct_grad_sizes, correct_grad_types


def _get_analytical_jacobian(inputs, outputs, input_idx, output_idx):
    # Computes the analytical jacobian in slow mode for a single input_idx, output_idx pair
    # without performing checks for dtype, shape, and reentrancy
    jacobians = check_analytical_jacobian_attributes(inputs, outputs[output_idx],
                                                     nondet_tol=float('inf'), grad_out_scale=1.0, check_grad_dtypes=False)
    return jacobians[input_idx]


def compute_analytical_jacobian_rows(vjp_fn, sample_output, grad_out_scale) -> List[List[Optional[torch.Tensor]]]:
    # Computes Jacobian row-by-row using backward function `vjp_fn` = v^T J
    # NB: this function does not assume vjp_fn(v) to return tensors with
    # the same number of elements for different v. This is checked when we
    # later combine the rows into a single tensor.
    grad_out_base = torch.zeros_like(sample_output, memory_format=torch.legacy_contiguous_format)
    flat_grad_out = grad_out_base.view(-1)
    # jacobians_rows[i][j] represents the jth row of the ith input
    jacobians_rows: List[List[Optional[torch.Tensor]]] = []

    for j in range(flat_grad_out.numel()):
        flat_grad_out.zero_()
        flat_grad_out[j] = grad_out_scale
        grad_inputs = vjp_fn(grad_out_base)
        for i, d_x in enumerate(grad_inputs):
            if j == 0:
                jacobians_rows.append([])
            jacobians_rows[i] += [d_x.clone() if isinstance(d_x, torch.Tensor) else None]
    return jacobians_rows


def compute_fast_analytical_jacobian_rows(vjp_fn, sample_output, v,
                                          grad_out_scale) -> List[List[Optional[torch.Tensor]]]:
    # For each input, computes vjp_fn(v), which is *supposed* to be v^T J
    jacobians_rows: List[List[Optional[torch.Tensor]]] = []
    grad_inputs = vjp_fn(v.reshape(sample_output.shape) * grad_out_scale)
    for i, d_x in enumerate(grad_inputs):
        jacobians_rows.append([d_x.clone() if isinstance(d_x, torch.Tensor) else None])
    return jacobians_rows


def check_inputs(tupled_inputs, check_sparse_nnz) -> bool:
    if not check_sparse_nnz and any(t.is_sparse for t in tupled_inputs if isinstance(t, torch.Tensor)):
        raise GradcheckError('gradcheck expects all tensor inputs are dense when check_sparse_nnz is set to False.')
    # Make sure that gradients are saved for at least one input
    any_input_requiring_grad = False
    for idx, inp in enumerate(tupled_inputs):
        if is_tensor_like(inp) and inp.requires_grad:
            if not (inp.dtype == torch.float64 or inp.dtype == torch.complex128):
                warnings.warn(
                    f'Input #{idx} requires gradient and '
                    'is not a double precision floating point or complex. '
                    'This check will likely fail if all the inputs are '
                    'not of double precision floating point or complex. ')
            content = inp._values() if inp.is_sparse else inp
            # TODO: To cover more problematic cases, replace stride = 0 check with
            # "any overlap in memory" once we have a proper function to check it.
            if content.layout is not torch._mkldnn:  # type: ignore
                if not all(st > 0 or sz <= 1 for st, sz in zip(content.stride(), content.size())):
                    raise ValueError(
                        f'The {idx}th input has a dimension with stride 0. gradcheck only '
                        'supports inputs that are non-overlapping to be able to '
                        'compute the numerical gradients correctly. You should call '
                        '.contiguous on the input before passing it to gradcheck.')
            any_input_requiring_grad = True
            inp.retain_grad()
    if not any_input_requiring_grad:
        raise ValueError(
            'gradcheck expects at least one input tensor to require gradient, '
            'but none of the them have requires_grad=True.')
    return True


def check_outputs(outputs) -> None:
    if any(t.layout == torch.sparse_coo for t in outputs if isinstance(t, torch.Tensor)):
        # it is easier to call to_dense() on the sparse output than
        # to modify analytical jacobian
        raise ValueError('Sparse output is not supported at gradcheck yet. '
                         'Please call to_dense() on the output of fn for gradcheck.')
    if any(t.layout == torch._mkldnn for t in outputs if isinstance(t, torch.Tensor)):  # type: ignore
        raise ValueError('MKLDNN output is not supported at gradcheck yet. '
                         'Please call to_dense() on the output of fn for gradcheck.')


def check_no_differentiable_outputs(func, inputs, func_out, eps) -> bool:
    # When there are no differentiable outputs, numerical gradient for a function is
    # expected to be zero.
    jacobians_all_inputs_outputs = _get_numerical_jacobian(func, inputs, func_out, eps=eps)
    for jacobians_all_outputs_and_fixed_input in jacobians_all_inputs_outputs:
        for jacobian in jacobians_all_outputs_and_fixed_input:
            if torch.ne(jacobian, 0).sum() > 0:
                raise GradcheckError('Numerical gradient for function expected to be zero')
    return True


<<<<<<< HEAD
def check_no_differentiable_outputs_fast(func, func_out, all_inputs, input_tensors, inputs_indices,
=======
def check_no_differentiable_outputs_fast(fail_test, func, func_out, all_inputs, inputs_indices,
>>>>>>> 8830be67
                                         all_u, eps, nondet_tol):
    for inp_idx, u in zip(inputs_indices, all_u):
        numerical_jacobians = get_fast_numerical_jacobian_wrt_specific_input(func, inp_idx, all_inputs,
                                                                             _as_tuple(func_out), u, eps, 1.0)
        for jacobian in numerical_jacobians:
            if jacobian.numel() == 0:
                continue
            if (jacobian - torch.zeros_like(jacobian)).abs().max() > nondet_tol:
                raise GradcheckError('Numerical gradient for function expected to be zero')
    return True


FAILED_BATCHED_GRAD_MSG = """
gradcheck or gradgradcheck failed while testing batched gradient computation.
This could have been invoked in a number of ways (via a test that calls
gradcheck/gradgradcheck directly or via an autogenerated test).

If you are adding a new operator, please file an issue and then use one of the
workarounds. The workaround depends on how your test invokes gradcheck/gradgradcheck.
If the test
- manually invokes gradcheck/gradgradcheck, then call gradcheck/gradgradcheck
  with `check_batched_grad=False` as a keyword argument.
- is OpInfo-based (e.g., in test_ops.py), then modify the OpInfo for the test
  to have `check_batched_grad=False` and/or `check_batched_gradgrad=False`.
- is common_method_invocations-based, then add your test to the denylist
  EXCLUDE_BATCHED_GRAD_TESTS in test_autograd.py

If you're modifying an existing operator that supports batched grad computation,
or wish to make a new operator work with batched grad computation, please read
the following.

To compute batched grads (e.g., jacobians, hessians), we vmap over the backward
computation. The most common failure case is if there is a 'vmap-incompatible
operation' in the backward pass. Please see
NOTE: [How to write vmap-compatible backward formulas]
in the codebase for an explanation of how to fix this.
""".strip()

def get_failed_batched_grad_test_msg(output_idx, input_idx, res, exp):
    return f"""
For output {output_idx} and input {input_idx}:

{FAILED_BATCHED_GRAD_MSG}

Got:
{res}

Expected:
{exp}
""".strip()


def test_batched_grad(input, output, output_idx) -> bool:
    # NB: test_batched_grad compares two autograd.grad invocations with a single
    # vmap(autograd.grad) invocation. It's not exactly a "gradcheck" in the
    # sense that we're not comparing an analytical jacobian with a numeric one,
    # but it is morally similar (we could have computed a full analytic jac
    # via vmap, but that is potentially slow)
    diff_input_list = list(iter_tensors(input, True))
    grad = functools.partial(torch.autograd.grad, output, diff_input_list, retain_graph=True, allow_unused=True)

    def vjp(v):
        results = grad(v)
        results = tuple(grad if grad is not None else
                        torch.zeros([], dtype=inp.dtype, device=inp.device).expand(inp.shape)
                        for grad, inp in zip(results, diff_input_list))
        return results

    grad_outputs = [torch.randn_like(output) for _ in range(2)]

    expected = [vjp(gO) for gO in grad_outputs]
    expected = [torch.stack(shards) for shards in zip(*expected)]

    # Squash warnings since these are expected to happen in most cases
    # NB: this doesn't work for CUDA tests: https://github.com/pytorch/pytorch/issues/50209
    with warnings.catch_warnings():
        warnings.filterwarnings("ignore", message="Batching rule not implemented")
        warnings.filterwarnings("ignore", message="torch.vmap is an experimental prototype")
        try:
            result = vmap(vjp)(torch.stack(grad_outputs))
        except RuntimeError as ex:
            # It's OK that we're not raising the error at the correct callsite.
            # That's because the callsite is always going to inside the Python
            # autograd.grad instead of the C++ traceback of what line in the
            # backward formula
            raise GradcheckError(
                f'While computing batched gradients, got: {ex}\n\n{FAILED_BATCHED_GRAD_MSG}')

    for input_idx, (res, exp) in enumerate(zip(result, expected)):
        if torch.allclose(res, exp):
            continue
        raise GradcheckError(get_failed_batched_grad_test_msg(output_idx, input_idx, res, exp))
    return True


def test_backward_mul_by_grad_output(outputs, inputs, check_sparse_nnz) -> bool:
    # Tests that backward is multiplied by grad_output
    diff_input_list: List[torch.Tensor] = list(iter_tensors(inputs, True))
    if not diff_input_list:
        raise GradcheckError("no Tensors requiring grad found in input")
    grads_input = torch.autograd.grad(outputs, diff_input_list,
                                      [torch.zeros_like(o, memory_format=torch.legacy_contiguous_format) for o in outputs],
                                      allow_unused=True)
    for gi, di in zip(grads_input, diff_input_list):
        if gi is None:
            continue
        if isinstance(gi, torch.Tensor) and gi.layout != torch.strided:
            if gi.layout != di.layout:
                raise GradcheckError('grad is incorrect layout (' + str(gi.layout) + ' is not ' + str(di.layout) + ')')
            if gi.layout == torch.sparse_coo:
                if gi.sparse_dim() != di.sparse_dim():
                    raise GradcheckError('grad is sparse tensor, but has incorrect sparse_dim')
                if gi.dense_dim() != di.dense_dim():
                    raise GradcheckError('grad is sparse tensor, but has incorrect dense_dim')
            gi = gi.to_dense()
            di = di.to_dense()

        if check_sparse_nnz:
            if not torch.allclose(gi, torch.zeros_like(gi)):
                raise GradcheckError('backward not multiplied by grad_output')
        elif not gi.eq(0).all():
            raise GradcheckError('backward not multiplied by grad_output')
        if gi.dtype != di.dtype or gi.device != di.device or gi.is_sparse != di.is_sparse:
            raise GradcheckError("grad is incorrect type")
        if gi.size() != di.size():
            raise GradcheckError('grad is incorrect size')
    return True


def test_undefined_grad(func, outputs, inputs) -> bool:
    diff_input_list: List[torch.Tensor] = list(iter_tensors(inputs, True))
    if not diff_input_list:
        raise GradcheckError("no Tensors requiring grad found in input")

    def warn_bc_breaking():
        warnings.warn((
            'Backwards compatibility: New undefined gradient support checking '
            'feature is enabled by default, but it may break existing callers '
            'of this function. If this is true for you, you can call this '
            'function with "check_undefined_grad=False" to disable the feature'))

    def check_undefined_grad_support(output_to_check):
        grads_output = [torch.zeros_like(o, memory_format=torch.legacy_contiguous_format) for o in output_to_check]
        try:
            grads_input = torch.autograd.grad(output_to_check, diff_input_list,
                                              grads_output, allow_unused=True)
        except RuntimeError:
            warn_bc_breaking()
            raise GradcheckError((
                'Expected backward function to handle undefined output grads. '
                'Please look at "Notes about undefined output gradients" in '
                '"tools/autograd/derivatives.yaml"'))

        for gi, i in zip(grads_input, diff_input_list):
            if (gi is not None) and (not gi.eq(0).all()):
                warn_bc_breaking()
                raise GradcheckError((
                    'Expected all input grads to be undefined or zero when all output grads are undefined '
                    'or zero. Please look at "Notes about undefined output gradients" in '
                    '"tools/autograd/derivatives.yaml"'))
        return True

    # All backward functions must work properly if all output grads are undefined
    outputs_to_check = [[
        torch._C._functions.UndefinedGrad()(o) for o in _differentiable_outputs(func(*inputs))
        # This check filters out Tensor-likes that aren't instances of Tensor.
        if isinstance(o, torch.Tensor)
    ]]

    # If there are multiple output grads, we should be able to undef one at a time without error
    if len(outputs_to_check[0]) > 1:
        for undef_grad_idx in range(len(outputs)):
            output_to_check = _differentiable_outputs(func(*inputs))
            outputs_to_check.append([
                torch._C._functions.UndefinedGrad()(o) if idx == undef_grad_idx else o
                for idx, o in enumerate(output_to_check)])

    return all(check_undefined_grad_support(output) for output in outputs_to_check)


def _as_tuple(x):
    if isinstance(x, tuple):
        return x
    elif isinstance(x, list):
        return tuple(x)
    else:
        return x,


def _differentiable_outputs(x):
    return tuple(o for o in _as_tuple(x) if o.requires_grad)


def get_notallclose_msg(analytical, numerical, output_idx, input_idx, error_str='') -> str:
    return error_str + 'Jacobian mismatch for output %d with respect to input %d,\n' \
        'numerical:%s\nanalytical:%s\n' % (output_idx, input_idx, numerical, analytical)

def transpose(matrix_of_tensors):
    # returns list of tuples
    return list(zip(*matrix_of_tensors))


def slow_gradcheck(func, func_out, tupled_inputs, outputs, eps, rtol,
                   atol, check_grad_dtypes, nondet_tol):
    if not outputs:
        return check_no_differentiable_outputs(func, tupled_inputs, _as_tuple(func_out), eps)

    numerical = transpose(_get_numerical_jacobian(func, tupled_inputs, outputs, eps=eps))
    if any(isinstance(o, torch.Tensor) and o.is_complex() for o in _as_tuple(func_out)):
        numerical_from_imag_grad_out = transpose(_get_numerical_jacobian(func, tupled_inputs, outputs, eps=eps, grad_out=1j))

    for i, o in enumerate(outputs):
        analytical = check_analytical_jacobian_attributes(tupled_inputs, o, nondet_tol, 1.0, check_grad_dtypes)

        if o.is_complex():
            analytical_from_imag_grad_out = check_analytical_jacobian_attributes(
                tupled_inputs, o, nondet_tol, 1j, check_grad_dtypes)

        inp_tensors = iter_tensors(tupled_inputs, True)

        for j, (a, n, inp) in enumerate(zip(analytical, numerical[i], inp_tensors)):
            if a.numel() != 0 or n.numel() != 0:
                if o.is_complex():    # C -> C, R -> C
                    if not torch.allclose(analytical_from_imag_grad_out[j], numerical_from_imag_grad_out[i][j], rtol, atol):
                        raise GradcheckError(get_notallclose_msg(analytical_from_imag_grad_out[j],
                                                                 numerical_from_imag_grad_out[i][j], i, j,
                                                                 "Gradients failed to compare equal for grad output = 1j. "))
                if inp.is_complex():  # C -> R, C -> C
                    if not torch.allclose(a, n, rtol, atol):
                        raise GradcheckError(get_notallclose_msg(a, n, i, j,
                                                                 "Gradients failed to compare equal for grad output = 1. "))
                else:                 # R -> R, R -> C
                    if not torch.allclose(a, n, rtol, atol):
                        raise GradcheckError(get_notallclose_msg(a, n, i, j))
    return True


def dot(u, v):
    return (u * v).sum()


def allclose_with_type_promotion(a, b, rtol, atol):
    promoted_type = torch.promote_types(a.dtype, b.dtype)
    a = a.to(dtype=promoted_type)
    b = b.to(dtype=promoted_type)
    return torch.allclose(a, b, rtol, atol)


def vec_from_tensor(x, generator):
    # Create a random vector with the same number of elements as x and the same dtype/device
    # If x is complex, we create a complex tensor with only real component
    if x.layout == torch.sparse_coo:
        # For sparse, create a random sparse vec with random values in the same
        # indices. Make sure size is set so that it isn't inferred to be smaller.
        x_values = x._values()
        values = torch.rand(x_values.numel(), generator=generator) \
            .to(dtype=x.dtype, device=x.device) \
            .reshape(x_values.shape)
        values /= values.norm()
        vec = torch.sparse_coo_tensor(x._indices(), values, x.size())
    else:
        vec = torch.rand(x.numel(), generator=generator).to(dtype=x.dtype, device=x.device)
        vec /= vec.norm()
    return vec


def adjusted_atol(atol, u, v):
    # In slow gradcheck, we compare A and B element-wise, i.e., for some a, b we allow |a - b| < atol + rtol * b
    # but since we now compare q1 = v^T A u and q2 = v^T B u, we must allow |q1 - q2| < v^T E u + rtol * v^T B u
    # where E is the correctly sized matrix where each entry is atol
    #
    # We see that atol needs to be scaled by v^T M u (where M is an all-ones M x N matrix):
    # v^T M u = \sum_{i} \sum_{j} u_i * v_j = (\sum_{i} u_i)(\sum_{i} v_i)
    sum_u = torch.sparse.sum(u) if u.layout == torch.sparse_coo else u.sum()
    sum_v = torch.sparse.sum(v) if v.layout == torch.sparse_coo else v.sum()
    return atol * sum_u.item() * sum_v.item()


FAST_FAIL_SLOW_OK_MSG = """
Fast gradcheck failed but element-wise differences are small. This means that the
test might've passed in slow_mode!

If you are adding a new operator, please file an issue and then use one of the
workarounds. The workaround depends on how your test invokes gradcheck/gradgradcheck:

If the test
- manually invokes gradcheck/gradgradcheck, then call gradcheck/gradgradcheck
  with `fast_mode=False` as a keyword argument.
- is OpInfo-based (e.g., in test_ops.py), then modify the OpInfo for the test
  to have `gradcheck_fast_mode=False`
- is a Module test (e.g., in common_nn.py), then modify the corresponding
  module_test entry to have `gradcheck_fast_mode=False`
""".strip()


def slow_mode_jacobian_message(func, tupled_inputs, outputs, input_idx, output_idx, rtol, atol):
    # Compute jacobians in slow mode for better error message
    slow_numerical = _get_numerical_jacobian(func, tupled_inputs, outputs)[input_idx][output_idx]
    slow_analytical = _get_analytical_jacobian(tupled_inputs, outputs, input_idx, output_idx)

    # Assume jacobians are non-empty and have the same shape
    slow_max_diff = (slow_numerical - slow_analytical).abs().max()

    slow_allclose = torch.allclose(slow_analytical, slow_numerical, rtol, atol)
    msg = ("\nThe above quantities relating the numerical and analytical jacobians are computed \n"
           "in fast mode. See: https://github.com/pytorch/pytorch/issues/53876 for more background \n"
           "about fast mode. Below, we recompute numerical and analytical jacobians in slow mode:\n\n"
           f"Numerical:\n {slow_numerical}\n"
           f"Analytical:\n{slow_analytical}\n\n"
           f"The max per-element difference (slow mode) is: {slow_max_diff}.\n")
    if slow_allclose:
        # Slow gradcheck would've passed!
        msg += FAST_FAIL_SLOW_OK_MSG
    return msg


def fast_gradcheck(func, func_out, tupled_inputs, outputs, eps, rtol,
                   atol, check_grad_dtypes, nondet_tol):
    # Perform the fast version of gradcheck
    # See https://github.com/pytorch/pytorch/issues/53876 for details
    inp_tensors = [t for t in tupled_inputs if is_tensor_like(t) and t.requires_grad]
    inp_tensor_indices = [i for i, t in enumerate(tupled_inputs) if is_tensor_like(t) and t.requires_grad]

    g_cpu = torch.Generator()
    all_u = [vec_from_tensor(inp, g_cpu) for inp in inp_tensors]
    all_u_dense = [u.to_dense().reshape(-1) if u.layout == torch.sparse_coo else u for u in all_u]
    all_v = [vec_from_tensor(out, g_cpu) for out in outputs]

    if not outputs:
<<<<<<< HEAD
        check_no_differentiable_outputs_fast(func, func_out, tupled_inputs, inp_tensors,
                                             inp_tensor_indices, all_u, eps, nondet_tol)
=======
        if not check_no_differentiable_outputs_fast(fail_test, func, func_out, tupled_inputs, inp_tensor_indices,
                                                    all_u, eps, nondet_tol):
            return False
>>>>>>> 8830be67

    any_complex = any(o.is_complex() for o in outputs)
    complex_output_indices = [i for i, o in enumerate(outputs) if o.is_complex()]

    # Initialize list of lists to store jacobians for each input, output pair
    all_analytical: List[List[torch.Tensor]] = [[] for _ in outputs]
    all_numerical: List[List[torch.Tensor]] = [[] for _ in inp_tensors]
    all_analytical_from_imag_grad_out: List[List[torch.Tensor]] = [[] for _ in complex_output_indices]
    all_numerical_from_imag_grad_out: List[List[torch.Tensor]] = [[] for _ in inp_tensors]

    # Numerically approximate v^T (J u)
    for i, (input_idx, u) in enumerate(zip(inp_tensor_indices, all_u)):
        numerical = get_fast_numerical_jacobian_wrt_specific_input(func, input_idx, tupled_inputs,
                                                                   outputs, u, eps, 1.0)
        for j, (a, v) in enumerate(zip(numerical, all_v)):
            all_numerical[i].append(dot(a, v))

        if any_complex:
            numerical_from_imag_grad_out = get_fast_numerical_jacobian_wrt_specific_input(
                func, input_idx, tupled_inputs, outputs, u, eps, 1j)
            for j in complex_output_indices:
                a, v = numerical_from_imag_grad_out[j], all_v[j]
                all_numerical_from_imag_grad_out[i].append(dot(a, v))

    # Analytically calculate (v^T J) u
    for i, (out, v) in enumerate(zip(outputs, all_v)):
        analytical = check_analytical_jacobian_attributes(tupled_inputs, out, nondet_tol, 1.0, check_grad_dtypes,
                                                          fast_mode=True, v=v)
        for a, u in zip(analytical, all_u_dense):
            all_analytical[i].append(a.T.squeeze(0).dot(u))

        if out.is_complex():
            analytical_from_imag_grad_out = check_analytical_jacobian_attributes(
                tupled_inputs, out, nondet_tol, 1j, check_grad_dtypes, fast_mode=True, v=v)

            for j, (a, u) in enumerate(zip(analytical_from_imag_grad_out, all_u_dense)):
                all_analytical_from_imag_grad_out[i].append(a.T.squeeze(0).dot(u))

    prefix = "Gradients failed to compare equal for grad output = 1j (in fast mode). "
    # Make sure analytical and numerical is same when calcaluted using grad_out = 1j
    for i, all_numerical_for_input_i in enumerate(all_numerical_from_imag_grad_out):
        for j, n in enumerate(all_numerical_for_input_i):
            a = all_analytical_from_imag_grad_out[j][i]
            n = n.to(device=a.device)
            if not allclose_with_type_promotion(a, n, rtol, adjusted_atol(atol, all_u[i], all_v[j])):
                jacobians_str = slow_mode_jacobian_message(func, tupled_inputs, outputs, i, j, rtol, atol)
                raise GradcheckError(get_notallclose_msg(a, n, j, i, prefix) + jacobians_str)

    # Make sure analytical and numerical is the same
    for i, (all_numerical_for_input_i, inp) in enumerate(zip(all_numerical, inp_tensors)):
        prefix = "" if not inp.is_complex() else \
            "Gradients failed to compare equal for grad output = 1 (in fast mode). "
        for j, n in enumerate(all_numerical_for_input_i):
            a = all_analytical[j][i]
            n = n.to(device=a.device)
            if not allclose_with_type_promotion(a, n, rtol, adjusted_atol(atol, all_u[i], all_v[j])):
                jacobians_str = slow_mode_jacobian_message(func, tupled_inputs, outputs, i, j, rtol, atol)
                raise GradcheckError(get_notallclose_msg(a, n, j, i, prefix) + jacobians_str)

    return True


def has_complex_inputs_or_outputs(tupled_inputs, func_out):
    return any(is_tensor_like(o) and o.is_complex() for o in _as_tuple(func_out)) or \
        any(is_tensor_like(i) and i.is_complex() for i in tupled_inputs)


# Note [VarArg of Tensors]
# ~~~~~~~~~~~~~~~~~~~~~~~~
# 'func' accepts a vararg of tensors, which isn't expressable in the type system at the moment.
# If https://mypy.readthedocs.io/en/latest/additional_features.html?highlight=callable#extended-callable-types is accepted,
# the '...' first argument of Callable can be replaced with VarArg(Tensor).
# For now, we permit any input.
# the '...' first argument of Callable can be replaced with VarArg(Tensor).
# For now, we permit any input.
def gradcheck(
    func: Callable[..., Union[_TensorOrTensors]],  # See Note [VarArg of Tensors]
    inputs: _TensorOrTensors,
    eps: float = 1e-6,
    atol: float = 1e-5,
    rtol: float = 1e-3,
    raise_exception: bool = True,
    check_sparse_nnz: bool = False,
    nondet_tol: float = 0.0,
    check_undefined_grad: bool = True,
    check_grad_dtypes: bool = False,
    check_batched_grad: bool = False,
    fast_mode: bool = False,
) -> bool:
    r"""Check gradients computed via small finite differences against analytical
    gradients w.r.t. tensors in :attr:`inputs` that are of floating point or complex type
    and with ``requires_grad=True``.

    The check between numerical and analytical gradients uses :func:`~torch.allclose`.

    For complex functions, no notion of Jacobian exists. Gradcheck verifies if the numerical and
    analytical values of Wirtinger and Conjugate Wirtinger derivative are consistent. The gradient
    computation is done under the assumption that the overall function has a real valued output.
    For functions with complex output, gradcheck compares the numerical and analytical gradients
    for two values of :attr:`grad_output`: 1 and 1j. For more details, check out
    :ref:`complex_autograd-doc`.

    .. note::
        The default values are designed for :attr:`input` of double precision.
        This check will likely fail if :attr:`input` is of less precision, e.g.,
        ``FloatTensor``.

    .. warning::
       If any checked tensor in :attr:`input` has overlapping memory, i.e.,
       different indices pointing to the same memory address (e.g., from
       :func:`torch.expand`), this check will likely fail because the numerical
       gradients computed by point perturbation at such indices will change
       values at all other indices that share the same memory address.

    Args:
        func (function): a Python function that takes Tensor inputs and returns
            a Tensor or a tuple of Tensors
        inputs (tuple of Tensor or Tensor): inputs to the function
        eps (float, optional): perturbation for finite differences
        atol (float, optional): absolute tolerance
        rtol (float, optional): relative tolerance
        raise_exception (bool, optional): indicating whether to raise an exception if
            the check fails. The exception gives more information about the
            exact nature of the failure. This is helpful when debugging gradchecks.
        check_sparse_nnz (bool, optional): if True, gradcheck allows for SparseTensor input,
            and for any SparseTensor at input, gradcheck will perform check at nnz positions only.
        nondet_tol (float, optional): tolerance for non-determinism. When running
            identical inputs through the differentiation, the results must either match
            exactly (default, 0.0) or be within this tolerance.
        check_undefined_grad (bool, optional): if True, check if undefined output grads
            are supported and treated as zeros, for ``Tensor`` outputs.
        check_batched_grad (bool, optional): if True, check if we can compute
            batched gradients using prototype vmap support. Defaults to False.
        fast_mode (bool, optional): Fast mode for gradcheck and gradgradcheck is currently only
            implemented for R to R functions. If none of the inputs and outputs are complex
            a faster implementation of gradcheck that no longer computes the entire jacobian
            is run; otherwise, we fall back to the slow implementation.

    Returns:
        True if all differences satisfy allclose condition
    """
    # This is just a wrapper that handles the raise_exception logic
    args = locals()
    args.pop("raise_exception")
    if not raise_exception:
        try:
            return gradcheck_helper(**args)
        except GradcheckError:
            return False
    else:
        return gradcheck_helper(**args)


def gradcheck_helper(func, inputs, eps, atol, rtol, check_sparse_nnz, nondet_tol, check_undefined_grad,
                     check_grad_dtypes, check_batched_grad, fast_mode):
    tupled_inputs = _as_tuple(inputs)
    check_inputs(tupled_inputs, check_sparse_nnz)
    func_out = func(*tupled_inputs)

    if fast_mode and has_complex_inputs_or_outputs(tupled_inputs, func_out):
        raise NotImplementedError("Fast mode for gradcheck and gradgradcheck is currently only implemented"
                                  " for R to R functions.")

    outputs = _differentiable_outputs(func_out)
    check_outputs(outputs)

    if fast_mode:
        fast_gradcheck(func, func_out, tupled_inputs, outputs, eps, rtol,
                       atol, check_grad_dtypes, nondet_tol)
    else:
        slow_gradcheck(func, func_out, tupled_inputs, outputs, eps, rtol,
                       atol, check_grad_dtypes, nondet_tol)

    for i, o in enumerate(outputs):
        if check_batched_grad:
            test_batched_grad(tupled_inputs, o, i)

    test_backward_mul_by_grad_output(outputs, tupled_inputs, check_sparse_nnz)

    if check_undefined_grad:
        test_undefined_grad(func, outputs, tupled_inputs)
    return True


def gradgradcheck(
    func: Callable[..., _TensorOrTensors],  # See Note [VarArg of Tensors]
    inputs: _TensorOrTensors,
    grad_outputs: Optional[_TensorOrTensors] = None,
    eps: float = 1e-6,
    atol: float = 1e-5,
    rtol: float = 1e-3,
    gen_non_contig_grad_outputs: bool = False,
    raise_exception: bool = True,
    nondet_tol: float = 0.0,
    check_undefined_grad: bool = True,
    check_grad_dtypes: bool = False,
    check_batched_grad: bool = False,
    fast_mode: bool = False,
) -> bool:
    r"""Check gradients of gradients computed via small finite differences
    against analytical gradients w.r.t. tensors in :attr:`inputs` and
    :attr:`grad_outputs` that are of floating point or complex type and with
    ``requires_grad=True``.

    This function checks that backpropagating through the gradients computed
    to the given :attr:`grad_outputs` are correct.

    The check between numerical and analytical gradients uses :func:`~torch.allclose`.

    .. note::
        The default values are designed for :attr:`input` and
        :attr:`grad_outputs` of double precision. This check will likely fail if
        they are of less precision, e.g., ``FloatTensor``.

    .. warning::
       If any checked tensor in :attr:`input` and :attr:`grad_outputs` has
       overlapping memory, i.e., different indices pointing to the same memory
       address (e.g., from :func:`torch.expand`), this check will likely fail
       because the numerical gradients computed by point perturbation at such
       indices will change values at all other indices that share the same
       memory address.

    Args:
        func (function): a Python function that takes Tensor inputs and returns
            a Tensor or a tuple of Tensors
        inputs (tuple of Tensor or Tensor): inputs to the function
        grad_outputs (tuple of Tensor or Tensor, optional): The gradients with
            respect to the function's outputs.
        eps (float, optional): perturbation for finite differences
        atol (float, optional): absolute tolerance
        rtol (float, optional): relative tolerance
        gen_non_contig_grad_outputs (bool, optional): if :attr:`grad_outputs` is
            ``None`` and :attr:`gen_non_contig_grad_outputs` is ``True``, the
            randomly generated gradient outputs are made to be noncontiguous
        raise_exception (bool, optional): indicating whether to raise an exception if
            the check fails. The exception gives more information about the
            exact nature of the failure. This is helpful when debugging gradchecks.
        nondet_tol (float, optional): tolerance for non-determinism. When running
            identical inputs through the differentiation, the results must either match
            exactly (default, 0.0) or be within this tolerance. Note that a small amount
            of nondeterminism in the gradient will lead to larger inaccuracies in
            the second derivative.
        check_undefined_grad (bool, optional): if True, check if undefined output grads
            are supported and treated as zeros
        check_batched_grad (bool, optional): if True, check if we can compute
            batched gradients using prototype vmap support. Defaults to False.
        fast_mode (bool, optional): if True, run a faster implementation of gradgradcheck that
            no longer computes the entire jacobian.

    Returns:
        True if all differences satisfy allclose condition
    """
    tupled_inputs = _as_tuple(inputs)

    if grad_outputs is None:
        # If grad_outputs is not specified, create random Tensors of the same
        # shape, type, and device as the outputs
        def randn_like(x):
            y = torch.testing.randn_like(
                x if (x.is_floating_point() or x.is_complex()) else x.double(), memory_format=torch.legacy_contiguous_format)
            if gen_non_contig_grad_outputs:
                y = torch.testing.make_non_contiguous(y)
            return y.requires_grad_()
        outputs = _as_tuple(func(*tupled_inputs))
        tupled_grad_outputs = tuple(randn_like(x) for x in outputs)
    else:
        tupled_grad_outputs = _as_tuple(grad_outputs)

    num_outputs = len(tupled_grad_outputs)

    def new_func(*args):
        input_args = args[:-num_outputs]
        grad_outputs = args[-num_outputs:]
        outputs = _differentiable_outputs(func(*input_args))
        input_args = tuple(x for x in input_args if isinstance(x, torch.Tensor) and x.requires_grad)
        grad_inputs = torch.autograd.grad(outputs, input_args, grad_outputs, create_graph=True)
        return grad_inputs

    return gradcheck(
        new_func, tupled_inputs + tupled_grad_outputs, eps, atol, rtol, raise_exception,
        nondet_tol=nondet_tol, check_undefined_grad=check_undefined_grad,
        check_grad_dtypes=check_grad_dtypes, check_batched_grad=check_batched_grad, fast_mode=fast_mode)<|MERGE_RESOLUTION|>--- conflicted
+++ resolved
@@ -9,24 +9,11 @@
 from torch._vmap_internals import vmap
 import functools
 
-<<<<<<< HEAD
 
 class GradcheckError(RuntimeError):
     # Custom error so that user errors are not caught in the main try catch (see gradcheck())
     pass
 
-
-def zero_gradients(x):
-    if isinstance(x, torch.Tensor):
-        if x.grad is not None:
-            x.grad.detach_()
-            x.grad.zero_()
-    elif isinstance(x, collections.abc.Iterable):
-        for elem in x:
-            zero_gradients(elem)
-
-=======
->>>>>>> 8830be67
 
 def is_float_or_complex_tensor(obj):
     return is_tensor_like(obj) and (obj.is_floating_point() or obj.is_complex())
@@ -547,12 +534,7 @@
     return True
 
 
-<<<<<<< HEAD
-def check_no_differentiable_outputs_fast(func, func_out, all_inputs, input_tensors, inputs_indices,
-=======
-def check_no_differentiable_outputs_fast(fail_test, func, func_out, all_inputs, inputs_indices,
->>>>>>> 8830be67
-                                         all_u, eps, nondet_tol):
+def check_no_differentiable_outputs_fast(func, func_out, all_inputs, inputs_indices, all_u, eps, nondet_tol):
     for inp_idx, u in zip(inputs_indices, all_u):
         numerical_jacobians = get_fast_numerical_jacobian_wrt_specific_input(func, inp_idx, all_inputs,
                                                                              _as_tuple(func_out), u, eps, 1.0)
@@ -881,14 +863,7 @@
     all_v = [vec_from_tensor(out, g_cpu) for out in outputs]
 
     if not outputs:
-<<<<<<< HEAD
-        check_no_differentiable_outputs_fast(func, func_out, tupled_inputs, inp_tensors,
-                                             inp_tensor_indices, all_u, eps, nondet_tol)
-=======
-        if not check_no_differentiable_outputs_fast(fail_test, func, func_out, tupled_inputs, inp_tensor_indices,
-                                                    all_u, eps, nondet_tol):
-            return False
->>>>>>> 8830be67
+        check_no_differentiable_outputs_fast(func, func_out, tupled_inputs, inp_tensor_indices, all_u, eps, nondet_tol)
 
     any_complex = any(o.is_complex() for o in outputs)
     complex_output_indices = [i for i, o in enumerate(outputs) if o.is_complex()]

import torch
from torch.types import _TensorOrTensors
import torch.testing
from torch.overrides import is_tensor_like
import collections
from itertools import product
import warnings
from typing import Callable, Union, Optional, Iterable, List, Tuple, Dict
from torch._vmap_internals import vmap
import functools


class GradcheckError(RuntimeError):
    # Custom error so that user errors are not caught in the main try catch (see gradcheck())
    pass


def is_float_or_complex_tensor(obj):
    return is_tensor_like(obj) and (obj.is_floating_point() or obj.is_complex())


def allocate_jacobians_with_inputs(input_tensors: Tuple, numel_output) -> Tuple[torch.Tensor, ...]:
    # Makes zero-filled tensors from inputs. If `numel_output` is not None, for each tensor in
    # `input_tensors`, returns a new zero-filled tensor with height of `t.numel` and width
    # of `numel_output`. Otherwise, for each tensor, returns a 1-d tensor with size `(t.numel,)`.
    # Each new tensor will be strided and have the same dtype and device as those of the
    # corresponding input
    out: List[torch.Tensor] = []
    for t in input_tensors:
        if is_float_or_complex_tensor(t) and t.requires_grad:
            out.append(t.new_zeros((t.numel(), numel_output), layout=torch.strided))
    return tuple(out)


def allocate_jacobians_with_outputs(output_tensors: Tuple, numel_input, dtype=None,
                                    device=None) -> Tuple[torch.Tensor, ...]:
    # Makes zero-filled tensors from outputs. If `dim` is not None, for each tensor in
    # `output_tensors`, returns a new zero-filled tensor with height of `dim` and width of
    # `t.numel`. Otherwise, for each tensor, returns a 1-d tensor with size (t.numel,).
    out: List[torch.Tensor] = []
    options = {"dtype": dtype, "device": device, "layout": torch.strided}
    for t in output_tensors:
        if is_float_or_complex_tensor(t):
            out.append(t.new_zeros((numel_input, t.numel()), **options))
    return tuple(out)


def iter_tensors(x: Union[torch.Tensor, Iterable[torch.Tensor]], only_requiring_grad: bool = False) -> Iterable[torch.Tensor]:
    if is_tensor_like(x):
        # mypy doesn't narrow type of `x` to torch.Tensor
        if x.requires_grad or not only_requiring_grad:  # type: ignore
            yield x  # type: ignore
    elif isinstance(x, collections.abc.Iterable) and not isinstance(x, str):
        for elem in x:
            for result in iter_tensors(elem, only_requiring_grad):
                yield result


def iter_tensor(x_tensor):
    # Enumerates over a tensor and provides a corresponding flat index that translates
    # to a given rol/col in the jacobian matrix. The order is the same as as if we flatten
    # a contiguous tensor. iter_tensor also returns a strided version of the original
    # tensor that is able to be modified inplace. If the input tensor is strided or sparse,
    # the returned tensor will share storage with the original. Otherwise, for opaque tensor
    # types like mkldnn, a copy is returned.
    #
    # Example:
    #   for a tensor t with size (2, 2), it will yield:
    #     `x, (0, 0), 0`, `x, (0, 1), 1`, `x, (1, 0), 2`, `x, (1, 1), 3`
    #
    #   where x is the t.data of the original tensor. Since input t has numel 4, the
    #   Jacobian should have 4 columns. So having a d_idx of 3 and idx of (1, 1)
    #   indicates that perturbing t[(1, 1)] allows us to updating the third (last)
    #   column of any jacobian corresponding to this particular input.
    #
    if x_tensor.is_sparse:
        def get_stride(size):
            dim = len(size)
            tmp = 1
            stride = [0] * dim
            for i in reversed(range(dim)):
                stride[i] = tmp
                tmp *= size[i]
            return stride

        x_nnz = x_tensor._nnz()
        x_size = list(x_tensor.size())
        x_indices = x_tensor._indices().t()
        x_values = x_tensor._values()
        x_stride = get_stride(x_size)

        # Use .data here to get around the version check
        x_values = x_values.data

        for i in range(x_nnz):
            x_value = x_values[i]
            for x_idx in product(*[range(m) for m in x_values.size()[1:]]):
                indices = x_indices[i].tolist() + list(x_idx)
                d_idx = sum(indices[k] * x_stride[k] for k in range(len(x_size)))
                yield x_value, x_idx, d_idx
    elif x_tensor.layout == torch._mkldnn:  # type: ignore
        for d_idx, x_idx in enumerate(product(*[range(m) for m in x_tensor.size()])):
            # this is really inefficient, but without indexing implemented, there's
            # not really a better way than converting back and forth
            x_tensor_dense = x_tensor.to_dense()
            yield x_tensor_dense, x_idx, d_idx
    else:
        # Use .data here to get around the version check
        x_tensor = x_tensor.data
        for d_idx, x_idx in enumerate(product(*[range(m) for m in x_tensor.size()])):
            yield x_tensor, x_idx, d_idx


def _get_numerical_jacobian(fn, inputs, outputs=None, target=None, eps=1e-3) -> List[Tuple[torch.Tensor, ...]]:
    """Computes the numerical jacobian for a given fn and inputs. Returns M * N jacobians
    where M is the number of input tensors that require grad, and N is the number of output
    float/complex tensors.

    Args:
        fn: the function to compute the jacobian for
        inputs: inputs to `fn`
        outputs: provide precomputed outputs to avoid one extra invocation of fn
        target: the Tensors wrt whom Jacobians are calculated (default=`inputs`)
        eps: the magnitude of the perturbation during finite differencing (default=`1e-3`)

    Returns:
        A list of M N-tuples of tensors

    Note that `target` may not even be part of `input` to `fn`, so please be
    **very careful** in this to not clone `target`.
    """
    jacobians: List[Tuple[torch.Tensor, ...]] = []
    if outputs is None:
        outputs = _as_tuple(fn(*_as_tuple(inputs)))
    if any(o.is_complex() for o in outputs):
        raise ValueError("Expected output to be non-complex. get_numerical_jacobian no "
                         "longer supports functions that return complex outputs.")
    if target is None:
        target = inputs
    inp_indices = [i for i, a in enumerate(target) if is_tensor_like(a) and a.requires_grad]
    for inp_idx in inp_indices:
        jacobians += [get_numerical_jacobian_wrt_specific_input(fn, inp_idx, inputs, outputs, eps)]
    return jacobians


def get_numerical_jacobian(fn, inputs, target=None, eps=1e-3, grad_out=1.0):
    """Deprecated api to compute numerical jacobian for a given fn and inputs.
    Args:
        fn: the function to compute the jacobian for (must take inputs as a tuple)
        input: input to `fn`
        target: the Tensors wrt whom Jacobians are calculated (default=`input`)
        eps: the magnitude of the perturbation during finite differencing (default=`1e-3`)

    Returns:
        A list of jacobians wrt each input (or target) and the first output

    Note that `target` may not even be part of `input` to `fn`, so please be
    **very careful** in this to not clone `target`.
    """
    warnings.warn("get_numerical_jacobian was part of PyTorch's private API and not "
                  "meant to be exposed. We are deprecating it and it will be removed "
                  "in a future version of PyTorch. If you have a specific use for "
                  "this or feature request for this to be a stable API, please file "
                  "us an issue at https://github.com/pytorch/pytorch/issues/new")
    if grad_out != 1.0:
        raise ValueError("Expected grad_out to be 1.0. get_numerical_jacobian no longer "
                         "supports values of grad_out != 1.0.")

    def fn_pack_inps(*inps):
        return fn(inps)
    jacobians = _get_numerical_jacobian(fn_pack_inps, inputs, None, target, eps)

    return tuple(jacobian_for_each_output[0] for jacobian_for_each_output in jacobians)


def compute_numerical_gradient(fn, entry, v, norm_v, nbhd_checks_fn):
    # Performs finite differencing by perturbing `entry` in-place by `v` and
    # returns the gradient of each of the outputs wrt to x at idx.
    orig = entry.clone()
    entry.copy_(orig - v)
    outa = fn()
    entry.copy_(orig + v)
    outb = fn()
    entry.copy_(orig)

    def compute(a, b):
        nbhd_checks_fn(a, b)
        ret = (b - a) / (2 * norm_v)
        return ret.detach().reshape(-1)

    return tuple(compute(a, b) for (a, b) in zip(outa, outb))


def compute_numerical_jacobian_cols(jvp_fn, delta, input_is_complex) -> List[torch.Tensor]:
    # Computing the jacobian only works for pure real or pure imaginary delta
    # For details on the algorithm used here, refer:
    # Section 3.5.3 https://arxiv.org/pdf/1701.00392.pdf
    # s = fn(z) where z = x for real valued input
    # and z = x + yj for complex valued input
    jacobians_cols: List[torch.Tensor] = []
    ds_dx_tup = jvp_fn(delta)

    if input_is_complex:  # C -> R
        ds_dy_tup = jvp_fn(delta * 1j)
        for ds_dx, ds_dy in zip(ds_dx_tup, ds_dy_tup):
            assert(not ds_dx.is_complex())
            # conjugate wirtinger derivative
            conj_w_d = ds_dx + ds_dy * 1j
            jacobians_cols.append(conj_w_d)
    else:
        for ds_dx in ds_dx_tup:  # R-> R
            assert(not ds_dx.is_complex())
            jacobians_cols.append(ds_dx)
    return jacobians_cols


def combine_jacobian_cols(jacobians_cols: Dict[int, List[torch.Tensor]], outputs, input,
                          numel) -> Tuple[torch.Tensor, ...]:
    # jacobian_cols is a data structure that maps column_idx -> output_idx -> column of jacobian Tensor
    # we return a list that maps output_idx -> full jacobian Tensor
    jacobians = allocate_jacobians_with_outputs(outputs, numel, input.dtype, input.device)
    for i, jacobian in enumerate(jacobians):
        for k, v in jacobians_cols.items():
            jacobian[k] = v[i]
    return jacobians


def prepped_input(input: torch.Tensor, maybe_perturbed_input: Optional[torch.Tensor],
                  fast_mode=False) -> torch.Tensor:
    # Prepares the inputs to be passed into the function while including the new modified input.
    if input.layout == torch._mkldnn:  # type: ignore # no attr _mkldnn
        # Convert back to mkldnn
        if maybe_perturbed_input is not None:
            return maybe_perturbed_input.to_mkldnn()
        else:
            return input
    elif input.layout == torch.sparse_coo:
        if fast_mode and maybe_perturbed_input is not None:
            # entry is already a "cloned" version of the original tensor
            # thus changes to entry are not reflected in the input
            return maybe_perturbed_input
        else:
            return input
    else:
        # We cannot use entry (input.data) if we want gradgrad to work because
        # fn (in the gradgrad case) needs to compute grad wrt input
        return input


def check_outputs_same_dtype_and_shape(output1, output2, eps, idx=None) -> None:
    # Check that the returned outputs don't have different dtype or shape when you
    # perturb the input
    on_index = "on index {idx} " if idx is not None else ""
    assert output1.shape == output2.shape, \
        (f"Expected `func` to return outputs with the same shape"
         f" when inputs are perturbed {on_index}by {eps}, but got:"
         f" shapes {output1.shape} and {output2.shape}.")
    assert output1.dtype == output2.dtype, \
        (f"Expected `func` to return outputs with the same dtype"
         f" when inputs are perturbed {on_index}by {eps}, but got:"
         f" dtypes {output1.dtype} and {output2.dtype}.")


def get_numerical_jacobian_wrt_specific_input(fn, input_idx, inputs, outputs, eps) -> Tuple[torch.Tensor, ...]:
    # Computes the numerical jacobians wrt to a single input. Returns N jacobian
    # tensors, where N is the number of outputs
    # We use a dictionary because for sparse inputs, d_idx aren't necessarily consecutive
    jacobian_cols: Dict[int, List[torch.Tensor]] = {}
    input = inputs[input_idx]
    assert input.requires_grad
    for x, idx, d_idx in iter_tensor(input):
        wrapped_fn = with_prepped_inputs(fn, inputs, input_idx, x)
        input_to_perturb = x[idx]
        nbhd_checks_fn = functools.partial(check_outputs_same_dtype_and_shape, idx=idx, eps=eps)
        jvp_fn = get_jvp_fn(wrapped_fn, input_to_perturb, eps, nbhd_checks_fn)
        jacobian_cols[d_idx] = compute_numerical_jacobian_cols(jvp_fn, eps, x.is_complex())
    return combine_jacobian_cols(jacobian_cols, outputs, input, input.numel())


def get_input_to_perturb(input):
    if input.layout == torch._mkldnn:  # type: ignore # no attr _mkldnn
        # Convert to dense so we can perform operations that require strided tensors
        input_to_perturb = input.to_dense()
    elif input.layout == torch.sparse_coo:
        # Clone because input may require grad, and copy_ calls resize_,
        # which is not allowed for .data
        input_to_perturb = input.clone()
    else:
        input_to_perturb = input.data
    return input_to_perturb


def with_prepped_inputs(fn, inputs, input_idx, input_to_perturb, fast_mode=False):
    def wrapped_fn():
        inp = tuple(prepped_input(a, input_to_perturb if i == input_idx else None, fast_mode) if is_tensor_like(a) else a
                    for i, a in enumerate(_as_tuple(inputs)))
        return tuple(a.clone() for a in _as_tuple(fn(*inp)))
    return wrapped_fn


def get_jvp_fn(wrapped_fn, input_to_perturb, eps, nbhd_checks_fn):
    def jvp_fn(delta):
        return compute_numerical_gradient(wrapped_fn, input_to_perturb, delta, eps, nbhd_checks_fn)
    return jvp_fn


<<<<<<< HEAD
def get_fast_numerical_jacobian_wrt_specific_input(fn, input_idx, inputs, outputs, u,
                                                   eps) -> Tuple[torch.Tensor, ...]:
=======
def get_fast_numerical_jacobian_wrt_specific_input(fn, input_idx, inputs, outputs, u, eps,
                                                   grad_out) -> List[torch.Tensor]:
>>>>>>> e3b5480e
    # If fast_mode=False, iter_tensor handles the below cases:
    # basically we want to prepare the input so that it can be modified in-place and do certain
    # operations that require the tensor to have strides
    input = inputs[input_idx]
    input_to_perturb = get_input_to_perturb(input)
    wrapped_fn = with_prepped_inputs(fn, inputs, input_idx, input_to_perturb, True)
    nbhd_checks_fn = functools.partial(check_outputs_same_dtype_and_shape, eps=eps)
    jvp_fn = get_jvp_fn(wrapped_fn, input_to_perturb, eps, nbhd_checks_fn)
    if u.layout != torch.sparse_coo:
        u = u.reshape(input_to_perturb.shape)
    return compute_numerical_jacobian_cols(jvp_fn, u * eps, input.is_complex())


def check_jacobians_equal(j1, j2, atol):
    # Check whether the max diff betwen two jacobians are within some tolerance `atol`
    for j1_x, j2_x in zip(j1, j2):
        if j1_x.numel() != 0 and (j1_x - j2_x).abs().max() > atol:
            return False
    return True


def combine_jacobian_rows(jacobians_rows, inputs, numel_outputs) -> Tuple[Tuple[torch.Tensor, ...], bool, bool]:
    out_jacobians = allocate_jacobians_with_inputs(inputs, numel_outputs)
    diff_input_list = list(iter_tensors(inputs, True))
    correct_grad_sizes = True
    correct_grad_types = True
    for i, rows in enumerate(jacobians_rows):
        inp = diff_input_list[i]
        out_jacobian = out_jacobians[i]
        for j, row in enumerate(rows):
            if row is not None and row.size() != inp.size():
                correct_grad_sizes = False
            elif row is not None and row.dtype != inp.dtype:
                correct_grad_types = False
            if row is None:
                out_jacobian[:, j].zero_()
            else:
                row_dense = row.to_dense() if not row.layout == torch.strided else row
                assert out_jacobian[:, j].numel() == row_dense.numel()
                out_jacobian[:, j] = row_dense.reshape(-1)
    return out_jacobians, correct_grad_sizes, correct_grad_types


FAILED_NONDET_MSG = """

NOTE: If your op relies on non-deterministic operations i.e., it is listed here:
https://pytorch.org/docs/stable/generated/torch.use_deterministic_algorithms.html
this failure might be expected.

If you are adding a new operator, please file an issue and then use one of the
workarounds. The workaround depends on how your test invokes gradcheck/gradgradcheck.
If the test
- manually invokes gradcheck/gradgradcheck, then call gradcheck/gradgradcheck
  with `nondet_tol=<tol>` as a keyword argument.
- is OpInfo-based (e.g., in test_ops.py), then modify the OpInfo for the test
  to have `gradcheck_nondet_tol=<tol>`.
- is a Module test (e.g., in common_nn.py), then modify the corresponding
  module_test entry to have `gradcheck_nondet_tol=<tol>`
"""


def check_analytical_jacobian_attributes(inputs, output, nondet_tol, check_grad_dtypes,
                                         fast_mode=False, v=None) -> Tuple[torch.Tensor, ...]:
    diff_input_list = list(iter_tensors(inputs, True))

    def vjp_fn(grad_output):
        return torch.autograd.grad(output, diff_input_list, grad_output,
                                   retain_graph=True, allow_unused=True)
    if fast_mode:
        jacobians_rows = compute_fast_analytical_jacobian_rows(vjp_fn, output.clone(), v)
        jacobians_rows_reentrant = compute_fast_analytical_jacobian_rows(vjp_fn, output.clone(), v)
    else:
        jacobians_rows = compute_analytical_jacobian_rows(vjp_fn, output.clone())
        jacobians_rows_reentrant = compute_analytical_jacobian_rows(vjp_fn, output.clone())
    output_numel = output.numel() if not fast_mode else 1

    jacobians, correct_grad_types, correct_grad_sizes = combine_jacobian_rows(jacobians_rows, inputs, output_numel)
    jacobians_reentrant, _, _ = combine_jacobian_rows(jacobians_rows_reentrant, inputs, output_numel)

    reentrant = check_jacobians_equal(jacobians, jacobians_reentrant, nondet_tol)

    if not correct_grad_types and check_grad_dtypes:
        raise GradcheckError('Gradient has dtype mismatch')
    if not correct_grad_sizes:
        raise GradcheckError('Analytical gradient has incorrect size')
    if not reentrant:
        raise GradcheckError('Backward is not reentrant, i.e., running backward with '
                             'same input and grad_output multiple times gives different values, '
                             'although analytical gradient matches numerical gradient.'
                             f'The tolerance for nondeterminism was {nondet_tol}.' + FAILED_NONDET_MSG)
    return jacobians


def get_analytical_jacobian(inputs, output, nondet_tol=0.0, grad_out=1.0):
    # Replicates the behavior of the old get_analytical_jacobian before the refactor
    warnings.warn("get_analytical_jacobian was part of PyTorch's private API and not "
                  "meant to be exposed. We are deprecating it and it will be removed "
                  "in a future version of PyTorch. If you have a specific use for "
                  "this or feature request for this to be a stable API, please file "
                  "us an issue at https://github.com/pytorch/pytorch/issues/new")
    if grad_out != 1.0:
        raise ValueError("Expected grad_out to be 1.0. get_analytical_jacobian no longer "
                         "supports values of grad_out != 1.0.")
    if output.is_complex():
        raise ValueError("Expected output to be non-complex. get_analytical_jacobian no "
                         "longer supports functions that return complex outputs.")

    diff_input_list = list(iter_tensors(inputs, True))

    def backward_fn(grad_output):
        return torch.autograd.grad(output, diff_input_list, grad_output,
                                   retain_graph=True, allow_unused=True)

    jacobians_rows = compute_analytical_jacobian_rows(backward_fn, output.clone())
    jacobians_rows_reentrant = compute_analytical_jacobian_rows(backward_fn, output.clone())

    output_numel = output.numel()
    jacobians, correct_grad_types, correct_grad_sizes = combine_jacobian_rows(jacobians_rows, inputs, output_numel)
    jacobians_reentrant, _, _ = combine_jacobian_rows(jacobians_rows_reentrant, inputs, output_numel)
    reentrant = check_jacobians_equal(jacobians, jacobians_reentrant, nondet_tol)

    return jacobians, reentrant, correct_grad_sizes, correct_grad_types


def _get_analytical_jacobian(inputs, outputs, input_idx, output_idx):
    # Computes the analytical jacobian in slow mode for a single input_idx, output_idx pair
    # without performing checks for dtype, shape, and reentrancy
    jacobians = check_analytical_jacobian_attributes(inputs, outputs[output_idx],
                                                     nondet_tol=float('inf'), check_grad_dtypes=False)
    return jacobians[input_idx]


def compute_analytical_jacobian_rows(vjp_fn, sample_output) -> List[List[Optional[torch.Tensor]]]:
    # Computes Jacobian row-by-row using backward function `vjp_fn` = v^T J
    # NB: this function does not assume vjp_fn(v) to return tensors with
    # the same number of elements for different v. This is checked when we
    # later combine the rows into a single tensor.
    grad_out_base = torch.zeros_like(sample_output, memory_format=torch.legacy_contiguous_format)
    flat_grad_out = grad_out_base.view(-1)
    # jacobians_rows[i][j] represents the jth row of the ith input
    jacobians_rows: List[List[Optional[torch.Tensor]]] = []

    for j in range(flat_grad_out.numel()):
        flat_grad_out.zero_()
        flat_grad_out[j] = 1.0
        grad_inputs = vjp_fn(grad_out_base)
        for i, d_x in enumerate(grad_inputs):
            if j == 0:
                jacobians_rows.append([])
            jacobians_rows[i] += [d_x.clone() if isinstance(d_x, torch.Tensor) else None]
    return jacobians_rows


def compute_fast_analytical_jacobian_rows(vjp_fn, sample_output, v) -> List[List[Optional[torch.Tensor]]]:
    # For each input, computes vjp_fn(v), which is *supposed* to be v^T J
    jacobians_rows: List[List[Optional[torch.Tensor]]] = []
    grad_inputs = vjp_fn(v.reshape(sample_output.shape))
    for i, d_x in enumerate(grad_inputs):
        jacobians_rows.append([d_x.clone() if isinstance(d_x, torch.Tensor) else None])
    return jacobians_rows


def check_inputs(tupled_inputs, check_sparse_nnz) -> bool:
    if not check_sparse_nnz and any(t.is_sparse for t in tupled_inputs if isinstance(t, torch.Tensor)):
        raise GradcheckError('gradcheck expects all tensor inputs are dense when check_sparse_nnz is set to False.')
    # Make sure that gradients are saved for at least one input
    any_input_requiring_grad = False
    for idx, inp in enumerate(tupled_inputs):
        if is_tensor_like(inp) and inp.requires_grad:
            if not (inp.dtype == torch.float64 or inp.dtype == torch.complex128):
                warnings.warn(
                    f'Input #{idx} requires gradient and '
                    'is not a double precision floating point or complex. '
                    'This check will likely fail if all the inputs are '
                    'not of double precision floating point or complex. ')
            content = inp._values() if inp.is_sparse else inp
            # TODO: To cover more problematic cases, replace stride = 0 check with
            # "any overlap in memory" once we have a proper function to check it.
            if content.layout is not torch._mkldnn:  # type: ignore
                if not all(st > 0 or sz <= 1 for st, sz in zip(content.stride(), content.size())):
                    raise ValueError(
                        f'The {idx}th input has a dimension with stride 0. gradcheck only '
                        'supports inputs that are non-overlapping to be able to '
                        'compute the numerical gradients correctly. You should call '
                        '.contiguous on the input before passing it to gradcheck.')
            any_input_requiring_grad = True
            inp.retain_grad()
    if not any_input_requiring_grad:
        raise ValueError(
            'gradcheck expects at least one input tensor to require gradient, '
            'but none of the them have requires_grad=True.')
    return True


def check_outputs(outputs) -> None:
    if any(t.layout == torch.sparse_coo for t in outputs if isinstance(t, torch.Tensor)):
        # it is easier to call to_dense() on the sparse output than
        # to modify analytical jacobian
        raise ValueError('Sparse output is not supported at gradcheck yet. '
                         'Please call to_dense() on the output of fn for gradcheck.')
    if any(t.layout == torch._mkldnn for t in outputs if isinstance(t, torch.Tensor)):  # type: ignore
        raise ValueError('MKLDNN output is not supported at gradcheck yet. '
                         'Please call to_dense() on the output of fn for gradcheck.')


def check_no_differentiable_outputs(func, inputs, func_out, eps) -> bool:
    # When there are no differentiable outputs, numerical gradient for a function is
    # expected to be zero.
    jacobians_all_inputs_outputs = _get_numerical_jacobian(func, inputs, func_out, eps=eps)
    for jacobians_all_outputs_and_fixed_input in jacobians_all_inputs_outputs:
        for jacobian in jacobians_all_outputs_and_fixed_input:
            if torch.ne(jacobian, 0).sum() > 0:
                raise GradcheckError('Numerical gradient for function expected to be zero')
    return True


def check_no_differentiable_outputs_fast(func, func_out, all_inputs, inputs_indices, all_u, eps, nondet_tol):
    for inp_idx, u in zip(inputs_indices, all_u):
        numerical_jacobians = get_fast_numerical_jacobian_wrt_specific_input(func, inp_idx, all_inputs,
                                                                             _as_tuple(func_out), u, eps)
        for jacobian in numerical_jacobians:
            if jacobian.numel() == 0:
                continue
            if (jacobian - torch.zeros_like(jacobian)).abs().max() > nondet_tol:
                raise GradcheckError('Numerical gradient for function expected to be zero')
    return True


FAILED_BATCHED_GRAD_MSG = """
gradcheck or gradgradcheck failed while testing batched gradient computation.
This could have been invoked in a number of ways (via a test that calls
gradcheck/gradgradcheck directly or via an autogenerated test).

If you are adding a new operator, please file an issue and then use one of the
workarounds. The workaround depends on how your test invokes gradcheck/gradgradcheck.
If the test
- manually invokes gradcheck/gradgradcheck, then call gradcheck/gradgradcheck
  with `check_batched_grad=False` as a keyword argument.
- is OpInfo-based (e.g., in test_ops.py), then modify the OpInfo for the test
  to have `check_batched_grad=False` and/or `check_batched_gradgrad=False`.
- is common_method_invocations-based, then add your test to the denylist
  EXCLUDE_BATCHED_GRAD_TESTS in test_autograd.py

If you're modifying an existing operator that supports batched grad computation,
or wish to make a new operator work with batched grad computation, please read
the following.

To compute batched grads (e.g., jacobians, hessians), we vmap over the backward
computation. The most common failure case is if there is a 'vmap-incompatible
operation' in the backward pass. Please see
NOTE: [How to write vmap-compatible backward formulas]
in the codebase for an explanation of how to fix this.
""".strip()

def get_failed_batched_grad_test_msg(output_idx, input_idx, res, exp):
    return f"""
For output {output_idx} and input {input_idx}:

{FAILED_BATCHED_GRAD_MSG}

Got:
{res}

Expected:
{exp}
""".strip()


def test_batched_grad(input, output, output_idx) -> bool:
    # NB: test_batched_grad compares two autograd.grad invocations with a single
    # vmap(autograd.grad) invocation. It's not exactly a "gradcheck" in the
    # sense that we're not comparing an analytical jacobian with a numeric one,
    # but it is morally similar (we could have computed a full analytic jac
    # via vmap, but that is potentially slow)
    diff_input_list = list(iter_tensors(input, True))
    grad = functools.partial(torch.autograd.grad, output, diff_input_list, retain_graph=True, allow_unused=True)

    def vjp(v):
        results = grad(v)
        results = tuple(grad if grad is not None else
                        torch.zeros([], dtype=inp.dtype, device=inp.device).expand(inp.shape)
                        for grad, inp in zip(results, diff_input_list))
        return results

    grad_outputs = [torch.randn_like(output) for _ in range(2)]

    expected = [vjp(gO) for gO in grad_outputs]
    expected = [torch.stack(shards) for shards in zip(*expected)]

    # Squash warnings since these are expected to happen in most cases
    # NB: this doesn't work for CUDA tests: https://github.com/pytorch/pytorch/issues/50209
    with warnings.catch_warnings():
        warnings.filterwarnings("ignore", message="Batching rule not implemented")
        warnings.filterwarnings("ignore", message="torch.vmap is an experimental prototype")
        try:
            result = vmap(vjp)(torch.stack(grad_outputs))
        except RuntimeError as ex:
            # It's OK that we're not raising the error at the correct callsite.
            # That's because the callsite is always going to inside the Python
            # autograd.grad instead of the C++ traceback of what line in the
            # backward formula
            raise GradcheckError(
                f'While computing batched gradients, got: {ex}\n\n{FAILED_BATCHED_GRAD_MSG}')

    for input_idx, (res, exp) in enumerate(zip(result, expected)):
        if torch.allclose(res, exp):
            continue
        raise GradcheckError(get_failed_batched_grad_test_msg(output_idx, input_idx, res, exp))
    return True


def test_backward_mul_by_grad_output(outputs, inputs, check_sparse_nnz) -> bool:
    # Tests that backward is multiplied by grad_output
    diff_input_list: List[torch.Tensor] = list(iter_tensors(inputs, True))
    if not diff_input_list:
        raise GradcheckError("no Tensors requiring grad found in input")
    grads_input = torch.autograd.grad(outputs, diff_input_list,
                                      [torch.zeros_like(o, memory_format=torch.legacy_contiguous_format) for o in outputs],
                                      allow_unused=True)
    for gi, di in zip(grads_input, diff_input_list):
        if gi is None:
            continue
        if isinstance(gi, torch.Tensor) and gi.layout != torch.strided:
            if gi.layout != di.layout:
                raise GradcheckError('grad is incorrect layout (' + str(gi.layout) + ' is not ' + str(di.layout) + ')')
            if gi.layout == torch.sparse_coo:
                if gi.sparse_dim() != di.sparse_dim():
                    raise GradcheckError('grad is sparse tensor, but has incorrect sparse_dim')
                if gi.dense_dim() != di.dense_dim():
                    raise GradcheckError('grad is sparse tensor, but has incorrect dense_dim')
            gi = gi.to_dense()
            di = di.to_dense()

        if check_sparse_nnz:
            if not torch.allclose(gi, torch.zeros_like(gi)):
                raise GradcheckError('backward not multiplied by grad_output')
        elif not gi.eq(0).all():
            raise GradcheckError('backward not multiplied by grad_output')
        if gi.dtype != di.dtype or gi.device != di.device or gi.is_sparse != di.is_sparse:
            raise GradcheckError("grad is incorrect type")
        if gi.size() != di.size():
            raise GradcheckError('grad is incorrect size')
    return True


def test_undefined_grad(func, outputs, inputs) -> bool:
    diff_input_list: List[torch.Tensor] = list(iter_tensors(inputs, True))
    if not diff_input_list:
        raise GradcheckError("no Tensors requiring grad found in input")

    def warn_bc_breaking():
        warnings.warn((
            'Backwards compatibility: New undefined gradient support checking '
            'feature is enabled by default, but it may break existing callers '
            'of this function. If this is true for you, you can call this '
            'function with "check_undefined_grad=False" to disable the feature'))

    def check_undefined_grad_support(output_to_check):
        grads_output = [torch.zeros_like(o, memory_format=torch.legacy_contiguous_format) for o in output_to_check]
        try:
            grads_input = torch.autograd.grad(output_to_check, diff_input_list,
                                              grads_output, allow_unused=True)
        except RuntimeError:
            warn_bc_breaking()
            raise GradcheckError((
                'Expected backward function to handle undefined output grads. '
                'Please look at "Notes about undefined output gradients" in '
                '"tools/autograd/derivatives.yaml"'))

        for gi, i in zip(grads_input, diff_input_list):
            if (gi is not None) and (not gi.eq(0).all()):
                warn_bc_breaking()
                raise GradcheckError((
                    'Expected all input grads to be undefined or zero when all output grads are undefined '
                    'or zero. Please look at "Notes about undefined output gradients" in '
                    '"tools/autograd/derivatives.yaml"'))
        return True

    # All backward functions must work properly if all output grads are undefined
    outputs_to_check = [[
        torch._C._functions.UndefinedGrad()(o) for o in _differentiable_outputs(func(*inputs))
        # This check filters out Tensor-likes that aren't instances of Tensor.
        if isinstance(o, torch.Tensor)
    ]]

    # If there are multiple output grads, we should be able to undef one at a time without error
    if len(outputs_to_check[0]) > 1:
        for undef_grad_idx in range(len(outputs)):
            output_to_check = _differentiable_outputs(func(*inputs))
            outputs_to_check.append([
                torch._C._functions.UndefinedGrad()(o) if idx == undef_grad_idx else o
                for idx, o in enumerate(output_to_check)])

    return all(check_undefined_grad_support(output) for output in outputs_to_check)


def _as_tuple(x):
    if isinstance(x, tuple):
        return x
    elif isinstance(x, list):
        return tuple(x)
    else:
        return x,


def _differentiable_outputs(x):
    return tuple(o for o in _as_tuple(x) if o.requires_grad)


def get_notallclose_msg(analytical, numerical, output_idx, input_idx, complex_indices, inp_is_complex) -> str:
    out_is_imag = complex_indices and output_idx in complex_indices
    grad_output = "1j" if out_is_imag else "1"
    prefix = "" if not inp_is_complex and not out_is_imag else \
        f"Gradients failed to compare equal for grad output = {grad_output}"
    return prefix + 'Jacobian mismatch for output %d with respect to input %d,\n' \
        'numerical:%s\nanalytical:%s\n' % (output_idx, input_idx, numerical, analytical)


def transpose(matrix_of_tensors):
    # returns list of tuples
    return list(zip(*matrix_of_tensors))


def real_and_imag(fn, sample_outputs):
    # returns new functions real(fn), and imag(fn) where real(fn) and imag(fn) behave the same as
    # the original fn, except torch.real or torch.imag are applied to the complex outputs
    def apply_to_c_outs(fn, fn_to_apply):
        def wrapped_fn(*inputs):
            outs = _as_tuple(fn(*inputs))
            return tuple(fn_to_apply(o) if o.is_complex() else o for o in outs)
        return wrapped_fn
    return apply_to_c_outs(fn, torch.real), apply_to_c_outs(fn, torch.imag)


def gradcheck_real_imag(gradcheck_fn, func, func_out, tupled_inputs, outputs, eps, rtol,
                        atol, check_grad_dtypes, nondet_tol, complex_indices, any_outputs_complex):
    if any_outputs_complex:
        real_fn, imag_fn = real_and_imag(func, outputs)

        imag_func_out = imag_fn(*tupled_inputs)
        imag_outputs = _differentiable_outputs(imag_func_out)
        gradcheck_fn(imag_fn, imag_func_out, tupled_inputs, imag_outputs, eps,
                     rtol, atol, check_grad_dtypes, nondet_tol, complex_indices)

        real_func_out = real_fn(*tupled_inputs)
        real_outputs = _differentiable_outputs(real_func_out)
        gradcheck_fn(real_fn, real_func_out, tupled_inputs, real_outputs, eps,
                     rtol, atol, check_grad_dtypes, nondet_tol)
    else:
        gradcheck_fn(func, func_out, tupled_inputs, outputs, eps,
                     rtol, atol, check_grad_dtypes, nondet_tol)


def slow_gradcheck(func, func_out, tupled_inputs, outputs, eps, rtol,
                   atol, check_grad_dtypes, nondet_tol, complex_indices=None):
    if not outputs:
        return check_no_differentiable_outputs(func, tupled_inputs, _as_tuple(func_out), eps)

    numerical = transpose(_get_numerical_jacobian(func, tupled_inputs, outputs, eps=eps))

    for i, o in enumerate(outputs):
        analytical = check_analytical_jacobian_attributes(tupled_inputs, o, nondet_tol, check_grad_dtypes)
        inp_tensors = iter_tensors(tupled_inputs, True)

        for j, (a, n, inp) in enumerate(zip(analytical, numerical[i], inp_tensors)):
            if a.numel() != 0 or n.numel() != 0:
                if not torch.allclose(a, n, rtol, atol):
                    raise GradcheckError(get_notallclose_msg(a, n, i, j, complex_indices, inp.is_complex()))
    return True


def dot(u, v):
    return (u * v).sum()


def allclose_with_type_promotion(a, b, rtol, atol):
    promoted_type = torch.promote_types(a.dtype, b.dtype)
    a = a.to(dtype=promoted_type)
    b = b.to(dtype=promoted_type)
    return torch.allclose(a, b, rtol, atol)


def vec_from_tensor(x, generator):
    # Create a random vector with the same number of elements as x and the same dtype/device
    # If x is complex, we create a complex tensor with only real component
    if x.layout == torch.sparse_coo:
        # For sparse, create a random sparse vec with random values in the same
        # indices. Make sure size is set so that it isn't inferred to be smaller.
        x_values = x._values()
        values = torch.rand(x_values.numel(), generator=generator) \
            .to(dtype=x.dtype, device=x.device) \
            .reshape(x_values.shape)
        values /= values.norm()
        vec = torch.sparse_coo_tensor(x._indices(), values, x.size())
    else:
        vec = torch.rand(x.numel(), generator=generator).to(dtype=x.dtype, device=x.device)
        vec /= vec.norm()
    return vec


def adjusted_atol(atol, u, v):
    # In slow gradcheck, we compare A and B element-wise, i.e., for some a, b we allow |a - b| < atol + rtol * b
    # but since we now compare q1 = v^T A u and q2 = v^T B u, we must allow |q1 - q2| < v^T E u + rtol * v^T B u
    # where E is the correctly sized matrix where each entry is atol
    #
    # We see that atol needs to be scaled by v^T M u (where M is an all-ones M x N matrix):
    # v^T M u = \sum_{i} \sum_{j} u_i * v_j = (\sum_{i} u_i)(\sum_{i} v_i)
    sum_u = torch.sparse.sum(u) if u.layout == torch.sparse_coo else u.sum()
    sum_v = torch.sparse.sum(v) if v.layout == torch.sparse_coo else v.sum()
    return atol * sum_u.item() * sum_v.item()


FAST_FAIL_SLOW_OK_MSG = """
Fast gradcheck failed but element-wise differences are small. This means that the
test might've passed in slow_mode!

If you are adding a new operator, please file an issue and then use one of the
workarounds. The workaround depends on how your test invokes gradcheck/gradgradcheck:

If the test
- manually invokes gradcheck/gradgradcheck, then call gradcheck/gradgradcheck
  with `fast_mode=False` as a keyword argument.
- is OpInfo-based (e.g., in test_ops.py), then modify the OpInfo for the test
  to have `gradcheck_fast_mode=False`
- is a Module test (e.g., in common_nn.py), then modify the corresponding
  module_test entry to have `gradcheck_fast_mode=False`
""".strip()


def slow_mode_jacobian_message(func, tupled_inputs, outputs, input_idx, output_idx, rtol, atol):
    # Compute jacobians in slow mode for better error message
    slow_numerical = _get_numerical_jacobian(func, tupled_inputs, outputs)[input_idx][output_idx]
    slow_analytical = _get_analytical_jacobian(tupled_inputs, outputs, input_idx, output_idx)

    # Assume jacobians are non-empty and have the same shape
    slow_max_diff = (slow_numerical - slow_analytical).abs().max()

    slow_allclose = torch.allclose(slow_analytical, slow_numerical, rtol, atol)
    msg = ("\nThe above quantities relating the numerical and analytical jacobians are computed \n"
           "in fast mode. See: https://github.com/pytorch/pytorch/issues/53876 for more background \n"
           "about fast mode. Below, we recompute numerical and analytical jacobians in slow mode:\n\n"
           f"Numerical:\n {slow_numerical}\n"
           f"Analytical:\n{slow_analytical}\n\n"
           f"The max per-element difference (slow mode) is: {slow_max_diff}.\n")
    if slow_allclose:
        # Slow gradcheck would've passed!
        msg += FAST_FAIL_SLOW_OK_MSG
    return msg


def fast_gradcheck(func, func_out, tupled_inputs, outputs, eps, rtol,
                   atol, check_grad_dtypes, nondet_tol, complex_indices=None):
    # Perform the fast version of gradcheck
    # See https://github.com/pytorch/pytorch/issues/53876 for details
    inp_tensors = [t for t in tupled_inputs if is_tensor_like(t) and t.requires_grad]
    inp_tensor_indices = [i for i, t in enumerate(tupled_inputs) if is_tensor_like(t) and t.requires_grad]

    g_cpu = torch.Generator()
    all_u = [vec_from_tensor(inp, g_cpu) for inp in inp_tensors]
    all_u_dense = [u.to_dense().reshape(-1) if u.layout == torch.sparse_coo else u for u in all_u]
    all_v = [vec_from_tensor(out, g_cpu) for out in outputs]

    if not outputs:
        check_no_differentiable_outputs_fast(func, func_out, tupled_inputs, inp_tensor_indices, all_u, eps, nondet_tol)

    # Initialize list of lists to store jacobians for each input, output pair
    all_analytical: List[List[torch.Tensor]] = [[] for _ in outputs]
    all_numerical: List[List[torch.Tensor]] = [[] for _ in inp_tensors]

    # Numerically approximate v^T (J u)
    for i, (inp, input_idx, u) in enumerate(zip(inp_tensors, inp_tensor_indices, all_u)):
        numerical = get_fast_numerical_jacobian_wrt_specific_input(func, input_idx, tupled_inputs,
                                                                   outputs, u, eps)
        for j, (a, v) in enumerate(zip(numerical, all_v)):
            all_numerical[i].append(dot(a, v))

    # Analytically calculate (v^T J) u
    for i, (out, v) in enumerate(zip(outputs, all_v)):
        analytical = check_analytical_jacobian_attributes(tupled_inputs, out, nondet_tol, check_grad_dtypes,
                                                          fast_mode=True, v=v)
        for a, u in zip(analytical, all_u_dense):
            all_analytical[i].append(a.T.squeeze(0).dot(u))

    # Make sure analytical and numerical is the same
    for i, (all_numerical_for_input_i, inp) in enumerate(zip(all_numerical, inp_tensors)):
        for j, n in enumerate(all_numerical_for_input_i):
            a = all_analytical[j][i]
            n = n.to(device=a.device)
            if not allclose_with_type_promotion(a, n, rtol, adjusted_atol(atol, all_u[i], all_v[j])):
                jacobians_str = slow_mode_jacobian_message(func, tupled_inputs, outputs, i, j, rtol, atol)
                raise GradcheckError(get_notallclose_msg(a, n, j, i, complex_indices, inp.is_complex()) + jacobians_str)
    return True


def has_complex_inputs_or_outputs(tupled_inputs, func_out):
    return any(is_tensor_like(o) and o.is_complex() for o in _as_tuple(func_out)) or \
        any(is_tensor_like(i) and i.is_complex() for i in tupled_inputs)


# Note [VarArg of Tensors]
# ~~~~~~~~~~~~~~~~~~~~~~~~
# 'func' accepts a vararg of tensors, which isn't expressable in the type system at the moment.
# If https://mypy.readthedocs.io/en/latest/additional_features.html?highlight=callable#extended-callable-types is accepted,
# the '...' first argument of Callable can be replaced with VarArg(Tensor).
# For now, we permit any input.
# the '...' first argument of Callable can be replaced with VarArg(Tensor).
# For now, we permit any input.
def gradcheck(
    func: Callable[..., Union[_TensorOrTensors]],  # See Note [VarArg of Tensors]
    inputs: _TensorOrTensors,
    eps: float = 1e-6,
    atol: float = 1e-5,
    rtol: float = 1e-3,
    raise_exception: bool = True,
    check_sparse_nnz: bool = False,
    nondet_tol: float = 0.0,
    check_undefined_grad: bool = True,
    check_grad_dtypes: bool = False,
    check_batched_grad: bool = False,
    fast_mode: bool = False,
) -> bool:
    r"""Check gradients computed via small finite differences against analytical
    gradients w.r.t. tensors in :attr:`inputs` that are of floating point or complex type
    and with ``requires_grad=True``.

    The check between numerical and analytical gradients uses :func:`~torch.allclose`.

    For complex functions, no notion of Jacobian exists. Gradcheck verifies if the numerical and
    analytical values of Wirtinger and Conjugate Wirtinger derivative are consistent. The gradient
    computation is done under the assumption that the overall function has a real valued output.
    For functions with complex output, gradcheck treats them as if they are two separate functions
    with real output. For more details, check out
    :ref:`complex_autograd-doc`.

    .. note::
        The default values are designed for :attr:`input` of double precision.
        This check will likely fail if :attr:`input` is of less precision, e.g.,
        ``FloatTensor``.

    .. warning::
       If any checked tensor in :attr:`input` has overlapping memory, i.e.,
       different indices pointing to the same memory address (e.g., from
       :func:`torch.expand`), this check will likely fail because the numerical
       gradients computed by point perturbation at such indices will change
       values at all other indices that share the same memory address.

    Args:
        func (function): a Python function that takes Tensor inputs and returns
            a Tensor or a tuple of Tensors
        inputs (tuple of Tensor or Tensor): inputs to the function
        eps (float, optional): perturbation for finite differences
        atol (float, optional): absolute tolerance
        rtol (float, optional): relative tolerance
        raise_exception (bool, optional): indicating whether to raise an exception if
            the check fails. The exception gives more information about the
            exact nature of the failure. This is helpful when debugging gradchecks.
        check_sparse_nnz (bool, optional): if True, gradcheck allows for SparseTensor input,
            and for any SparseTensor at input, gradcheck will perform check at nnz positions only.
        nondet_tol (float, optional): tolerance for non-determinism. When running
            identical inputs through the differentiation, the results must either match
            exactly (default, 0.0) or be within this tolerance.
        check_undefined_grad (bool, optional): if True, check if undefined output grads
            are supported and treated as zeros, for ``Tensor`` outputs.
        check_batched_grad (bool, optional): if True, check if we can compute
            batched gradients using prototype vmap support. Defaults to False.
        fast_mode (bool, optional): Fast mode for gradcheck and gradgradcheck is currently only
            implemented for R to R functions. If none of the inputs and outputs are complex
            a faster implementation of gradcheck that no longer computes the entire jacobian
            is run; otherwise, we fall back to the slow implementation.

    Returns:
        True if all differences satisfy allclose condition
    """
    # This is just a wrapper that handles the raise_exception logic
    args = locals()
    args.pop("raise_exception")
    if not raise_exception:
        try:
            return gradcheck_helper(**args)
        except GradcheckError:
            return False
    else:
        return gradcheck_helper(**args)


def gradcheck_helper(func, inputs, eps, atol, rtol, check_sparse_nnz, nondet_tol, check_undefined_grad,
                     check_grad_dtypes, check_batched_grad, fast_mode):
    tupled_inputs = _as_tuple(inputs)
    check_inputs(tupled_inputs, check_sparse_nnz)
    func_out = func(*tupled_inputs)

    if fast_mode and has_complex_inputs_or_outputs(tupled_inputs, func_out):
        raise NotImplementedError("Fast mode for gradcheck and gradgradcheck is currently only implemented"
                                  " for R to R functions.")

    outputs = _differentiable_outputs(func_out)
    check_outputs(outputs)
    complex_indices = [i for i, o in enumerate(outputs) if o.is_complex()]
    any_complex = any(o.is_complex() for o in _as_tuple(func_out))
    gradcheck_fn = fast_gradcheck if fast_mode else slow_gradcheck
    gradcheck_real_imag(gradcheck_fn, func, func_out, tupled_inputs, outputs, eps,
                        rtol, atol, check_grad_dtypes, nondet_tol, complex_indices,
                        any_complex)

    for i, o in enumerate(outputs):
        if check_batched_grad:
            test_batched_grad(tupled_inputs, o, i)

    test_backward_mul_by_grad_output(outputs, tupled_inputs, check_sparse_nnz)

    if check_undefined_grad:
        test_undefined_grad(func, outputs, tupled_inputs)
    return True


def gradgradcheck(
    func: Callable[..., _TensorOrTensors],  # See Note [VarArg of Tensors]
    inputs: _TensorOrTensors,
    grad_outputs: Optional[_TensorOrTensors] = None,
    eps: float = 1e-6,
    atol: float = 1e-5,
    rtol: float = 1e-3,
    gen_non_contig_grad_outputs: bool = False,
    raise_exception: bool = True,
    nondet_tol: float = 0.0,
    check_undefined_grad: bool = True,
    check_grad_dtypes: bool = False,
    check_batched_grad: bool = False,
    fast_mode: bool = False,
) -> bool:
    r"""Check gradients of gradients computed via small finite differences
    against analytical gradients w.r.t. tensors in :attr:`inputs` and
    :attr:`grad_outputs` that are of floating point or complex type and with
    ``requires_grad=True``.

    This function checks that backpropagating through the gradients computed
    to the given :attr:`grad_outputs` are correct.

    The check between numerical and analytical gradients uses :func:`~torch.allclose`.

    .. note::
        The default values are designed for :attr:`input` and
        :attr:`grad_outputs` of double precision. This check will likely fail if
        they are of less precision, e.g., ``FloatTensor``.

    .. warning::
       If any checked tensor in :attr:`input` and :attr:`grad_outputs` has
       overlapping memory, i.e., different indices pointing to the same memory
       address (e.g., from :func:`torch.expand`), this check will likely fail
       because the numerical gradients computed by point perturbation at such
       indices will change values at all other indices that share the same
       memory address.

    Args:
        func (function): a Python function that takes Tensor inputs and returns
            a Tensor or a tuple of Tensors
        inputs (tuple of Tensor or Tensor): inputs to the function
        grad_outputs (tuple of Tensor or Tensor, optional): The gradients with
            respect to the function's outputs.
        eps (float, optional): perturbation for finite differences
        atol (float, optional): absolute tolerance
        rtol (float, optional): relative tolerance
        gen_non_contig_grad_outputs (bool, optional): if :attr:`grad_outputs` is
            ``None`` and :attr:`gen_non_contig_grad_outputs` is ``True``, the
            randomly generated gradient outputs are made to be noncontiguous
        raise_exception (bool, optional): indicating whether to raise an exception if
            the check fails. The exception gives more information about the
            exact nature of the failure. This is helpful when debugging gradchecks.
        nondet_tol (float, optional): tolerance for non-determinism. When running
            identical inputs through the differentiation, the results must either match
            exactly (default, 0.0) or be within this tolerance. Note that a small amount
            of nondeterminism in the gradient will lead to larger inaccuracies in
            the second derivative.
        check_undefined_grad (bool, optional): if True, check if undefined output grads
            are supported and treated as zeros
        check_batched_grad (bool, optional): if True, check if we can compute
            batched gradients using prototype vmap support. Defaults to False.
        fast_mode (bool, optional): if True, run a faster implementation of gradgradcheck that
            no longer computes the entire jacobian.

    Returns:
        True if all differences satisfy allclose condition
    """
    tupled_inputs = _as_tuple(inputs)

    if grad_outputs is None:
        # If grad_outputs is not specified, create random Tensors of the same
        # shape, type, and device as the outputs
        def randn_like(x):
            y = torch.testing.randn_like(
                x if (x.is_floating_point() or x.is_complex()) else x.double(), memory_format=torch.legacy_contiguous_format)
            if gen_non_contig_grad_outputs:
                y = torch.testing.make_non_contiguous(y)
            return y.requires_grad_()
        outputs = _as_tuple(func(*tupled_inputs))
        tupled_grad_outputs = tuple(randn_like(x) for x in outputs)
    else:
        tupled_grad_outputs = _as_tuple(grad_outputs)

    num_outputs = len(tupled_grad_outputs)

    def new_func(*args):
        input_args = args[:-num_outputs]
        grad_outputs = args[-num_outputs:]
        outputs = _differentiable_outputs(func(*input_args))
        input_args = tuple(x for x in input_args if isinstance(x, torch.Tensor) and x.requires_grad)
        grad_inputs = torch.autograd.grad(outputs, input_args, grad_outputs, create_graph=True)
        return grad_inputs

    return gradcheck(
        new_func, tupled_inputs + tupled_grad_outputs, eps, atol, rtol, raise_exception,
        nondet_tol=nondet_tol, check_undefined_grad=check_undefined_grad,
        check_grad_dtypes=check_grad_dtypes, check_batched_grad=check_batched_grad, fast_mode=fast_mode)<|MERGE_RESOLUTION|>--- conflicted
+++ resolved
@@ -304,13 +304,8 @@
     return jvp_fn
 
 
-<<<<<<< HEAD
 def get_fast_numerical_jacobian_wrt_specific_input(fn, input_idx, inputs, outputs, u,
-                                                   eps) -> Tuple[torch.Tensor, ...]:
-=======
-def get_fast_numerical_jacobian_wrt_specific_input(fn, input_idx, inputs, outputs, u, eps,
-                                                   grad_out) -> List[torch.Tensor]:
->>>>>>> e3b5480e
+                                                   eps) -> List[torch.Tensor]:
     # If fast_mode=False, iter_tensor handles the below cases:
     # basically we want to prepare the input so that it can be modified in-place and do certain
     # operations that require the tensor to have strides

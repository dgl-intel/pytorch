# Copyright (c) Facebook, Inc. and its affiliates.
# All rights reserved.
#
# This source code is licensed under the BSD-style license found in the
# LICENSE file in the root directory of this source tree.

import logging
import os
import pickle
import socket
import threading
import time
<<<<<<< HEAD
=======
import weakref
>>>>>>> 76d9070d
from abc import ABC, abstractmethod
from dataclasses import dataclass
from datetime import datetime, timedelta
from enum import Enum
<<<<<<< HEAD
from typing import Any, Callable, Dict, Optional, Set, Tuple
=======
from typing import Any, Callable, Dict, Optional, Set, Tuple, cast
>>>>>>> 76d9070d

from torch.distributed import PrefixStore, Store

<<<<<<< HEAD
from .api import RendezvousHandler, RendezvousParameters, RendezvousStateError
=======
from .api import (
    RendezvousClosedError,
    RendezvousError,
    RendezvousHandler,
    RendezvousParameters,
    RendezvousStateError,
    RendezvousTimeoutError,
)

from .utils import _delay, _PeriodicTimer


log = logging.getLogger(__name__)
>>>>>>> 76d9070d


Token = Any
"""Represents an opaque fencing token used by the rendezvous backend."""


class RendezvousBackend(ABC):
    """Represents a backend that holds the rendezvous state."""

    @property
    @abstractmethod
    def name(self) -> str:
        """Gets the name of the backend."""

    @abstractmethod
    def get_state(self) -> Optional[Tuple[bytes, Token]]:
        """Gets the rendezvous state.

        Returns:
            A tuple of the encoded rendezvous state and its fencing token or
            ``None`` if no state is found in the backend.

        Raises:
            RendezvousConnectionError:
                The connection to the backend has failed.
            RendezvousStateError:
                The rendezvous state is corrupt.
        """

    @abstractmethod
    def set_state(
        self, state: bytes, token: Optional[Token] = None
    ) -> Optional[Tuple[bytes, Token, bool]]:
        """Sets the rendezvous state.

        The new rendezvous state is set conditionally:

          - If the specified ``token`` matches the fencing token stored in the
            backend, the state will be updated. The new state will be returned
            to the caller along with its fencing token.
          - If the specified ``token`` does not match the fencing token stored
            in the backend, the state won't be updated; instead the existing
            state along with its fencing token will be returned to the caller.
          - If the specified ``token`` is ``None``, the new state will be set
            only if there is no existing state in the backend. Either the new
            state or the existing state along with its fencing token will be
            returned to the caller.

        Args:
            state:
                The encoded rendezvous state.
            token:
                An optional fencing token that was retrieved by a previous call
                to :py:meth:`get_state` or ``set_state()``.

        Returns:
            A tuple of the serialized rendezvous state, its fencing token, and
            a boolean value indicating whether our set attempt succeeded.

        Raises:
            RendezvousConnectionError:
                The connection to the backend has failed.
            RendezvousStateError:
                The rendezvous state is corrupt.
        """


class RendezvousTimeout:
    """Holds the timeout configuration of a rendezvous.

    Args:
        join:
            The time within which the rendezvous is expected to complete.
        last_call:
            An additional wait amount before completing the rendezvous once the
            rendezvous has the minimum number of required participants.
        close:
            The time within which the rendezvous is expected to close after a
            call to :py:meth:`RendezvousHandler.set_closed` or
            :py:meth:`RendezvousHandler.shutdown`.
        keep_alive:
            The time within which a keep-alive heartbeat is expected to
            complete.
    """

    _ZERO = timedelta(0)

    _DEFAULT_TIMEOUTS = {
        "join": timedelta(seconds=600),
        "last_call": timedelta(seconds=30),
        "close": timedelta(seconds=30),
        "heartbeat": timedelta(seconds=5),
    }

    _join: timedelta
    _last_call: timedelta
    _close: timedelta
    _heartbeat: timedelta

    def __init__(
        self,
        join: Optional[timedelta] = None,
        last_call: Optional[timedelta] = None,
        close: Optional[timedelta] = None,
        heartbeat: Optional[timedelta] = None,
    ) -> None:
        self._set_timeouts(join=join, last_call=last_call, close=close, heartbeat=heartbeat)

    @property
    def join(self) -> timedelta:
        """Gets the join timeout."""
        return self._join

    @property
    def last_call(self) -> timedelta:
        """Gets the last call timeout."""
        return self._last_call

    @property
    def close(self) -> timedelta:
        """Gets the close timeout."""
        return self._close

    @property
    def heartbeat(self) -> timedelta:
        """Gets the keep-alive heartbeat timeout."""
        return self._heartbeat

    def _set_timeouts(self, **timeouts: Optional[timedelta]):
        for name, timeout in timeouts.items():
            if timeout is None:
                timeout = self._DEFAULT_TIMEOUTS[name]
            if timeout <= self._ZERO:
                raise ValueError(f"The {name} timeout ({timeout}) must be positive.")
            setattr(self, "_" + name, timeout)


@dataclass(repr=False, eq=False, frozen=True)
class RendezvousSettings:
    """Holds the settings of the rendezvous.

    Attributes:
        run_id:
            The run id of the rendezvous.
        min_nodes:
            The minimum number of nodes to admit to the rendezvous.
        max_nodes:
            The maximum number of nodes to admit to the rendezvous.
        timeout:
            The timeout configuration of the rendezvous.
        keep_alive_interval:
            The amount of time a node waits before sending a heartbeat to keep
            it alive in the rendezvous.
        keep_alive_max_attempt:
            The maximum number of failed heartbeat attempts after which a node
            is considered dead.
    """

    run_id: str
    min_nodes: int
    max_nodes: int
    timeout: RendezvousTimeout
    keep_alive_interval: timedelta
    keep_alive_max_attempt: int


@dataclass(eq=True, order=True, frozen=True)
class _NodeDesc:
    """Describes a node in the rendezvous.

    Attributes:
        fqdn:
            The FQDN of the node.
        pid:
            The id of the process in which the rendezvous handler runs.
        local_id:
            A process-wide unique id.
    """

    fqdn: str
    pid: int
    local_id: int

    def __repr__(self) -> str:
        return f"{self.fqdn}_{self.pid}_{self.local_id}"


class _NodeDescGenerator:
    """Generates node descriptors.

    A node descriptor is a combination of an FQDN, a process id, and an auto-
    incremented integer that uniquely identifies a node in the rendezvous.
    """

    _lock: threading.Lock
    _local_id: int

    def __init__(self) -> None:
        self._lock = threading.Lock()

        # An integer that is incremented with each call to generate().
        self._local_id = 0

    def generate(self) -> _NodeDesc:
        # This method can be called by multiple threads concurrently; therefore,
        # we must increment the integer atomically.
        with self._lock:
            local_id = self._local_id

            self._local_id += 1

        return _NodeDesc(socket.getfqdn(), os.getpid(), local_id)


class _RendezvousState:
    """Holds the state of a rendezvous.

    Attributes:
        round:
            The current round of the rendezvous.
        complete:
            A boolean value indicating whether the current round of the
            rendezvous is complete.
        deadline:
            The time at which the current round of the rendezvous will be
            considered complete if it is still waiting for nodes to join.
        closed:
            A boolean value indicating whether the rendezvous is closed.
        participants:
            A dictionary of the participants and their corresponding ranks.
        wait_list:
            A set of nodes that are waiting to participate in the next round of
            the rendezvous.
        last_heartbeats:
            A dictionary containing each node's last heartbeat time.
    """

    round: int
    complete: bool
    deadline: Optional[datetime]
    closed: bool
    participants: Dict[_NodeDesc, int]
    wait_list: Set[_NodeDesc]
    last_heartbeats: Dict[_NodeDesc, datetime]

    def __init__(self) -> None:
        self.round = 0
        self.complete = False
        self.deadline = None
        self.closed = False
        self.participants = {}
        self.wait_list = set()
        self.last_heartbeats = {}
<<<<<<< HEAD


class _RendezvousStateHolder(ABC):
    """Holds the shared rendezvous state synced with other nodes."""

    @property
    @abstractmethod
    def state(self) -> _RendezvousState:
        """Gets the local state."""

    @abstractmethod
    def sync(self) -> Optional[bool]:
        """Reads or writes the latest state.

        Returns:
            A boolean value indicating whether the local state, in case marked
            as dirty, was successfully synced with other nodes.
        """

    @abstractmethod
    def mark_dirty(self) -> None:
        """Marks the local state as dirty."""


class _BackendRendezvousStateHolder(_RendezvousStateHolder):
    """Holds the rendezvous state synced with other nodes via a backend.

    Args:
        backend:
            The rendezvous backend to use.
        settings:
            The rendezvous settings.
        cache_duration:
            The amount of time, in seconds, to cache the last rendezvous state
            before requesting it from the backend again.
    """

    _backend: RendezvousBackend
    _state: _RendezvousState
    _settings: RendezvousSettings
    _cache_duration: int
    _token: Token
    _dirty: bool
    _last_sync_time: float

    def __init__(
        self, backend: RendezvousBackend, settings: RendezvousSettings, cache_duration: int = 1
    ) -> None:
        self._backend = backend
        self._state = _RendezvousState()
        self._settings = settings
        self._cache_duration = cache_duration
        self._token = None
        self._dirty = False
        self._last_sync_time = -1

    @property
    def state(self) -> _RendezvousState:
        """See base class."""
        return self._state

    def sync(self) -> Optional[bool]:
        """See base class."""
        state_bits: Optional[bytes] = None

        token = None

        has_set: Optional[bool]

        if self._dirty:
            has_set = False

            state_bits = pickle.dumps(self._state)

            set_response = self._backend.set_state(state_bits, self._token)
            if set_response is not None:
                state_bits, token, has_set = set_response
        else:
            has_set = None

            if self._cache_duration > 0:
                # Avoid overloading the backend if we are asked to retrieve the
                # state repeatedly. Try to serve the cached state.
                if self._last_sync_time >= max(time.monotonic() - self._cache_duration, 0):
                    return None

            get_response = self._backend.get_state()
            if get_response is not None:
                state_bits, token = get_response

        if state_bits is not None:
            try:
                self._state = pickle.loads(state_bits)
            except pickle.PickleError as exc:
                raise RendezvousStateError(
                    "The rendezvous state is corrupt. See inner exception for details."
                ) from exc
        else:
            self._state = _RendezvousState()

        self._token = token

        self._dirty = False

        self._last_sync_time = time.monotonic()

        self._sanitize()

        return has_set

    def _sanitize(self) -> None:
        expire_time = datetime.utcnow() - (
            self._settings.keep_alive_interval * self._settings.keep_alive_max_attempt
        )

        # Filter out the dead nodes.
        dead_nodes = [
            node
            for node, last_heartbeat in self._state.last_heartbeats.items()
            if last_heartbeat < expire_time
        ]

        for dead_node in dead_nodes:
            del self._state.last_heartbeats[dead_node]

            try:
                del self._state.participants[dead_node]
            except KeyError:
                pass

            try:
                self._state.wait_list.remove(dead_node)
            except KeyError:
                pass

    def mark_dirty(self) -> None:
        """See base class.

        If the local rendezvous state is dirty, the next sync call will try to
        write the changes back to the backend. However this attempt might fail
        if another node, which had the same state, also made changes and wrote
        them before us.
        """
        self._dirty = True


class _Action(Enum):
    """Specifies the possible actions based on the state of the rendezvous."""

    KEEP_ALIVE = 1
    ADD_TO_PARTICIPANTS = 2
    ADD_TO_WAIT_LIST = 3
    REMOVE_FROM_PARTICIPANTS = 4
    REMOVE_FROM_WAIT_LIST = 5
    MARK_RENDEZVOUS_COMPLETE = 6
    MARK_RENDEZVOUS_CLOSED = 7
    SYNC = 8
    ERROR_CLOSED = 9
    ERROR_TIMEOUT = 10
    FINISH = 11


class _RendezvousContext:
    """Holds the context of the rendezvous.

    Attributes:
        node:
            The node descriptor associated with the current rendezvous handler
            instance.
        state:
            The current state of the rendezvous.
        settings:
            The rendezvous settings.
    """

    node: _NodeDesc
    state: _RendezvousState
    settings: RendezvousSettings

    def __init__(
        self, node: _NodeDesc, state: _RendezvousState, settings: RendezvousSettings
    ) -> None:
        self.node = node
        self.state = state
        self.settings = settings


class _RendezvousOpExecutor(ABC):
    """Executes rendezvous operations."""

    @abstractmethod
    def run(
        self, state_handler: Callable[[_RendezvousContext, float], _Action], deadline: float
    ) -> None:
        """Executes a rendezvous operation.

        An operation is run inside a state machine and is expected to transition
        the rendezvous from one state to another.

        Args:
            state_handler:
                A callable that is expected to return the next state transition
                action based on the current state of the rendezvous.
            deadline:
                The time, in seconds, at which the operation will be considered
                timed-out.
        """
=======
>>>>>>> 76d9070d


class _RendezvousStateHolder(ABC):
    """Holds the shared rendezvous state synced with other nodes."""

    @property
    @abstractmethod
    def state(self) -> _RendezvousState:
        """Gets the local state."""

    @abstractmethod
    def sync(self) -> Optional[bool]:
        """Reads or writes the latest state.

        Returns:
            A boolean value indicating whether the local state, in case marked
            as dirty, was successfully synced with other nodes.
        """

    @abstractmethod
    def mark_dirty(self) -> None:
        """Marks the local state as dirty."""


class _BackendRendezvousStateHolder(_RendezvousStateHolder):
    """Holds the rendezvous state synced with other nodes via a backend.

    Args:
        backend:
            The rendezvous backend to use.
        settings:
            The rendezvous settings.
        cache_duration:
            The amount of time, in seconds, to cache the last rendezvous state
            before requesting it from the backend again.
    """

<<<<<<< HEAD
    _run_id: str
    _settings: RendezvousSettings
    _store: Store
    _backend: RendezvousBackend
=======
    _backend: RendezvousBackend
    _state: _RendezvousState
    _settings: RendezvousSettings
    _cache_duration: int
    _token: Token
    _dirty: bool
    _last_sync_time: float

    def __init__(
        self, backend: RendezvousBackend, settings: RendezvousSettings, cache_duration: int = 1
    ) -> None:
        self._backend = backend
        self._state = _RendezvousState()
        self._settings = settings
        self._cache_duration = cache_duration
        self._token = None
        self._dirty = False
        self._last_sync_time = -1

    @property
    def state(self) -> _RendezvousState:
        """See base class."""
        return self._state

    def sync(self) -> Optional[bool]:
        """See base class."""
        state_bits: Optional[bytes] = None

        token = None

        has_set: Optional[bool]

        if self._dirty:
            has_set = False

            state_bits = pickle.dumps(self._state)

            set_response = self._backend.set_state(state_bits, self._token)
            if set_response is not None:
                state_bits, token, has_set = set_response
        else:
            has_set = None

            if self._cache_duration > 0:
                # Avoid overloading the backend if we are asked to retrieve the
                # state repeatedly. Try to serve the cached state.
                if self._last_sync_time >= max(time.monotonic() - self._cache_duration, 0):
                    return None

            get_response = self._backend.get_state()
            if get_response is not None:
                state_bits, token = get_response

        if state_bits is not None:
            try:
                self._state = pickle.loads(state_bits)
            except pickle.PickleError as exc:
                raise RendezvousStateError(
                    "The rendezvous state is corrupt. See inner exception for details."
                ) from exc
        else:
            self._state = _RendezvousState()

        self._token = token

        self._dirty = False

        self._last_sync_time = time.monotonic()

        self._sanitize()

        return has_set

    def _sanitize(self) -> None:
        expire_time = datetime.utcnow() - (
            self._settings.keep_alive_interval * self._settings.keep_alive_max_attempt
        )

        # Filter out the dead nodes.
        dead_nodes = [
            node
            for node, last_heartbeat in self._state.last_heartbeats.items()
            if last_heartbeat < expire_time
        ]

        for dead_node in dead_nodes:
            del self._state.last_heartbeats[dead_node]

            try:
                del self._state.participants[dead_node]
            except KeyError:
                pass

            try:
                self._state.wait_list.remove(dead_node)
            except KeyError:
                pass

    def mark_dirty(self) -> None:
        """See base class.

        If the local rendezvous state is dirty, the next sync call will try to
        write the changes back to the backend. However this attempt might fail
        if another node, which had the same state, also made changes and wrote
        them before us.
        """
        self._dirty = True


class _Action(Enum):
    """Specifies the possible actions based on the state of the rendezvous."""

    KEEP_ALIVE = 1
    ADD_TO_PARTICIPANTS = 2
    ADD_TO_WAIT_LIST = 3
    REMOVE_FROM_PARTICIPANTS = 4
    REMOVE_FROM_WAIT_LIST = 5
    MARK_RENDEZVOUS_COMPLETE = 6
    MARK_RENDEZVOUS_CLOSED = 7
    SYNC = 8
    ERROR_CLOSED = 9
    ERROR_TIMEOUT = 10
    FINISH = 11


class _RendezvousContext:
    """Holds the context of the rendezvous.

    Attributes:
        node:
            The node descriptor associated with the current rendezvous handler
            instance.
        state:
            The current state of the rendezvous.
        settings:
            The rendezvous settings.
    """

    node: _NodeDesc
    state: _RendezvousState
    settings: RendezvousSettings

    def __init__(
        self, node: _NodeDesc, state: _RendezvousState, settings: RendezvousSettings
    ) -> None:
        self.node = node
        self.state = state
        self.settings = settings


class _RendezvousOpExecutor(ABC):
    """Executes rendezvous operations."""

    @abstractmethod
    def run(
        self, state_handler: Callable[[_RendezvousContext, float], _Action], deadline: float
    ) -> None:
        """Executes a rendezvous operation.

        An operation is run inside a state machine and is expected to transition
        the rendezvous from one state to another.

        Args:
            state_handler:
                A callable that is expected to return the next state transition
                action based on the current state of the rendezvous.
            deadline:
                The time, in seconds, at which the operation will be considered
                timed-out.
        """


class _DistributedRendezvousOpExecutor(_RendezvousOpExecutor):
    """Executes rendezvous operations using a shared state.

    Args:
        node:
            The node descriptor associated with the current rendezvous handler
            instance.
        state_holder:
            The ``RendezvousStateHolder`` to use to sync the rendezvous state
            with other nodes.
        settings:
            The rendezvous settings.
    """

    _node: _NodeDesc
    _state: _RendezvousState
    _state_holder: _RendezvousStateHolder
    _settings: RendezvousSettings
>>>>>>> 76d9070d

    def __init__(
        self,
        node: _NodeDesc,
        state_holder: _RendezvousStateHolder,
        settings: RendezvousSettings,
    ) -> None:
        self._node = node
        self._state_holder = state_holder
        self._settings = settings

    def run(
        self, state_handler: Callable[[_RendezvousContext, float], _Action], deadline: float
    ) -> None:
        """See base class."""
        action = None

        while action != _Action.FINISH:
            # Reads or writes the latest rendezvous state shared by all nodes in
            # the rendezvous. Note that our local changes might get overridden
            # by another node if that node synced its changes before us.
            has_set = self._state_holder.sync()
            if has_set is not None:
                if has_set:
                    log.debug(
                        f"The node '{self._node}' has successfully synced its local changes with "
                        f"other nodes in the rendezvous '{self._settings.run_id}'."
                    )
                else:
                    log.debug(
                        f"The node '{self._node}' has a stale state and failed to sync its local "
                        f"changes with other nodes in the rendezvous '{self._settings.run_id}'."
                    )

            self._state = self._state_holder.state

            ctx = _RendezvousContext(self._node, self._state, self._settings)

            # Determine the next action to take based on the current state of
            # the rendezvous.
            action = state_handler(ctx, deadline)

            if action == _Action.FINISH:
                continue

            if action == _Action.ERROR_CLOSED:
                raise RendezvousClosedError()

            if action == _Action.ERROR_TIMEOUT:
                raise RendezvousTimeoutError()

            if action == _Action.SYNC:
                # Delay the execution by one second to avoid overloading the
                # backend if we are asked to poll for state changes.
                _delay(seconds=1)
            else:
                if action == _Action.KEEP_ALIVE:
                    self._keep_alive()
                elif action == _Action.ADD_TO_PARTICIPANTS:
                    self._add_to_participants()
                elif action == _Action.ADD_TO_WAIT_LIST:
                    self._add_to_wait_list()
                elif action == _Action.REMOVE_FROM_PARTICIPANTS:
                    self._remove_from_participants()
                elif action == _Action.REMOVE_FROM_WAIT_LIST:
                    self._remove_from_wait_list()
                elif action == _Action.MARK_RENDEZVOUS_COMPLETE:
                    self._mark_rendezvous_complete()
                elif action == _Action.MARK_RENDEZVOUS_CLOSED:
                    self._mark_rendezvous_closed()

                # Attempt to sync our changes back to other nodes.
                self._state_holder.mark_dirty()

    def _keep_alive(self) -> None:
        log.debug(
            f"The node '{self._node}' updated its keep-alive heartbeat time for the rendezvous "
            f"'{self._settings.run_id}'. Pending sync."
        )

        self._state.last_heartbeats[self._node] = datetime.utcnow()

    def _add_to_participants(self) -> None:
        log.debug(
            f"The node '{self._node}' added itself to the participants of round "
            f"{self._state.round} of the rendezvous '{self._settings.run_id}'. Pending sync."
        )

        state = self._state

        try:
            state.wait_list.remove(self._node)
        except KeyError:
            pass

        # The ranks of the participants will be set once the rendezvous is
        # complete.
        state.participants[self._node] = 0

        self._keep_alive()

        if len(state.participants) == self._settings.min_nodes:
            state.deadline = datetime.utcnow() + self._settings.timeout.last_call

        if len(state.participants) == self._settings.max_nodes:
            self._mark_rendezvous_complete()

    def _add_to_wait_list(self) -> None:
        log.debug(
            f"The '{self._node}' added itself to the wait list of round {self._state.round + 1} "
            f"of the rendezvous '{self._settings.run_id}'. Pending sync."
        )

        self._state.wait_list.add(self._node)

        self._keep_alive()

    def _remove_from_participants(self) -> None:
        log.debug(
            f"The node '{self._node}' removed itself from the participants of round "
            f"{self._state.round} of the rendezvous '{self._settings.run_id}'. Pending sync."
        )

        state = self._state

        del state.participants[self._node]

        del state.last_heartbeats[self._node]

        if state.complete:
            # If we do not have any participants left, move to the next round.
            if not state.participants:
                state.complete = False

                state.round += 1
        else:
            if len(state.participants) < self._settings.min_nodes:
                state.deadline = None

    def _remove_from_wait_list(self) -> None:
        log.debug(
            f"The node '{self._node}' removed itself from the wait list of round "
            f"{self._state.round + 1} of the rendezvous '{self._settings.run_id}'. Pending sync."
        )

        self._state.wait_list.remove(self._node)

        del self._state.last_heartbeats[self._node]

    def _mark_rendezvous_complete(self) -> None:
        log.debug(
            f"The node '{self._node}' marked round {self._state.round} of the rendezvous "
            f"'{self._settings.run_id}' as complete. Pending sync."
        )

        state = self._state

        state.complete = True
        state.deadline = None

        # Assign the ranks.
        for rank, node in enumerate(sorted(state.participants)):
            state.participants[node] = rank

    def _mark_rendezvous_closed(self) -> None:
        log.debug(
            f"The node '{self._node}' marked the rendezvous '{self._settings.run_id}' as closed. "
            "Pending sync."
        )

        self._state.closed = True


def _should_keep_alive(ctx: _RendezvousContext) -> bool:
    """Determines whether a keep-alive heartbeat should be sent."""
    try:
        last_heartbeat = ctx.state.last_heartbeats[ctx.node]
    except KeyError:
        return False

    return last_heartbeat <= datetime.utcnow() - ctx.settings.keep_alive_interval


class _RendezvousExitOp:
    """Represents a rendezvous exit operation."""

    def __call__(self, ctx: _RendezvousContext, deadline: float) -> _Action:
        if ctx.node in ctx.state.participants:
            if time.monotonic() > deadline:
                return _Action.ERROR_TIMEOUT
            return _Action.REMOVE_FROM_PARTICIPANTS
        return _Action.FINISH


class _RendezvousJoinOp:
    """Represents a rendezvous join operation."""

    def __call__(self, ctx: _RendezvousContext, deadline: float) -> _Action:
        state = ctx.state

        # A closed rendezvous means that it no longer accepts new nodes.
        if state.closed:
            return _Action.ERROR_CLOSED

        is_participant = ctx.node in state.participants

        # If we are part of the rendezvous and it is already complete there is
        # no further action to take.
        if state.complete and is_participant:
            return _Action.FINISH

        now = time.monotonic()
        if now > deadline:
            rollback_period = 5  # 5 seconds

            # If we still have time to rollback (a short period on top of the
            # operation deadline), try to remove ourself from the rendezvous.
            # It is okay if we can't though as our keep-alive will eventually
            # expire.
            if now <= deadline + rollback_period:
                # If we are part of the rendezvous, it means we couldn't find
                # enough participants to complete it on time.
                if is_participant:
                    return _Action.REMOVE_FROM_PARTICIPANTS
                # If we are in the wait list, it means we couldn't wait till the
                # next round of the rendezvous.
                if ctx.node in state.wait_list:
                    return _Action.REMOVE_FROM_WAIT_LIST
            return _Action.ERROR_TIMEOUT

        if state.complete:
            # If we are here, it means we are not part of the rendezvous. In
            # case the rendezvous has capacity for additional participants add
            # ourself to the wait list for the next round.
            if len(state.participants) < ctx.settings.max_nodes:
                if ctx.node not in state.wait_list:
                    return _Action.ADD_TO_WAIT_LIST
        elif is_participant:
            # If the rendezvous has enough number of participants including us,
            # check whether we have passed the rendezvous deadline. If yes,
            # complete it.
            if len(state.participants) >= ctx.settings.min_nodes:
                if cast(datetime, state.deadline) < datetime.utcnow():
                    return _Action.MARK_RENDEZVOUS_COMPLETE
        else:
            # The rendezvous is not complete yet and we are not part of it. Try
            # to join.
            return _Action.ADD_TO_PARTICIPANTS

        if _should_keep_alive(ctx):
            return _Action.KEEP_ALIVE

        # At this point either the rendezvous is not complete, but we are part
        # of it, which means we have to wait for other participants to join; or
        # the rendezvous is complete, but we are not part of it, which means we
        # have to wait for the next round.
        return _Action.SYNC


class _RendezvousCloseOp:
    """Represents a rendezvous close operation."""

    def __call__(self, ctx: _RendezvousContext, deadline: float) -> _Action:
        if ctx.state.closed:
            return _Action.FINISH
        if time.monotonic() > deadline:
            return _Action.ERROR_TIMEOUT
        return _Action.MARK_RENDEZVOUS_CLOSED


class _RendezvousKeepAliveOp:
    """Represents a rendezvous keep-alive update operation."""

    def __call__(self, ctx: _RendezvousContext, deadline: float) -> _Action:
        if _should_keep_alive(ctx):
            if time.monotonic() > deadline:
                return _Action.ERROR_TIMEOUT
            return _Action.KEEP_ALIVE
        return _Action.FINISH


class DynamicRendezvousHandler(RendezvousHandler):
    """Represents a handler that sets up a rendezvous among a set of nodes."""

    # Static
    _node_desc_generator = _NodeDescGenerator()

    _this_node: _NodeDesc
    _settings: RendezvousSettings
    _backend_name: str
    _store: Store
    _state_holder: _RendezvousStateHolder
    _op_executor: _RendezvousOpExecutor
    _heartbeat_lock: threading.Lock
    _keep_alive_timer: Optional[_PeriodicTimer]

    @classmethod
    def from_backend(
        cls,
        run_id: str,
        store: Store,
        backend: RendezvousBackend,
        min_nodes: int,
        max_nodes: int,
        timeout: Optional[RendezvousTimeout] = None,
    ):
        """Creates a new :py:class:`DynamicRendezvousHandler`.

        Args:
            run_id:
                The run id of the rendezvous.
            store:
                The C10d store to return as part of the rendezvous.
            backend:
                The backend to use to hold the rendezvous state.
            min_nodes:
                The minimum number of nodes to admit to the rendezvous.
            max_nodes:
                The maximum number of nodes to admit to the rendezvous.
            timeout:
                The timeout configuration of the rendezvous.
        """
        # We associate each handler instance with a unique node descriptor.
        node = cls._node_desc_generator.generate()

        settings = RendezvousSettings(
            run_id,
            min_nodes,
            max_nodes,
            timeout or RendezvousTimeout(),
            keep_alive_interval=timedelta(seconds=5),
            keep_alive_max_attempt=3,
        )

        state_holder = _BackendRendezvousStateHolder(backend, settings)

        return cls(node, settings, backend.name, store, state_holder)

    def __init__(
        self,
        node: _NodeDesc,
        settings: RendezvousSettings,
        backend_name: str,
        store: Store,
        state_holder: _RendezvousStateHolder,
    ) -> None:
        if not settings.run_id:
            raise ValueError("The run id must be a non-empty string.")

        if settings.min_nodes < 1:
            raise ValueError(
                f"The minimum number of nodes ({settings.min_nodes}) must be greater than zero."
            )

        if settings.max_nodes < settings.min_nodes:
            raise ValueError(
                f"The maximum number of nodes ({settings.max_nodes}) must be greater than or equal "
                f"to the minimum number of nodes ({settings.min_nodes})."
            )

<<<<<<< HEAD
        self._settings = RendezvousSettings(
            run_id,
            min_nodes,
            max_nodes,
            timeout or RendezvousTimeout(),
            keep_alive_interval=timedelta(seconds=5),
            keep_alive_max_attempt=3,
        )

        self._store = store
        self._backend = backend

    @property
    def settings(self) -> RendezvousSettings:
        """Gets the settings of the rendezvous."""
        return self._settings
=======
        self._this_node = node

        self._settings = settings

        self._backend_name = backend_name

        self._store = store
>>>>>>> 76d9070d

        self._state_holder = state_holder

        self._op_executor = _DistributedRendezvousOpExecutor(
            self._this_node, self._state_holder, self._settings
        )

<<<<<<< HEAD
=======
        self._heartbeat_lock = threading.Lock()

        self._keep_alive_timer = None

    @property
    def settings(self) -> RendezvousSettings:
        """Gets the settings of the rendezvous."""
        return self._settings

>>>>>>> 76d9070d
    def get_backend(self) -> str:
        """See base class."""
        return self._backend_name

    def next_rendezvous(self) -> Tuple[Store, int, int]:
        """See base class."""
        log.info(
            f"The node '{self._this_node}' attempts to join the next round of the rendezvous "
            f"'{self._settings.run_id}'."
        )

        self._stop_heartbeats()

        # Delay the execution for a small random amount of time if this is our
        # first run. This will slightly skew the rendezvous attempts across the
        # nodes and reduce the load on the backend.
        if self._state_holder.state.round == 0:
            _delay(seconds=(0, 0.3))

        exit_op = _RendezvousExitOp()
        join_op = _RendezvousJoinOp()

        deadline = self._get_deadline(self._settings.timeout.join)

        self._op_executor.run(exit_op, deadline)
        self._op_executor.run(join_op, deadline)

        self._start_heartbeats()

        rank, world_size = self._get_world()
        store = self._get_store()

        log.info(
            f"The node '{self._this_node}' has joined round {self._state_holder.state.round} of "
            f"the rendezvous '{self._settings.run_id}' as rank {rank} in a world of size "
            f"{world_size}."
        )

        return store, rank, world_size

    def is_closed(self) -> bool:
        """See base class."""
        with self._heartbeat_lock:
            self._state_holder.sync()

            return self._state_holder.state.closed

    def set_closed(self) -> None:
        """See base class."""
        with self._heartbeat_lock:
            self._close()

    def num_nodes_waiting(self) -> int:
        """See base class."""
        with self._heartbeat_lock:
            self._state_holder.sync()

            return len(self._state_holder.state.wait_list)

    def get_run_id(self) -> str:
        """See base class."""
<<<<<<< HEAD
        return self.settings.run_id
=======
        return self._settings.run_id
>>>>>>> 76d9070d

    def shutdown(self) -> bool:
        """See base class."""
        self._stop_heartbeats()

        try:
            self._close()

            return True
        except RendezvousError as ex:
            log.warning(
                f"The node '{self._this_node}' has failed to shutdown the rendezvous "
                f"'{self._settings.run_id}' due to an error of type {type(ex).__name__}."
            )

            return False

    def _close(self) -> None:
        op = _RendezvousCloseOp()

        deadline = self._get_deadline(self._settings.timeout.close)

        self._op_executor.run(op, deadline)

        log.info(
            f"The node '{self._this_node}' has closed the rendezvous '{self._settings.run_id}'."
        )

    @staticmethod
    def _keep_alive_weak(weak_self) -> None:
        self = weak_self()
        if self is not None:
            self._keep_alive()

    def _keep_alive(self) -> None:
        self._heartbeat_lock.acquire()

        op = _RendezvousKeepAliveOp()

        deadline = self._get_deadline(self._settings.timeout.heartbeat)

        try:
            self._op_executor.run(op, deadline)

            log.debug(
                f"The node '{self._this_node}' has sent a keep-alive heartbeat to the rendezvous "
                f"'{self._settings.run_id}'."
            )
        except RendezvousError as ex:
            log.warning(
                f"The node '{self._this_node}' has failed to send a keep-alive heartbeat to the "
                f"rendezvous '{self._settings.run_id}' due to an error of type {type(ex).__name__}."
            )
        finally:
            self._heartbeat_lock.release()

    def _start_heartbeats(self) -> None:
        self._keep_alive_timer = _PeriodicTimer(
            self._settings.keep_alive_interval, self._keep_alive_weak, weakref.ref(self)
        )

        self._keep_alive_timer.set_name(f"RendezvousKeepAliveTimer_{self._this_node.local_id}")

        self._keep_alive_timer.start()

    def _stop_heartbeats(self) -> None:
        if self._keep_alive_timer is None:
            return

        self._keep_alive_timer.cancel()

    def _get_world(self) -> Tuple[int, int]:
        state = self._state_holder.state

        return state.participants[self._this_node], len(state.participants)

    def _get_store(self) -> Store:
        key_prefix = f"torch.rendezvous.{self._settings.run_id}.{self._state_holder.state.round}"

        return PrefixStore(key_prefix, self._store)

    def _get_deadline(self, timeout: timedelta) -> float:
        return time.monotonic() + timeout.total_seconds()


def _get_timeout(params: RendezvousParameters, key: str) -> Optional[timedelta]:
    timeout = params.get_as_int(key + "_timeout")
    if timeout is None:
        return None
    return timedelta(seconds=timeout)


def create_handler(
    store: Store, backend: RendezvousBackend, params: RendezvousParameters
) -> DynamicRendezvousHandler:
    """Creates a new :py:class:`DynamicRendezvousHandler` from the specified
    parameters.

    +-------------------+------------------------------------------------------+
    | Parameter         | Description                                          |
    +===================+======================================================+
    | join_timeout      | The total time, in seconds, within which the         |
    |                   | rendezvous is expected to complete. Defaults to 600  |
    |                   | seconds.                                             |
    +-------------------+------------------------------------------------------+
    | last_call_timeout | An additional wait amount, in seconds, before        |
    |                   | completing the rendezvous once the minimum number of |
    |                   | nodes has been reached. Defaults to 30 seconds.      |
    +-------------------+------------------------------------------------------+
    | close_timeout     | The time, in seconds, within which the rendezvous is |
    |                   | expected to close after a call to                    |
    |                   | :py:meth:`RendezvousHandler.set_closed` or           |
    |                   | :py:meth:`RendezvousHandler.shutdown`. Defaults to   |
    |                   | 30 seconds.                                          |
    +-------------------+------------------------------------------------------+
    """
    timeout = RendezvousTimeout(
        _get_timeout(params, "join"),
        _get_timeout(params, "last_call"),
        _get_timeout(params, "close"),
    )

    return DynamicRendezvousHandler.from_backend(
        params.run_id,
        store,
        backend,
        params.min_nodes,
        params.max_nodes,
        timeout,
    )<|MERGE_RESOLUTION|>--- conflicted
+++ resolved
@@ -10,25 +10,15 @@
 import socket
 import threading
 import time
-<<<<<<< HEAD
-=======
 import weakref
->>>>>>> 76d9070d
 from abc import ABC, abstractmethod
 from dataclasses import dataclass
 from datetime import datetime, timedelta
 from enum import Enum
-<<<<<<< HEAD
-from typing import Any, Callable, Dict, Optional, Set, Tuple
-=======
 from typing import Any, Callable, Dict, Optional, Set, Tuple, cast
->>>>>>> 76d9070d
 
 from torch.distributed import PrefixStore, Store
 
-<<<<<<< HEAD
-from .api import RendezvousHandler, RendezvousParameters, RendezvousStateError
-=======
 from .api import (
     RendezvousClosedError,
     RendezvousError,
@@ -42,7 +32,6 @@
 
 
 log = logging.getLogger(__name__)
->>>>>>> 76d9070d
 
 
 Token = Any
@@ -296,7 +285,6 @@
         self.participants = {}
         self.wait_list = set()
         self.last_heartbeats = {}
-<<<<<<< HEAD
 
 
 class _RendezvousStateHolder(ABC):
@@ -504,221 +492,6 @@
                 The time, in seconds, at which the operation will be considered
                 timed-out.
         """
-=======
->>>>>>> 76d9070d
-
-
-class _RendezvousStateHolder(ABC):
-    """Holds the shared rendezvous state synced with other nodes."""
-
-    @property
-    @abstractmethod
-    def state(self) -> _RendezvousState:
-        """Gets the local state."""
-
-    @abstractmethod
-    def sync(self) -> Optional[bool]:
-        """Reads or writes the latest state.
-
-        Returns:
-            A boolean value indicating whether the local state, in case marked
-            as dirty, was successfully synced with other nodes.
-        """
-
-    @abstractmethod
-    def mark_dirty(self) -> None:
-        """Marks the local state as dirty."""
-
-
-class _BackendRendezvousStateHolder(_RendezvousStateHolder):
-    """Holds the rendezvous state synced with other nodes via a backend.
-
-    Args:
-        backend:
-            The rendezvous backend to use.
-        settings:
-            The rendezvous settings.
-        cache_duration:
-            The amount of time, in seconds, to cache the last rendezvous state
-            before requesting it from the backend again.
-    """
-
-<<<<<<< HEAD
-    _run_id: str
-    _settings: RendezvousSettings
-    _store: Store
-    _backend: RendezvousBackend
-=======
-    _backend: RendezvousBackend
-    _state: _RendezvousState
-    _settings: RendezvousSettings
-    _cache_duration: int
-    _token: Token
-    _dirty: bool
-    _last_sync_time: float
-
-    def __init__(
-        self, backend: RendezvousBackend, settings: RendezvousSettings, cache_duration: int = 1
-    ) -> None:
-        self._backend = backend
-        self._state = _RendezvousState()
-        self._settings = settings
-        self._cache_duration = cache_duration
-        self._token = None
-        self._dirty = False
-        self._last_sync_time = -1
-
-    @property
-    def state(self) -> _RendezvousState:
-        """See base class."""
-        return self._state
-
-    def sync(self) -> Optional[bool]:
-        """See base class."""
-        state_bits: Optional[bytes] = None
-
-        token = None
-
-        has_set: Optional[bool]
-
-        if self._dirty:
-            has_set = False
-
-            state_bits = pickle.dumps(self._state)
-
-            set_response = self._backend.set_state(state_bits, self._token)
-            if set_response is not None:
-                state_bits, token, has_set = set_response
-        else:
-            has_set = None
-
-            if self._cache_duration > 0:
-                # Avoid overloading the backend if we are asked to retrieve the
-                # state repeatedly. Try to serve the cached state.
-                if self._last_sync_time >= max(time.monotonic() - self._cache_duration, 0):
-                    return None
-
-            get_response = self._backend.get_state()
-            if get_response is not None:
-                state_bits, token = get_response
-
-        if state_bits is not None:
-            try:
-                self._state = pickle.loads(state_bits)
-            except pickle.PickleError as exc:
-                raise RendezvousStateError(
-                    "The rendezvous state is corrupt. See inner exception for details."
-                ) from exc
-        else:
-            self._state = _RendezvousState()
-
-        self._token = token
-
-        self._dirty = False
-
-        self._last_sync_time = time.monotonic()
-
-        self._sanitize()
-
-        return has_set
-
-    def _sanitize(self) -> None:
-        expire_time = datetime.utcnow() - (
-            self._settings.keep_alive_interval * self._settings.keep_alive_max_attempt
-        )
-
-        # Filter out the dead nodes.
-        dead_nodes = [
-            node
-            for node, last_heartbeat in self._state.last_heartbeats.items()
-            if last_heartbeat < expire_time
-        ]
-
-        for dead_node in dead_nodes:
-            del self._state.last_heartbeats[dead_node]
-
-            try:
-                del self._state.participants[dead_node]
-            except KeyError:
-                pass
-
-            try:
-                self._state.wait_list.remove(dead_node)
-            except KeyError:
-                pass
-
-    def mark_dirty(self) -> None:
-        """See base class.
-
-        If the local rendezvous state is dirty, the next sync call will try to
-        write the changes back to the backend. However this attempt might fail
-        if another node, which had the same state, also made changes and wrote
-        them before us.
-        """
-        self._dirty = True
-
-
-class _Action(Enum):
-    """Specifies the possible actions based on the state of the rendezvous."""
-
-    KEEP_ALIVE = 1
-    ADD_TO_PARTICIPANTS = 2
-    ADD_TO_WAIT_LIST = 3
-    REMOVE_FROM_PARTICIPANTS = 4
-    REMOVE_FROM_WAIT_LIST = 5
-    MARK_RENDEZVOUS_COMPLETE = 6
-    MARK_RENDEZVOUS_CLOSED = 7
-    SYNC = 8
-    ERROR_CLOSED = 9
-    ERROR_TIMEOUT = 10
-    FINISH = 11
-
-
-class _RendezvousContext:
-    """Holds the context of the rendezvous.
-
-    Attributes:
-        node:
-            The node descriptor associated with the current rendezvous handler
-            instance.
-        state:
-            The current state of the rendezvous.
-        settings:
-            The rendezvous settings.
-    """
-
-    node: _NodeDesc
-    state: _RendezvousState
-    settings: RendezvousSettings
-
-    def __init__(
-        self, node: _NodeDesc, state: _RendezvousState, settings: RendezvousSettings
-    ) -> None:
-        self.node = node
-        self.state = state
-        self.settings = settings
-
-
-class _RendezvousOpExecutor(ABC):
-    """Executes rendezvous operations."""
-
-    @abstractmethod
-    def run(
-        self, state_handler: Callable[[_RendezvousContext, float], _Action], deadline: float
-    ) -> None:
-        """Executes a rendezvous operation.
-
-        An operation is run inside a state machine and is expected to transition
-        the rendezvous from one state to another.
-
-        Args:
-            state_handler:
-                A callable that is expected to return the next state transition
-                action based on the current state of the rendezvous.
-            deadline:
-                The time, in seconds, at which the operation will be considered
-                timed-out.
-        """
 
 
 class _DistributedRendezvousOpExecutor(_RendezvousOpExecutor):
@@ -739,7 +512,6 @@
     _state: _RendezvousState
     _state_holder: _RendezvousStateHolder
     _settings: RendezvousSettings
->>>>>>> 76d9070d
 
     def __init__(
         self,
@@ -1100,51 +872,29 @@
                 f"to the minimum number of nodes ({settings.min_nodes})."
             )
 
-<<<<<<< HEAD
-        self._settings = RendezvousSettings(
-            run_id,
-            min_nodes,
-            max_nodes,
-            timeout or RendezvousTimeout(),
-            keep_alive_interval=timedelta(seconds=5),
-            keep_alive_max_attempt=3,
-        )
+        self._this_node = node
+
+        self._settings = settings
+
+        self._backend_name = backend_name
 
         self._store = store
-        self._backend = backend
+
+        self._state_holder = state_holder
+
+        self._op_executor = _DistributedRendezvousOpExecutor(
+            self._this_node, self._state_holder, self._settings
+        )
+
+        self._heartbeat_lock = threading.Lock()
+
+        self._keep_alive_timer = None
 
     @property
     def settings(self) -> RendezvousSettings:
         """Gets the settings of the rendezvous."""
         return self._settings
-=======
-        self._this_node = node
-
-        self._settings = settings
-
-        self._backend_name = backend_name
-
-        self._store = store
->>>>>>> 76d9070d
-
-        self._state_holder = state_holder
-
-        self._op_executor = _DistributedRendezvousOpExecutor(
-            self._this_node, self._state_holder, self._settings
-        )
-
-<<<<<<< HEAD
-=======
-        self._heartbeat_lock = threading.Lock()
-
-        self._keep_alive_timer = None
-
-    @property
-    def settings(self) -> RendezvousSettings:
-        """Gets the settings of the rendezvous."""
-        return self._settings
-
->>>>>>> 76d9070d
+
     def get_backend(self) -> str:
         """See base class."""
         return self._backend_name
@@ -1206,11 +956,7 @@
 
     def get_run_id(self) -> str:
         """See base class."""
-<<<<<<< HEAD
-        return self.settings.run_id
-=======
         return self._settings.run_id
->>>>>>> 76d9070d
 
     def shutdown(self) -> bool:
         """See base class."""

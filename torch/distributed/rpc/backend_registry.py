--- conflicted
+++ resolved
@@ -238,15 +238,11 @@
                 key_set = set(device_map.keys())
                 val_set = set(device_map.values())
                 if not all([
-<<<<<<< HEAD
                     len(device_map) == len(key_set),
                     len(device_map) == len(val_set),  # check 1-to-1 mapping
                     min(key_set) >= -1,
                     max(key_set) < device_count,  # check local range
                     min(val_set) >= -1,
-=======
-                    min(val_set) >= 0,
->>>>>>> 6bbd8ba6
                     max(val_set) < remote_device_count  # check remote range
                 ]):
                     raise ValueError(

import collections
import copyreg
import io
import pickle
import sys
import threading
import traceback
import types
from enum import Enum

import torch
import torch.distributed as dist
from torch._C._distributed_rpc import _get_current_rpc_agent


# Thread local tensor tables to store tensors while pickling torch.Tensor
# objects
_thread_local_tensor_tables = threading.local()
_pickler = pickle.Pickler
_unpickler = pickle.Unpickler


class RPCExecMode(Enum):
    SYNC = "sync"
    ASYNC = "async"
    ASYNC_JIT = "async_jit"
    REMOTE = "remote"


class _InternalRPCPickler:
    r"""
    This class provides serialize() and deserialize() interfaces to serialize
    data to be "binary string + tensor table" format
    So for RPC python UDF function and args, non tensor data will be serialized
    into regular binary string, tensor data will be put into thread local tensor
    tables, this serialization format is consistent with builtin operator and args
    using JIT pickler. This format will make tensor handling in C++ much easier,
    e.g. attach tensor to distributed autograd graph in C++
    """

    def __init__(self):
        # Ignore type error because dispatch_table is defined in third-party package
        self._dispatch_table = copyreg.dispatch_table.copy()  # type: ignore[attr-defined]
        self._dispatch_table[torch.Tensor] = self._tensor_reducer

    @classmethod
    def _tensor_receiver(cls, tensor_index):
        global _thread_local_tensor_tables
        return _thread_local_tensor_tables.recv_tables[tensor_index]

    def _tensor_reducer(self, tensor):
        global _thread_local_tensor_tables
        _thread_local_tensor_tables.send_tables.append(tensor)
        tensor_index = len(_thread_local_tensor_tables.send_tables) - 1
        return (_InternalRPCPickler._tensor_receiver, (tensor_index,))

    @classmethod
    def _py_rref_receiver(cls, rref_fork_data):
        return dist.rpc.PyRRef._deserialize(rref_fork_data)

    def _py_rref_reducer(self, py_rref):
        rref_fork_data = py_rref._serialize()
        return (_InternalRPCPickler._py_rref_receiver, (rref_fork_data,))

    def _rref_reducer(self, rref):
        return self._py_rref_reducer(rref)

    @classmethod
    def _script_module_receiver(cls, script_module_serialized):
        """
        Given a serialized representation of a ScriptModule created with torch.jit.save,
        loads and returns the ScriptModule.
        """
        f = io.BytesIO(script_module_serialized)
        m = torch.jit.load(f)
        return m

    def _script_module_reducer(self, script_module):
        """
        Serializes a ScriptModule.
        """
        f = io.BytesIO()
        torch.jit.save(script_module, f)
        return (_InternalRPCPickler._script_module_receiver, (f.getvalue(),))

    @classmethod
    def _remote_module_receiver(
        cls,
        on,
        device,
        is_device_map_set,
        is_scriptable,
        generated_methods,
        module_rref_fork_data,
    ):
        m = object.__new__(dist.nn.RemoteModule)  # type: ignore[attr-defined]
        m.on = on
        m.device = device
        m.is_device_map_set = is_device_map_set
        m.is_scriptable = is_scriptable
        m.generated_methods = generated_methods
        # Unpickling the attribute `module_rref` must invoke RRef's `_deserialize()` method.
        m.module_rref = dist.rpc.PyRRef._deserialize(module_rref_fork_data)

        # Install generated methods when unpickled.
        for method in generated_methods:
            method_name = method.__name__
            method = torch.jit.export(method)
            setattr(m, method_name, types.MethodType(method, m))

        return m

    def _remote_module_reducer(self, remote_module):
        pickled_attrs = {}
        for k, v in remote_module.__dict__.items():
            # Pickling the attribute `module_rref` must invoke RRef's `_serialize()` method.
            if k == "module_rref":
                pickled_attrs[k] = v._serialize()
            elif k in dist.nn._REMOTE_MODULE_PICKLED_ATTRIBUTES:  # type: ignore[attr-defined]
                pickled_attrs[k] = v
            # Check if unpickled attributes are all in _REMOTE_MODULE_ATTRIBUTES_IGNORE_FOR_PICKLING.
            elif k not in dist.nn._REMOTE_MODULE_ATTRIBUTES_IGNORE_FOR_PICKLING:  # type: ignore[attr-defined]
                print(
                    "The new attribute ``{}`` of RemoteModule is ignored during RPC pickling. "
                    "To pickle this attribute, it must be either in ``_REMOTE_MODULE_PICKLED_ATTRIBUTES`` or "
                    "``_REMOTE_MODULE_ATTRIBUTES_IGNORE_FOR_PICKLING``.".format(k),
                    file=sys.stderr,
                )

        return (
            _InternalRPCPickler._remote_module_receiver,
            tuple(pickled_attrs.values()),
        )

    def serialize(self, obj):
        r"""
        Serialize non tensor data into binary string, tensor data into
        tensor table
        """
        f = io.BytesIO()
        p = _pickler(f)
        p.dispatch_table = self._dispatch_table

        # rpc api could accept user picklers inheriting from _InternalRPCPickler to serialize rref,
        # user picklers could have different initialization function from _InternalRPCPickler,
        # but all the user picklers should call serialize() and use _rref_reducer to pickle rref
        # in python. also, when _internal_rpc_pickler is imported to rpc/api.py, rpc.RRef is not
        # compiled yet, it is not good place to acces rpc.RRef inside _InternalRPCPickler constructor,
        # so puting rref's dispatch table here
        #
        # The return value of a `rpc.remote(..)` call is type of `rpc.PyRRef`.
        # The deserialized RRef object on an RPC receiver side is type of `rpc.PyRRef`.
        # Ignore type error because dispatch_table is defined in third-party package
        p.dispatch_table[dist.rpc.PyRRef] = self._py_rref_reducer  # type: ignore[index]
        # An RRef created locally by RRef Python constructor is type of `rpc.RRef`.
        # Ignore type error because dispatch_table is defined in third-party package
        p.dispatch_table[dist.rpc.RRef] = self._rref_reducer  # type: ignore[index]
        # Ignore type error because dispatch_table is defined in third-party package
<<<<<<< HEAD
        p.dispatch_table[dist.nn.RemoteModule] = self._remote_module_reducer  # type: ignore[index]
        # Ignore type error because dispatch_table is defined in third-party package
        p.dispatch_table[torch.jit.ScriptModule] = self._script_module_reducer  # type: ignore[index]
=======
        p.dispatch_table[dist.nn.RemoteModule] = self._remote_module_reducer  # type: ignore[attr-defined, index]
        # Add dispatch pickling for ScriptModule if needed.
        if isinstance(obj, torch.jit.ScriptModule):
            # Ignore type error because dispatch_table is defined in third-party package
            p.dispatch_table[obj.__class__] = self._script_module_reducer  # type: ignore[index]
>>>>>>> 9d8cf516

        # save _thread_local_tensor_tables.send_tables if it is in nested call
        global _thread_local_tensor_tables
        if hasattr(_thread_local_tensor_tables, "send_tables"):
            old_send_tables = _thread_local_tensor_tables.send_tables
        else:
            old_send_tables = None
        _thread_local_tensor_tables.send_tables = []

        p.dump(obj)

        # restore _thread_local_tensor_tables.send_tables if return
        # from nested call, otherwise clean up the table
        tensors = _thread_local_tensor_tables.send_tables
        if old_send_tables is not None:
            _thread_local_tensor_tables.send_tables = old_send_tables
        else:
            del _thread_local_tensor_tables.send_tables

        return (f.getvalue(), tensors)

    def deserialize(self, binary_data, tensor_table):
        r"""
        Deserilize binary string + tensor table to original obj
        """
        # save _thread_local_tensor_tables.recv_tables if it is in nested call
        global _thread_local_tensor_tables
        if hasattr(_thread_local_tensor_tables, "recv_tables"):
            old_recv_tables = _thread_local_tensor_tables.recv_tables
        else:
            old_recv_tables = None
        _thread_local_tensor_tables.recv_tables = tensor_table

        try:
            unpickler = _unpickler(io.BytesIO(binary_data))
            ret = unpickler.load()
        except AttributeError as e:
            # Occurs when function is not found on module/class during
            # unpickling.
            except_str = (
                str(e)
                + """ Default RPC pickler does not serialize
            function code. Ensure that UDFs are defined on both caller and
            callee modules."""
            )
            ret = AttributeError(except_str)

        # restore _thread_local_tensor_tables.recv_tables if return
        # from nested call, otherwise clean up the table
        if old_recv_tables is not None:
            _thread_local_tensor_tables.recv_tables = old_recv_tables
        else:
            del _thread_local_tensor_tables.recv_tables

        return ret


# Create _internal_rpc_pickler only once to initialize _dispatch_table only once
_internal_rpc_pickler = _InternalRPCPickler()


def serialize(obj):
    return _internal_rpc_pickler.serialize(obj)


def deserialize(binary_data, tensor_table):
    return _internal_rpc_pickler.deserialize(binary_data, tensor_table)


def _run_function(python_udf):
    r"""
    This function is exclusively called from C++.
    See ``torch/csrc/distributed/rpc/python_rpc_handler.cpp``.

    Runs a Python UDF and returns its return value.
    Wraps any exception in ``RemoteException`` if the function raises.
    """
    try:
        if isinstance(python_udf, AttributeError):
            raise python_udf
        result = python_udf.func(*python_udf.args, **python_udf.kwargs)
    except Exception as e:
        # except str = exception info + traceback string
        except_str = (
            f"On {_get_current_rpc_agent().get_worker_info()}:\n"
            f"{repr(e)}\n{traceback.format_exc()}"
        )
        print(except_str, file=sys.stderr)
        result = RemoteException(except_str, type(e))
    return result


def _handle_exception(result):
    if isinstance(result, RemoteException):
        raise result.exception_type(result.msg.encode("utf-8").decode("unicode_escape"))


def _build_rpc_profiling_key(
    exec_type, func_name, current_worker_name, dst_worker_name
):
    """
    Builds the key that RPC calls are profiled with using the autograd profiler.
    This will be the name of the corresponding Event recorded in the profiler.

    Args:
        exec_type (RPCExecMode): Type of RPC/RRef call
        func_name (str): Name of function being profiled.
        current_worker_name (str): Name of current worker.
        dst_worker_name (str): Name of the destination worker.

    Returns:
        String representing profiling key
    """
    profile_key = "rpc_{rpc_type}#{func_name}({current_worker} -> {dst_worker})".format(
        rpc_type=exec_type.value,
        func_name=func_name,
        current_worker=current_worker_name,
        dst_worker=dst_worker_name,
    )
    return profile_key


def _start_record_function(exec_type, func_name, current_worker_name, dest_worker_name):
    """
    This function should be called from RPC/RRef functions to create a
    RecordFunction object for profiling. This function also runs the before
    callbacks that start the profiling, though the user is responsible for
    running the appropriate callbacks when the function to be profiled finishes.

    Args:
        exec_type (RPCExecMode): Type of RPC/RRef call
        func_name (str): Name of function being profiled.
        current_worker_name (str): Name of current worker.
        dest_worker_name (str): Name of the destination worker.

    Returns:
        An instance of `torch.autograd._RecordFunction`.
    """
    assert torch.autograd._profiler_enabled(), "Autograd profiler should be enabled."
    profile_key = "rpc_{}#{}({} -> {})".format(
        exec_type.value, str(func_name), current_worker_name, dest_worker_name
    )
    rf = torch.autograd._RecordFunction()  # type: ignore[attr-defined]
    torch.autograd._run_before_callbacks(rf, profile_key)  # type: ignore[attr-defined]
    return rf


PythonUDF = collections.namedtuple("PythonUDF", ["func", "args", "kwargs"])
RemoteException = collections.namedtuple("RemoteException", ["msg", "exception_type"])<|MERGE_RESOLUTION|>--- conflicted
+++ resolved
@@ -156,17 +156,9 @@
         # Ignore type error because dispatch_table is defined in third-party package
         p.dispatch_table[dist.rpc.RRef] = self._rref_reducer  # type: ignore[index]
         # Ignore type error because dispatch_table is defined in third-party package
-<<<<<<< HEAD
-        p.dispatch_table[dist.nn.RemoteModule] = self._remote_module_reducer  # type: ignore[index]
+        p.dispatch_table[dist.nn.RemoteModule] = self._remote_module_reducer  # type: ignore[attr-defined, index]
         # Ignore type error because dispatch_table is defined in third-party package
         p.dispatch_table[torch.jit.ScriptModule] = self._script_module_reducer  # type: ignore[index]
-=======
-        p.dispatch_table[dist.nn.RemoteModule] = self._remote_module_reducer  # type: ignore[attr-defined, index]
-        # Add dispatch pickling for ScriptModule if needed.
-        if isinstance(obj, torch.jit.ScriptModule):
-            # Ignore type error because dispatch_table is defined in third-party package
-            p.dispatch_table[obj.__class__] = self._script_module_reducer  # type: ignore[index]
->>>>>>> 9d8cf516
 
         # save _thread_local_tensor_tables.send_tables if it is in nested call
         global _thread_local_tensor_tables

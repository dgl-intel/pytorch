--- conflicted
+++ resolved
@@ -93,7 +93,6 @@
     // destructed immediately after running the task.  This is
     // useful in the event that the function contains
     // shared_ptr arguments bound via bind.
-    bool tasks_empty;
     {
       task_element_t tasks = std::move(tasks_.front());
       tasks_.pop();
@@ -115,14 +114,6 @@
         LOG(ERROR) << "Exception in thread pool task: unknown";
       }
 
-<<<<<<< HEAD
-    } // Destruct tasks before taking the lock
-
-    // Update status of empty, maybe
-    // Need to recover the lock first
-    lock.lock();
-
-=======
       // Destruct tasks before taking the lock.  As tasks
       // are user provided std::function, they can run
       // arbitrary code during destruction, including code
@@ -134,7 +125,6 @@
     // Need to recover the lock first
     lock.lock();
 
->>>>>>> 3e7905d8
     // Increment count, indicating thread is available.
     ++available_;
     if (tasks_.empty() && available_ == total_) {

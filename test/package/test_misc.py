--- conflicted
+++ resolved
@@ -95,7 +95,21 @@
             import_exclude,
         )
 
-<<<<<<< HEAD
+    def test_file_structure_has_file(self):
+        """
+        Test Folder's has_file() method.
+        """
+        buffer = BytesIO()
+        with PackageExporter(buffer, verbose=False) as he:
+            import package_a.subpackage
+
+            obj = package_a.subpackage.PackageASubpackageObject()
+            he.save_pickle("obj", "obj.pkl", obj)
+
+            export_file_structure = he.file_structure()
+            self.assertTrue(export_file_structure.has_file("package_a/subpackage.py"))
+            self.assertFalse(export_file_structure.has_file("package_a/subpackage"))
+
     def test_is_from_package(self):
         """is_from_package should work for objects and modules"""
         import package_a.subpackage
@@ -117,22 +131,6 @@
         self.assertFalse(is_from_package(obj))
         self.assertTrue(is_from_package(loaded_obj))
 
-=======
-    def test_file_structure_has_file(self):
-        """
-        Test Folder's has_file() method.
-        """
-        buffer = BytesIO()
-        with PackageExporter(buffer, verbose=False) as he:
-            import package_a.subpackage
-
-            obj = package_a.subpackage.PackageASubpackageObject()
-            he.save_pickle("obj", "obj.pkl", obj)
-
-            export_file_structure = he.file_structure()
-            self.assertTrue(export_file_structure.has_file("package_a/subpackage.py"))
-            self.assertFalse(export_file_structure.has_file("package_a/subpackage"))
->>>>>>> 1ef06a27
 
     @skipIf(version_info < (3, 7), "mock uses __getattr__ a 3.7 feature")
     def test_custom_requires(self):

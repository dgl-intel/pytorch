--- conflicted
+++ resolved
@@ -59,11 +59,7 @@
             def forward(self, input: Tensor) -> Tensor:
                 return self.proxy_mod.two(input)
 
-<<<<<<< HEAD
-        with self.assertRaisesRegex(RuntimeError, "Tried to access nonexistent attribute"):
-=======
         with self.assertRaisesRegexWithHighlight(RuntimeError, "object has no attribute or method", "self.proxy_mod.two"):
->>>>>>> 98933866
             torch.jit.script(TestNotModuleInterfaceCall())
 
     def test_module_interface(self):
@@ -128,11 +124,7 @@
             return mod_interface.forward2(x)
 
         # ensure error out when we call the module on the method other than the interface specified.
-<<<<<<< HEAD
-        with self.assertRaisesRegex(RuntimeError, "Tried to access nonexistent attribute or method"):
-=======
         with self.assertRaisesRegexWithHighlight(RuntimeError, "object has no attribute or method", "mod_interface.forward2"):
->>>>>>> 98933866
             self.checkScript(call_module_interface_on_other_method, (scripted_bar_mod, torch.rand(3, 4),))
 
     def test_module_doc_string(self):
@@ -485,7 +477,7 @@
                 self.b = 20
 
             def forward(self, x):
-                self.b += 2;
+                self.b += 2
                 return self.b
             @torch.jit.export
             def getb(self, x):
@@ -528,7 +520,7 @@
                 self.b = torch.tensor([1.5])
 
             def forward(self, x):
-                self.b[0] += 2;
+                self.b[0] += 2
                 return self.b
             @torch.jit.export
             def getb(self, x):
@@ -556,7 +548,7 @@
                 self.sub = SubModule()
 
             def forward(self, x):
-                y = self.proxy_mod(x);
+                y = self.proxy_mod(x)
                 z= self.sub.getb(x)
                 return y[0] + z[0]
 
@@ -602,7 +594,7 @@
 
             def forward(self, x):
                 self.proxy_mod = self.sub
-                y = self.proxy_mod(x);
+                y = self.proxy_mod(x)
                 z= self.sub.getb(x)
                 return y[0] + z[0]
 
@@ -643,14 +635,14 @@
                 self.sub = SubModule()
 
             def forward(self, x):
-                y = self.proxy_mod(x);
+                y = self.proxy_mod(x)
                 z= self.sub(x)
                 return y + z
 
         class MainModule(torch.nn.Module):
             def __init__(self):
                 super(MainModule, self).__init__()
-                self.test= TestModule();
+                self.test= TestModule()
 
             def forward(self, x):
                 fut = torch.jit._fork(self.test.forward, x)

import os
import sys
import unittest
from torch.testing._internal.common_utils import GRAPH_EXECUTOR, ProfilingMode, enable_profiling_mode_for_profiling_tests
from torch.testing._internal.common_jit import check_against_reference
import torch

# Make the helper files in test/ importable
pytorch_test_dir = os.path.dirname(os.path.dirname(os.path.realpath(__file__)))
sys.path.append(pytorch_test_dir)
from torch.testing._internal.jit_utils import JitTestCase, disable_autodiff_subgraph_inlining
from torch.testing import FileCheck
<<<<<<< HEAD
=======

from typing import Optional
>>>>>>> 98933866

if __name__ == '__main__':
    raise RuntimeError("This test file is not meant to be run directly, use:\n\n"
                       "\tpython test/test_jit.py TESTNAME\n\n"
                       "instead.")


@unittest.skipIf(GRAPH_EXECUTOR == ProfilingMode.SIMPLE, "Simple Executor doesn't support gradients")
class TestAutodiffSubgraphSlicing(JitTestCase):
    # TODO: It is better if we can test directly on graphs instead of the current
    # end-to-end fashion.
    def _perform_ad_subgraph_slicing(self, fn, *input_sizes):
        with disable_autodiff_subgraph_inlining():
            with enable_profiling_mode_for_profiling_tests():
                ge = torch.jit.script(fn)
                inputs = [torch.randn(size, requires_grad=True) for size in input_sizes]
                ge(*inputs, profile_and_replay=True)
                return ge.graph_for(*inputs)

    def assertGraphSize(self, graph, size):
        nodes = list(filter(lambda n: (n.kind() != "prim::BailOut" and
                                       n.kind() != "prim::BailoutTemplate" and
                                       n.kind() != "prim::TypeCheck" and
                                       n.kind() != "prim::RequiresGradCheck"),
                            graph.nodes()))
        self.assertEqual(len(list(nodes)), size)

    def test_chunk_constant_script_ad(self):
        @torch.jit.script
        def func(x):
            x1, x2 = torch.chunk(x, 2)
            return (x1, x2)

        input = torch.rand(6, 10).requires_grad_()
        with disable_autodiff_subgraph_inlining():
            with enable_profiling_mode_for_profiling_tests():
                output = func(input, profile_and_replay=True)
                self.assertAutodiffNode(func.graph_for(input), True, ['prim::ConstantChunk'], [])

<<<<<<< HEAD
=======
    def test_bias_as_module_attr(self):

        with enable_profiling_mode_for_profiling_tests():
            class M(torch.nn.Module):
                def __init__(self, has_bias):
                    super(M, self).__init__()
                    self.ll = torch.nn.Linear(10, 10, has_bias)

                def forward(self, x, y):
                    return self.ll(x + y) * x + y

            x = torch.rand(10, 10, requires_grad=True)
            no_bias = M(False)
            scripted_no_bias = torch.jit.script(no_bias)
            scripted_no_bias(x, x)
            scripted_no_bias(x, x)
            scripted_no_bias(x, x)
            has_bias = M(True)
            check_against_reference(self, scripted_no_bias, no_bias, lambda x: x, (x, x,), check_types=False)
            scripted_has_bias = torch.jit.script(has_bias)
            scripted_has_bias(x, x)
            scripted_has_bias(x, x)
            scripted_has_bias(x, x)
            check_against_reference(self, scripted_has_bias, has_bias, lambda x: x, (x, x,), check_types=False)

    def test_constructed_bias(self):

        with enable_profiling_mode_for_profiling_tests():
            def method1(x, weight, b1, b2):
                bias = b1 * b2
                return torch.nn.functional.linear(x, weight, bias)
            N = 10
            x = torch.rand(N, N, requires_grad=True)
            weight = torch.rand(N, N, requires_grad=True)
            b1 = torch.rand(N, N, requires_grad=True)
            b2 = torch.rand(N, N, requires_grad=True)
            scripted = self.checkScript(method1, (x, weight, b1, b2))
            # check_types requires last_graph on scripted to be set, so we just skip it
            check_against_reference(self, scripted, method1, lambda x: x, (x, weight, b1, b2), check_types=False)

    def test_bias_as_arg(self):

        with enable_profiling_mode_for_profiling_tests():
            def method1(x, weight, bias: Optional[torch.Tensor]):
                return torch.nn.functional.linear(x, weight, bias).relu() + 2
            N = 10
            x = torch.rand(N, N, requires_grad=True)
            weight = torch.rand(N, N, requires_grad=True)
            bias = None
            scripted = self.checkScript(method1, (x, weight, bias))
            # check_types requires last_graph on scripted to be set, so we just skip it
            check_against_reference(self, scripted, method1, lambda x: x, (x, weight, bias), check_types=False)
            bias = torch.rand(N, N, requires_grad=True)
            scripted = self.checkScript(method1, (x, weight, bias))
            # check_types requires last_graph on scripted to be set, so we just skip it
            check_against_reference(self, scripted, method1, lambda x: x, (x, weight, bias), check_types=False)

>>>>>>> 98933866
    def test_simple_merge(self):
        # o --> o
        def fn(x, y, z):
            a = x * y
            b = a * z
            return b

        graph = self._perform_ad_subgraph_slicing(fn, 1, 1, 1)

        self.assertGraphSize(graph, 1)
        self.assertGraphContainsExactly(graph, 'prim::DifferentiableGraph', 1)

    def test_simple_no_merge(self):
        # o: autodiff supported. x: not autodiff supported.
        # o --> x
        def fn(x, y, z):
            a = x * y
            b = torch.zeros([abs(int(y))])
            return a, b

        graph = self._perform_ad_subgraph_slicing(fn, 1, 1, 1)
        g_str = str(graph)
        FileCheck().check("aten::Int").check("aten::zeros").check_not("aten::mul").run(g_str[0:g_str.find("return")])
        self.assertGraphContainsExactly(graph, 'prim::DifferentiableGraph', 1)

    def test_does_not_merge_unrelated(self):
        # o  o
        def fn(w, x, y, z):
            a = x * y
            b = w * z
            return a, b

        graph = self._perform_ad_subgraph_slicing(fn, 1, 1, 1, 1)

        self.assertGraphSize(graph, 3)
        self.assertGraphContainsExactly(graph, 'prim::DifferentiableGraph', 2)

    def test_merges_without_cycles(self):
        # o --> o --> o
        # |           ^
        #  \_________/
        def fn(w, x, y):
            a = w * x
            b = a * y
            c = a * b
            return c

        graph = self._perform_ad_subgraph_slicing(fn, 1, 1, 1)

        self.assertGraphSize(graph, 1)
        self.assertGraphContainsExactly(graph, 'prim::DifferentiableGraph', 1)

    def test_merges_dense(self):
        #   o      o
        #   |\    /|
        #   | \  / |
        #   |  /\  |
        #   vv    vv
        #   o      o
        def fn(x, y):
            a, b = x.chunk(2)
            c, d = y.chunk(2)
            return a + c, b + d

        graph = self._perform_ad_subgraph_slicing(fn, 2, 2)

        self.assertGraphSize(graph, 2)
        self.assertGraphContainsExactly(graph, 'prim::DifferentiableGraph', 1)

    def test_does_not_create_cycles(self):
        # o --> x --> o
        # |           ^
        #  \_________/
        def fn(w, x, y):
            a = w * x
            b = torch.zeros(abs(int(a)))
            c = a * b
            return c

        graph = self._perform_ad_subgraph_slicing(fn, 1, 1, 1)
        self.assertGraphContainsExactly(graph, 'prim::DifferentiableGraph', 2)

    def test_merges_up(self):
        # o --> x     o
        # |           ^
        #  \_________/
        def fn(w, x, y, z):
            a = w * x
            b = torch.zeros(abs(int(y)))
            c = a * z
            return b, c

        graph = self._perform_ad_subgraph_slicing(fn, 1, 1, 1, 1)
        g_str = str(graph)
        FileCheck().check_not("aten::add").run(g_str[0:g_str.find("return")])
        self.assertGraphContainsExactly(graph, 'prim::DifferentiableGraph', 1)

    def test_merges_down(self):
        # o     x --> o
        # |           ^
        #  \_________/
        def fn(v, w, x, y):
            a = v * w
            b = torch.ones(int(y))
            c = b * a
            return a, c

        graph = self._perform_ad_subgraph_slicing(fn, 1, 1, 1, 1)

        num_nodes = 4 if GRAPH_EXECUTOR == ProfilingMode.PROFILING else 3
        # add moved down
        g_str = str(graph)
        FileCheck().check_not("aten::add").run(g_str[0:g_str.find("return")])
        self.assertGraphContainsExactly(graph, 'prim::DifferentiableGraph', 1)

    def test_respects_lexical_scoping(self):
        def fn(x, k):
            y = x * 1.1
            if bool(k):
                k = k + y
            z = y * k
            return z, k


        graph = self._perform_ad_subgraph_slicing(fn, 1, 1)
        # We should not have combined the two multiplications into
        # the same group; they should each be a separate DiffGraph
        self.assertGraphContainsExactly(graph, 'prim::DifferentiableGraph', 3)


    def test_merge_respects_aliasing(self):
        def fn(x, k, cond):
            y = x * 1.1
            y = y * k
            y = y * 2.2
            if bool(cond):
                z1 = y[0]
                z2 = y[1]
                z1.add_(3)
                out = z2 + k + 3.3
                out = out * out
                return out

        graph = self._perform_ad_subgraph_slicing(fn, [2, 2], [2, 2], 1)
        # z2 did did not get merged into the subgraph
        FileCheck().check("prim::If").check("aten::select").check_next("aten::select")\
            .check_next("aten::add_").check("Differentiable").run(graph)
        self.assertGraphContainsExactly(graph, 'prim::DifferentiableGraph', 2)<|MERGE_RESOLUTION|>--- conflicted
+++ resolved
@@ -10,11 +10,8 @@
 sys.path.append(pytorch_test_dir)
 from torch.testing._internal.jit_utils import JitTestCase, disable_autodiff_subgraph_inlining
 from torch.testing import FileCheck
-<<<<<<< HEAD
-=======
 
 from typing import Optional
->>>>>>> 98933866
 
 if __name__ == '__main__':
     raise RuntimeError("This test file is not meant to be run directly, use:\n\n"
@@ -54,8 +51,6 @@
                 output = func(input, profile_and_replay=True)
                 self.assertAutodiffNode(func.graph_for(input), True, ['prim::ConstantChunk'], [])
 
-<<<<<<< HEAD
-=======
     def test_bias_as_module_attr(self):
 
         with enable_profiling_mode_for_profiling_tests():
@@ -113,7 +108,6 @@
             # check_types requires last_graph on scripted to be set, so we just skip it
             check_against_reference(self, scripted, method1, lambda x: x, (x, weight, bias), check_types=False)
 
->>>>>>> 98933866
     def test_simple_merge(self):
         # o --> o
         def fn(x, y, z):

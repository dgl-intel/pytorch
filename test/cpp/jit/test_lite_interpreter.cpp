--- conflicted
+++ resolved
@@ -700,13 +700,9 @@
     // Load and run the backport model, then compare the result with expect
     // result
     runAndCheckBytecodeModel(
-<<<<<<< HEAD
-        oss, input_data, expect_result_list, current_to_version);
+        iss, input_data, expect_result_list, current_to_version);
     runAndCheckTorchScriptModel(
-        oss, input_data, expect_result_list, current_to_version);
-=======
         iss, input_data, expect_result_list, current_to_version);
->>>>>>> ce373fdf
 
     current_to_version--;
   }

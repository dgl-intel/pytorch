--- conflicted
+++ resolved
@@ -859,50 +859,6 @@
         self.assertEqual(y.grad, y_grad * grad_output)
         self.assertEqual(z.grad, z_grad * grad_output)
 
-<<<<<<< HEAD
-=======
-    def test_sparse_backward(self):
-        class FixedGradientFunction(Function):
-            @staticmethod
-            def forward(ctx, x, grad_x):
-                ctx.save_for_backward(grad_x)
-                return x
-
-            @staticmethod
-            def backward(ctx, grad_x):
-                saved_grad_x, = ctx.saved_tensors
-                return saved_grad_x, None
-
-        size = torch.Size([6, 3, 2])
-        i1 = torch.LongTensor([
-            [0, 3, 4],
-            [0, 2, 2],
-        ])
-        v1 = torch.DoubleTensor([[1, 2], [4, 5], [7, 8]])
-        sparse_grad1 = torch.sparse.DoubleTensor(i1, v1, size)
-        i2 = torch.LongTensor([
-            [0, 1, 3, 4],
-            [0, 1, 2, 2],
-        ])
-        v2 = torch.DoubleTensor([[1, 2], [4, 3], [4, 5], [7, 8]])
-        sparse_grad2 = torch.sparse.DoubleTensor(i2, v2, size)
-        dense_grad = torch.rand(size).double()
-        fn = FixedGradientFunction
-
-        # sparse first
-        x = torch.randn(size, dtype=torch.double, requires_grad=True)
-        (fn.apply(x, sparse_grad1) + fn.apply(x, dense_grad) + fn.apply(x, sparse_grad2)).sum().backward()
-        self.assertEqual(x.grad, dense_grad + sparse_grad1 + sparse_grad2)
-        # dense first
-        x = torch.randn(size, dtype=torch.double, requires_grad=True)
-        (fn.apply(x, dense_grad) + fn.apply(x, sparse_grad1) + fn.apply(x, sparse_grad2)).sum().backward()
-        self.assertEqual(x.grad, dense_grad + sparse_grad1 + sparse_grad2)
-        # sparse only
-        x = torch.randn(size, dtype=torch.double, requires_grad=True)
-        (fn.apply(x, sparse_grad1) + fn.apply(x, sparse_grad2)).sum().backward()
-        self.assertEqual(x.grad, sparse_grad1 + sparse_grad2)
-
->>>>>>> f5ec7844
     def test_sparse_mm_backward(self):
         size = (3, 3)
         sparse = torch.sparse_coo_tensor(size, requires_grad=True)
@@ -7410,11 +7366,7 @@
             i.mul_(torch.tensor(size[:sparse_dim]).unsqueeze(1).to(i))
             i = i.to(torch.long)
 
-<<<<<<< HEAD
-            inp = torch.randn(v_size, device=device, requires_grad=True)
-=======
-            inp = torch.randn(v_size, dtype=torch.double, requires_grad=True)
->>>>>>> f5ec7844
+            inp = torch.randn(v_size, dtype=torch.double, device=device, requires_grad=True)
             other = self.genSparseTensor(size, sparse_dim, nnz, is_uncoalesced=True, device=device,
                                          dtype=dtype)[0]
 

import torch
import operator
import unittest
import sys
import math
from typing import Callable, Dict, Union, List
from torch.fx.symbolic_trace import symbolic_trace
from torch.fx.graph_module import GraphModule
from torch.fx.node import Node
from torch.fx.experimental import graph_manipulation
from torch.fx.experimental.accelerator_partitioner import Partitioner
from torch.fx.experimental.rewriter import RewritingTracer
from torch.fx.experimental.param_fetch import lift_lowering_attrs_to_nodes
from torch.testing._internal.common_utils import run_tests
from torch.testing._internal.jit_utils import JitTestCase
from torch.testing._internal.common_methods_invocations import op_db
from torch.testing._internal.common_device_type import ops, onlyCPU, instantiate_device_type_tests
from torch.fx.passes.split_module import split_module
from torch.fx.experimental.partitioner_utils import (
    NodeLatency,
    get_partition_to_latency_mapping,
    get_latency_of_partitioned_graph,
    Device,
    PartitionerConfig,
    PartitionMode
)
import torch.fx.experimental.optimization as optimization
from torch.fx.experimental import merge_matmul
from torch.fx.experimental.normalize import NormalizeOperators, NormalizeArgs
from torch.fx.experimental.schema_type_annotation import AnnotateTypesWithSchema
from torch.testing._internal.common_nn import module_tests, new_module_tests
from torch.fx.operator_schemas import _torchscript_type_to_python_type, normalize_function, normalize_module
from torch.fx.passes.shape_prop import extract_tensor_metadata, ShapeProp

try:
    from torchvision.models import resnet18
    import torchvision.models
    HAS_TORCHVISION = True
except ImportError:
    HAS_TORCHVISION = False
skipIfNoTorchVision = unittest.skipIf(not HAS_TORCHVISION, "no torchvision")
skipIfNoMkldnn = unittest.skipIf(not (torch.backends.mkldnn.enabled and torch.backends.mkldnn.is_available()), "no MKLDNN")


def symbolic_trace_with_rewrite(root: Union[torch.nn.Module, Callable]) -> GraphModule:
    return GraphModule(
        root if isinstance(root, torch.nn.Module) else torch.nn.Module(),
        RewritingTracer().trace(root),
    )

class TestFXExperimental(JitTestCase):
    def test_serialize_graph(self):
        class TestModule(torch.nn.Module):
            def __init__(self):
                super().__init__()
                self.linear = torch.nn.Linear(4, 4)
                self.e = torch.rand(4)
                self.conv = torch.nn.Conv2d(3, 3, 2, bias=False)

            def forward(self, a, b, c):
                add_1 = a + b
                conv1 = self.conv(c)
                linear = self.linear(add_1 + conv1)
                add_2 = linear + self.e
                return add_2

        m = TestModule()
        traced = symbolic_trace(m)
        a = torch.rand(4)
        b = torch.rand(4)
        c = torch.rand(3, 3, 2, 2)
        graph_manipulation.get_size_of_all_nodes(traced, [a, b, c])

        partitioner = Partitioner()
        devices = [Device("dev_0", 5000, 0), Device("dev_1", 125, 1)]
        partitioner_config = PartitionerConfig(devices, PartitionMode.sparse_nn)
        ret = partitioner.partition_graph(traced, m, partitioner_config)
        module_with_submodules = ret.module_with_submodules
        # Fix for now to add type/shape to output
        for node in traced.graph.nodes:
            if node.op == "output":
                node.meta['tensor_meta'] = extract_tensor_metadata(a)
        for mod in module_with_submodules.modules():
            if isinstance(mod, GraphModule):
                for node in mod.graph.nodes:
                    node.meta['tensor_meta'] = extract_tensor_metadata(a)
        for node in module_with_submodules.graph.nodes:
            node.meta['tensor_meta'] = extract_tensor_metadata(a)


        weights1 = {}
        weights2 = {}
        serialized_graph1 = graph_manipulation.serialize_module(traced, weights1)
        serialized_graph2 = graph_manipulation.serialize_module(module_with_submodules, weights2)
        assert len(weights1) == 4
        assert len(weights2) == 4
        assert len(serialized_graph1["nodes"]) == 10
        assert len(serialized_graph1["weights"]) == 4
        assert len(serialized_graph1["modules"]) == 0
        assert len(serialized_graph2["nodes"]) == 6
        assert len(serialized_graph2["weights"]) == 4
        assert len(serialized_graph2["modules"]) == 1
        assert serialized_graph1["weights"]["linear.weight"]["shape"] == "[4, 4]"
        assert (
            serialized_graph1["weights"]["linear.weight"]["dtype"]
            == "torch.float32"
        )
        assert (
            serialized_graph1["weights"]["linear.weight"]["is_quantized"] is False
        )
        assert serialized_graph1["nodes"][0]["shape"] == "[4]"
        assert serialized_graph1["nodes"][0]["dtype"] == "torch.float32"
        assert serialized_graph1["nodes"][0]["target"] == "a"
        assert serialized_graph1["nodes"][0]["op_code"] == "placeholder"
        assert serialized_graph1["nodes"][0]["name"] == "a"
        assert serialized_graph1["nodes"][6]["args"][0]["name"] == "add_1"
        assert serialized_graph1["nodes"][6]["args"][0]["is_node"] is True

        # Test quantization info serialization.
        x = torch.tensor([[-1.0, 0.0], [1.0, 2.0]])
        q_tensor = torch.quantize_per_tensor(x, 1, 0, torch.qint32)
        q_tensor_channel = torch.quantize_per_channel(
            x, torch.tensor([0.1, 0.01]), torch.tensor([10, 0]), 0, torch.quint8
        )
        result = graph_manipulation.serialize_tensor_quantization(q_tensor)
        result2 = graph_manipulation.serialize_tensor_quantization(q_tensor_channel)
        assert result["qscheme"] == "torch.per_tensor_affine"
        assert result["q_scale"] == 1.0
        assert result2["qscheme"] == "torch.per_channel_affine"
        assert len(result2["q_per_channel_scales"]) == 2

    def test_find_single_partition(self):
        class TestModule(torch.nn.Module):
            def forward(self, a, b):
                return a + b

        m = TestModule()
        traced = symbolic_trace(m)
        a = torch.rand(1)
        b = torch.rand(1)
        graph_manipulation.get_size_of_all_nodes(traced, [a, b])
        partitioner = Partitioner()
        devices = [
            Device("dev_0", 125, 0),
            Device("dev_1", 125, 1),
            Device("dev_2", 125, 2)
        ]
        partitioner_config = PartitionerConfig(devices)
        ret = partitioner.partition_graph(traced, m, partitioner_config)
        module_with_submodules = ret.module_with_submodules
        dag = ret.dag
        self.assertEqual(traced(a, b), module_with_submodules(a, b))
        assert dag.nodes[0].logical_device_ids == [0]

    def test_lack_of_devices(self):
        class TestModule(torch.nn.Module):
            def forward(self, a, b):
                return a + b

        m = TestModule()
        traced = symbolic_trace(m)
        a = torch.rand(4)
        b = torch.rand(4)
        graph_manipulation.get_size_of_all_nodes(traced, [a, b])
        partitioner = Partitioner()
        devices = [Device("dev_0", 4, 0), Device("dev_1", 4, 1)]
        partitioner_config = PartitionerConfig(devices, PartitionMode.size_based)
        catch_runtime_error = False
        try:
            ret = partitioner.partition_graph(traced, m, partitioner_config)
        except RuntimeError:
            catch_runtime_error = True
        assert catch_runtime_error

    def test_large_node_error(self):
        class TestModule(torch.nn.Module):
            def __init__(self):
                super().__init__()
                self.linear = torch.nn.Linear(4, 4)

            def forward(self, a):
                linear = self.linear(a)
                add = linear + a
                return add

        m = TestModule()
        traced = symbolic_trace(m)
        a = torch.rand(4)
        graph_manipulation.get_size_of_all_nodes(traced, [a])
        partitioner = Partitioner()
        devices = [
            Device("dev_0", 40, 0),
            Device("dev_1", 40, 0),
            Device("dev_2", 40, 0),
            Device("dev_3", 40, 0),
            Device("dev_4", 40, 0)
        ]
        partitioner_config = PartitionerConfig(devices, PartitionMode.size_based)
        catch_runtime_error = False
        try:
            ret = partitioner.partition_graph(traced, m, partitioner_config)
        except RuntimeError:
            catch_runtime_error = True
        assert catch_runtime_error

    def test_partition_node_manipulation(self):
        class TestModule(torch.nn.Module):
            def forward(self, a, b):
                add_1 = a + b
                add_2 = add_1 + torch.rand(4)
                add_3 = add_2 + torch.rand(4)
                return add_3

        m = TestModule()
        traced = symbolic_trace(m)
        a, b = torch.rand(4), torch.rand(4)
        graph_manipulation.get_size_of_all_nodes(traced, [a, b])
        partitioner = Partitioner()
        devices = [Device('dev_0', 1000, 0)]
        partitioner_config = PartitionerConfig(devices)
        ret = partitioner.partition_graph(traced, m, partitioner_config)
        partition = partitioner.partitions[0]
        assert partition.used_mem_bytes == 112
        # Select add_2 node to remove
        selected_node = None
        for node in partition.nodes:
            if node.name == 'add_2':
                selected_node = node
        partition.remove_node(selected_node)
        assert(partition.used_mem_bytes == 80)

    def test_size_based_partition(self):
        class TestModule(torch.nn.Module):
            def __init__(self):
                super().__init__()
                self.linear = torch.nn.Linear(4, 4)
                self.c = torch.rand(4)

            def forward(self, a, b):
                add_1 = a + b
                linear = self.linear(add_1)
                add_2 = linear + self.c
                return add_2

        m = TestModule()
        traced = symbolic_trace(m)
        a = torch.rand(4)
        b = torch.rand(4)
        graph_manipulation.get_size_of_all_nodes(traced, [a, b])
        partitioner = Partitioner()
        devices = [
            Device("dev_0", 125, 0),
            Device("dev_1", 125, 1),
            Device("dev_2", 125, 2)
        ]
        partitioner_config = PartitionerConfig(devices, PartitionMode.size_based)
        ret = partitioner.partition_graph(traced, m, partitioner_config)
        module_with_submodules = ret.module_with_submodules
        dag = ret.dag
        self.assertEqual(traced(a, b), module_with_submodules(a, b))
        for i, node in enumerate(dag.nodes):
            assert node.logical_device_ids == [i]

    def test_partition_device_mapping(self):
        class TestModule(torch.nn.Module):
            def __init__(self):
                super().__init__()
                self.linear = torch.nn.Linear(4, 4)

            def forward(self, a):
                b = torch.rand(4)
                add_1 = a + b
                linear_1 = self.linear(add_1)
                add_2 = torch.rand(4) + a
                add_3 = add_2 + linear_1
                return add_3

        m = TestModule()
        traced = symbolic_trace(m)
        a = torch.rand(4)
        graph_manipulation.get_size_of_all_nodes(traced, [a])
        partitioner = Partitioner()
        devices = [Device("dev_0", 120, 0), Device("dev_1", 160, 1)]
        partitioner_config = PartitionerConfig(devices, PartitionMode.size_based)
        ret = partitioner.partition_graph(traced, m, partitioner_config)
        module_with_submodules = ret.module_with_submodules
        dag = ret.dag
        self.assertEqual(traced(a), module_with_submodules(a))
        for i, node in enumerate(dag.nodes):
            if i == 1:
                assert node.logical_device_ids == [1]
            else:
                assert node.logical_device_ids == [0]

    def test_sparse_nn_partition(self):
        class MyRecommendationModule(torch.nn.Module):
            def create_mlp(self, num_of_layers: int, input_size: int, output_size: int):
                layers = torch.nn.ModuleList()
                for _ in range(num_of_layers):
                    ll = torch.nn.Linear(input_size, output_size)
                    layers.append(ll)
                    layers.append(torch.nn.ReLU())
                return layers

            def __init__(self):
                super(MyRecommendationModule, self).__init__()
                layers = self.create_mlp(4, 4, 4)
                self.bottom_layers = torch.nn.Sequential(*layers)
                layers = self.create_mlp(3, 24, 24)
                self.top_layers = torch.nn.Sequential(*layers)
                self.embedding_layers = torch.nn.ModuleList()
                el = torch.nn.EmbeddingBag(500000, 4, mode="sum", sparse=True)
                self.embedding_layers.append(el)
                for i in range(3):
                    el = torch.nn.EmbeddingBag(1000000, 4, mode="sum", sparse=True)
                    self.embedding_layers.append(el)
                el = torch.nn.EmbeddingBag(500000, 4, mode="sum", sparse=True)
                self.embedding_layers.append(el)

            def forward(self, a, b, offset):
                x = self.bottom_layers(a)
                y = []
                c = []
                for i in range(len(self.embedding_layers)):
                    temp = torch.randint(10, (8,))
                    c.append(temp + b)
                for i in range(len(self.embedding_layers)):
                    if i % 2 == 0:
                        y.append(self.embedding_layers[i](c[i], offset))
                    else:
                        y.append(
                            self.embedding_layers[i](torch.randint(10, (8,)), offset)
                        )
                z = torch.cat([x] + y, dim=1)
                p = self.top_layers(z)
                return p

        m = MyRecommendationModule()
        a = torch.rand(2, 4)
        b = torch.randint(10, (8,))
        offset = torch.randint(1, (2,))
        traced = symbolic_trace(m)
        graph_manipulation.get_size_of_all_nodes(traced, [a, b, offset])
        devices = [
            Device("dev_0", 33000000, 0),
            Device("dev_1", 33000000, 1),
            Device("dev_2", 33000000, 2)
        ]
        partitioner_config = PartitionerConfig(devices, PartitionMode.sparse_nn)
        partitioner = Partitioner()
        ret = partitioner.partition_graph(traced, m, partitioner_config)
        module_with_submodules = ret.module_with_submodules
        dag = ret.dag
        self.assertEqual(traced(a, b, offset), module_with_submodules(a, b, offset))
        assert len(module_with_submodules.graph.nodes) == 24

    def test_partition_latency(self):
        class TestModule(torch.nn.Module):
            def __init__(self):
                super(TestModule, self).__init__()
                self.linear = torch.nn.Linear(4, 4)

            def forward(self, a):
                add_1 = a + torch.rand(4)
                add_2 = add_1 + torch.rand(4)
                linear_1 = self.linear(add_1)
                add_3 = add_2 + linear_1
                add_4 = add_2 + add_3
                return add_4

        def get_node_to_latency_mapping(fx_module: GraphModule):
            """Given a fx module, generate node latency for each node
            based on the size of each node
            """
            node_to_latency_mapping: Dict[Node, NodeLatency] = {}
            for node in fx_module.graph.nodes:
                if node.op not in {"output", "placeholder", "get_attr"}:
                    if node.size_bytes.total_size == node.size_bytes.output_size:
                        node_to_latency_mapping[node] = NodeLatency(
                            node.size_bytes.total_size, 2.0 * node.size_bytes.total_size
                        )
                    else:
                        node_to_latency_mapping[node] = NodeLatency(
                            node.size_bytes.total_size, node.size_bytes.output_size
                        )
            return node_to_latency_mapping

        m = TestModule()
        traced = symbolic_trace(m)
        a = torch.rand(4)
        graph_manipulation.get_size_of_all_nodes(traced, [a])
        node_to_latency_mapping = get_node_to_latency_mapping(traced)
        devices = [Device("dev_0", 200, 0), Device("dev_1", 200, 1)]
        partitioner = Partitioner()
        partitioner_config = PartitionerConfig(devices)
        ret = partitioner.partition_graph(traced, m, partitioner_config)
        module_with_submodules = ret.module_with_submodules
        self.assertEqual(traced(a), module_with_submodules(a))
        partitions = partitioner.partitions
        partition_to_latency_mapping = get_partition_to_latency_mapping(
            partitions, node_to_latency_mapping
        )
        for p in partition_to_latency_mapping:
            if p.partition_id == 0:
                assert partition_to_latency_mapping[p] == (128.0, 80.0, 160.0)
            else:
                assert partition_to_latency_mapping[p] == (16.0, 32.0, 32.0)
        transfer_rate_bytes_per_sec = 2
        critical_path_latency_sec = get_latency_of_partitioned_graph(
            partitions, partition_to_latency_mapping, transfer_rate_bytes_per_sec
        )
        assert critical_path_latency_sec == 208.0

    def test_cost_aware_partition(self):
        class MyModule(torch.nn.Module):
            def __init__(self):
                super().__init__()
                self.linear = torch.nn.Linear(4, 4)

            def forward(self, a):
                add_1 = a + torch.rand(4)
                add_2 = add_1 + torch.rand(4)
                linear_1 = self.linear(add_1)
                add_3 = add_2 + torch.rand(4)
                add_4 = add_2 + linear_1
                add_5 = add_3 + add_4
                return add_5

        def get_node_to_latency_mapping(fx_module: GraphModule):
            node_to_latency_mapping: Dict[Node, Nodelatency] = {}
            for node in fx_module.graph.nodes:
                if node.op not in {'output', 'placeholder', 'get_attr'}:
                    if node.size_bytes.total_size == node.size_bytes.output_size:
                        node_to_latency_mapping[node] = NodeLatency(node.size_bytes.total_size, 1)
                    else:
                        node_to_latency_mapping[node] = NodeLatency(node.size_bytes.total_size, node.size_bytes.output_size)
            return node_to_latency_mapping

        m = MyModule()
        traced = symbolic_trace(m)
        a = torch.rand(4)
        graph_manipulation.get_size_of_all_nodes(traced, [a])
        devices = [
            Device('dev_0', 125, 0),
            Device('dev_1', 125, 1),
            Device('dev_2', 125, 2),
            Device('dev_3', 125, 3)
        ]
        node_to_latency_mapping = get_node_to_latency_mapping(traced)
        partitioner_config = PartitionerConfig(
            devices,
            mode=PartitionMode.cost_aware,
            transfer_rate_bytes_per_sec=2,
            node_to_latency_mapping=node_to_latency_mapping
        )
        partitioner = Partitioner()
        ret = partitioner.partition_graph(traced, m, partitioner_config)
        module_with_submodules = ret.module_with_submodules
        dag = ret.dag
        self.assertEqual(traced(a), module_with_submodules(a))
        partitions = partitioner.partitions
        partition_to_latency_mapping = get_partition_to_latency_mapping(partitions, node_to_latency_mapping)
        critical_path_latency_sec = get_latency_of_partitioned_graph(
            partitions,
            partition_to_latency_mapping,
            partitioner_config.transfer_rate_bytes_per_sec
        )
        assert critical_path_latency_sec == 160.

        def test_kl_based_partition(self):
            class TestModule(torch.nn.Module):
                def __init__(self):
                    super(TestModule, self).__init__()
                    self.linear = torch.nn.Linear(4, 4)
                    self.b = torch.rand(4)
                    self.c = torch.rand(4)
                    self.d = torch.rand(4)

                def forward(self, a):
                    add_1 = a + self.b
                    add_2 = add_1 + self.c
                    linear_1 = self.linear(add_1)
                    add_3 = add_2 + linear_1
                    add_4 = add_2 + self.d
                    add_5 = add_3 + add_4
                    return add_4
            m = TestModule()
            traced = symbolic_trace(m)
            a = torch.rand(4)
            graph_manipulation.get_size_of_all_nodes(traced, [a])
            node_to_latency_mapping = get_node_to_latency_mapping(traced)
            transfer_rate_bytes_per_sec = 2
            devices = [
                Device('dev_0', 200, 0),
                Device('dev_1', 200, 1),
                Device('dev_2', 200, 2),
                Device('dev_3', 200, 3)
            ]
            partitioner = Partitioner()
            partitioner_config = PartitionerConfig(
                devices,
                mode=PartitionMode.kl_based,
                transfer_rate_bytes_per_sec=transfer_rate_bytes_per_sec,
                node_to_latency_mapping=node_to_latency_mapping
            )
            ret = partitioner.partition_graph(traced, m, partitioner_config)
            module_with_submodules = ret.module_with_submodules
            self.assertEqual(traced(a), module_with_submodules(a))
            dag = ret.dag
            assert dag.nodes[0] == 176
            assert dag.nodes[1] == 112
            partition_to_latency_mapping = get_partition_to_latency_mapping(
                partitioner.partitions,
                node_to_latency_mapping
            )
            cost = get_latency_of_partitioned_graph(
                partitioner.partitions,
                partition_to_latency_mapping,
                transfer_rate_bytes_per_sec
            )
            assert cost == 208.

        def test_aot_based_partition(self):
            class TestModule(torch.nn.Module):
                def __init__(self):
                    super(TestModule, self).__init__()
                    self.b = torch.rand(4)
                    self.c = torch.rand(4)

                def forward(self, a):
                    add_1 = a + self.b
                    add_2 = self.c + add_1
                    return add_2
            m = TestModule()
            traced = symbolic_trace(m)
            a = torch.rand(4)
            node_to_partition_id = {}
            partition_to_logical_devices = {}
            count = 0
            GraphManipulation.get_size_of_all_nodes(traced, [a])
            for node in traced.graph.nodes:
                if node.op not in {'placeholder', 'get_attr', 'output'}:
                    node_to_partition_id[node] = count
                    partition_to_logical_devices[count] = [0]
                    count += 1
            devices = [Device('dev_0', 200, 0)]
            partitioner_config = PartitionerConfig(
                devices=devices,
                mode=PartitionMode.aot_based,
                node_to_partition_mapping=node_to_partition_id,
                partition_to_logical_device_mapping=partition_to_logical_devices
            )
            partitioner = Partitioner()
            ret = partitioner.partition_graph(traced, m, partitioner_config)
            module_with_submodules = ret.module_with_submodules
            dag = ret.dag
            self.assertEqual(module_with_submodules(a), traced(a))
            for node in dag.nodes:
                assert node.size_bytes == 48
                assert node.logical_device_ids == [0]

        def test_replace_target_nodes_with(self):
            class testModule(torch.nn.Module):
                def forward(self, a, b):
                    return a + b
            m = testModule()
            traced = symbolic_trace(m)
            input1 = torch.randn(1)
            input2 = torch.randn(1)
            assert (input1 + input2) == traced(input1, input2)
            graph_manipulation.replace_target_nodes_with(
                fx_module=traced,
                old_op="call_function",
                old_target=operator.add,
                new_op="call_function",
                new_target=operator.mul,
            )
            assert (input1 * input2) == traced(input1, input2)

    @skipIfNoTorchVision
    def test_conv_bn_fusion(self):
        rn18 = resnet18().eval()
        traced = symbolic_trace(rn18)
        fused = optimization.fuse(traced)

        self.assertTrue(all(not isinstance(m, torch.nn.BatchNorm2d) for m in fused.modules()))

        N, C, H, W = 20, 3, 224, 224
        inp = torch.randn(N, C, H, W)

        self.assertEqual(fused(inp), rn18(inp))

    def test_call_to_assert_no_msg(self):
        class M(torch.nn.Module):
            def forward(self, a, b):
                assert a == b
                return a + b

        m = M()
        traced = symbolic_trace_with_rewrite(m)

        # Make sure the graph is well-formed
        traced.graph.lint()

        # Check the IR to make sure there's a call_function node with target == "Assert"
        self.assertTrue(
            any(
                node.op == "call_function" and node.target == torch._assert
                for node in traced.graph.nodes
            )
        )

        # Ensure that the assert throws when it's supposed to and doesn't throw when it's not supposed to
        traced(3, 3)
        with self.assertRaisesRegex(AssertionError, ""):
            traced(3, 5)

        # Confirm that the output is correct
        self.assertEqual(traced(3, 3), m(3, 3))

    def test_call_to_assert_with_msg(self):
        class M(torch.nn.Module):
            def forward(self, a, b):
                assert a == b, "test message"
                return a + b

        m = M()
        traced = symbolic_trace_with_rewrite(m)

        # Make sure the graph is well-formed
        traced.graph.lint()

        # Check the IR to make sure there's a call_function node with target == "Assert"
        self.assertTrue(
            any(
                node.op == "call_function" and node.target == torch._assert
                for node in traced.graph.nodes
            )
        )

        # Ensure that the assert throws when it's supposed to and doesn't throw when it's not supposed to
        traced(3, 3)
        with self.assertRaisesRegex(AssertionError, "test message"):
            traced(3, 5)

        # Confirm that the output is correct
        self.assertEqual(traced(3, 3), m(3, 3))

    def test_call_to_assert_with_empty_msg(self):
        class M(torch.nn.Module):
            def forward(self, a, b):
                assert a == b, ""
                return a + b

        m = M()
        traced = symbolic_trace_with_rewrite(m)

        # Make sure the graph is well-formed
        traced.graph.lint()

        # Check the IR to make sure there's a call_function node with target == "Assert"
        self.assertTrue(
            any(
                node.op == "call_function" and node.target == torch._assert
                for node in traced.graph.nodes
            )
        )

        # Ensure that the assert throws when it's supposed to and doesn't throw when it's not supposed to
        traced(3, 3)
        with self.assertRaisesRegex(AssertionError, ""):
            traced(3, 5)

        # Confirm that the output is correct
        self.assertEqual(traced(3, 3), m(3, 3))

    def test_call_to_assert_with_multiline_message(self):
        class M(torch.nn.Module):
            def forward(self, a, b):
                error_msg = """
An error message with
terrible spacing
                """
                assert a == b, error_msg
                return a + b

        m = M()
        traced = symbolic_trace_with_rewrite(m)

        # Make sure the graph is well-formed
        traced.graph.lint()

        # Check the IR to make sure there's a call_function node with target == "Assert"
        self.assertTrue(
            any(
                node.op == "call_function" and node.target == torch._assert
                for node in traced.graph.nodes
            )
        )

        # Ensure that the assert throws when it's supposed to and doesn't throw when it's not supposed to
        error_msg = """
An error message with
terrible spacing
    """
        traced(3, 3)
        with self.assertRaisesRegex(AssertionError, error_msg):
            traced(3, 5)

        # Confirm that the output is correct
        self.assertEqual(traced(3, 3), m(3, 3))

    def test_subgraph_creation(self):
        class MyModule(torch.nn.Module):
            def __init__(self):
                super().__init__()
                self.param = torch.nn.Parameter(torch.rand(3, 4))
                self.linear = torch.nn.Linear(4, 5)

            def forward(self, x, y):
                z = self.linear(x + self.param).clamp(min=0.0, max=1.0)
                w = self.linear(y).clamp(min=0.0, max=1.0)
                return z + w

        # symbolically trace model
        my_module = MyModule()
        my_module_traced = symbolic_trace(my_module)

        # random mod partitioning
        partition_counter = 0
        NPARTITIONS = 3

        # Add some random meta info to make sure it is kept around.
        for node in my_module_traced.graph.nodes:
            if node.op != "output":
                node.meta["test_meta_info"] = True

        def mod_partition(node: Node):
            nonlocal partition_counter
            partition = partition_counter % NPARTITIONS
            partition_counter = (partition_counter + 1) % NPARTITIONS
            return partition

        # split module in module with submodules
        module_with_submodules = split_module(my_module_traced, my_module, mod_partition)

        # Check that test_meta_info was still on all nodes.
        submodules = dict(module_with_submodules.named_modules())
        for node in module_with_submodules.graph.nodes:
            if node.op == "call_module":
                submod = submodules[node.target]
                self.assertTrue(isinstance(submod, torch.fx.GraphModule))
                for submod_node in submod.graph.nodes:
                    if submod_node.op != "output":
                        stored_op = submod_node.meta.get("test_meta_info")
                        self.assertTrue(stored_op is not None and stored_op)

        x = torch.rand(3, 4)
        y = torch.rand(3, 4)

        orig_out = my_module_traced(x, y)
        submodules_out = module_with_submodules(x, y)

        self.assertEqual(orig_out, submodules_out)

    @skipIfNoTorchVision
    def test_subgraph_trivial_resnet(self):
        # Smoke test trivially splitting resnet into 1 partition works
        # There was an issue before causing submodule names to be aliased
        m = resnet18()
        traced = symbolic_trace(m)
        a = torch.rand(64, 3, 7, 7)
        module_with_submodules = split_module(traced, m, lambda node: 0)
        module_with_submodules(a)

    def test_normalize_binary_operators(self):
        ops_to_test = {
            torch.add,
            torch.mul,
            torch.sub,
            torch.div,
            torch.floor_divide,
            torch.remainder,
            torch.eq,
            torch.ne,
            torch.lt,
            torch.le,
            torch.gt,
            torch.ge,
        }

        # Test Tensor/Tensor callsite
        for op in ops_to_test:
            class WrapperMod(torch.nn.Module):
                def forward(self, x, y):
                    return op(x, y)

            traced = symbolic_trace(WrapperMod())
            normalized = NormalizeOperators(traced).transform()
            x, y = torch.randn(3, 4), torch.randn(3, 4)
            torch.testing.assert_allclose(traced(x, y), normalized(x, y))
            self.assertFalse(any(n.target in ops_to_test for n in normalized.graph.nodes))


        # Test Tensor/scalar callsite
        for op in ops_to_test:
            class WrapperMod(torch.nn.Module):
                def forward(self, x):
                    return op(x, 42)

            traced = symbolic_trace(WrapperMod())
            normalized = NormalizeOperators(traced).transform()
            x = torch.randn(3, 4)
            torch.testing.assert_allclose(traced(x), normalized(x))
            self.assertFalse(any(n.target in ops_to_test for n in normalized.graph.nodes))

    @skipIfNoTorchVision
    def test_normalize_args(self):
        m = resnet18()

        class FunctionalTracer(torch.fx.Tracer):
            def is_leaf_module(self, m: torch.nn.Module, module_qualified_name : str) -> bool:
                # `leaves` contains the set of standard `nn.Modules` that are not
                # currently symbolically traceable. Ideally this set would be empty
                leaves = set([torch.nn.BatchNorm2d])
                return type(m) in leaves

        traced = torch.fx.GraphModule(m, FunctionalTracer().trace(m))

        input = torch.randn(5, 3, 224, 224)
        ref_outs = traced(input)

        ShapeProp(traced).propagate(input)
        traced = NormalizeArgs(traced).transform()


        modules = dict(traced.named_modules())

        for node in traced.graph.nodes:
            if node.op == 'call_function' and node.target != operator.add:
                self.assertEqual(len(node.args), 0)
            elif node.op == 'call_module':
                submod_class = modules[node.target].__class__
                nn_class = getattr(torch.nn, submod_class.__name__)
                if submod_class == nn_class:
                    self.assertEqual(len(node.args), 0)
        traced(input)
        self.assertEqual(traced(input), ref_outs)

    def test_normalize_modules_exhaustive(self):
        """
        Exhaustively test `Node.normalized_arguments` on all standard
        torch.nn Module classes
        """
        for test_params in module_tests + new_module_tests:
            if 'constructor' not in test_params:
                constructor = getattr(torch.nn, test_params['module_name'])
            else:
                constructor = test_params['constructor']

            if 'constructor_args' not in test_params:
                args = ()
            else:
                args = test_params['constructor_args']

            mod = constructor(*args)
            # Skip modules that are not standard `torch.nn`
            # instances, including functionals. (functionals
            # are tested in test_normalize_args)
            if mod.__class__.__name__ not in dir(torch.nn):
                continue

            if 'input_fn' not in test_params:
                inputs = torch.randn(test_params['input_size'])
            else:
                inputs = test_params['input_fn']()

            if not isinstance(inputs, (tuple, list)):
                inputs = (inputs,)

            params = ', '.join(f'v{i}' for i in range(len(inputs)))

            # Generate a class to wrap this standard `nn.Module` instance
            test_classname = f'Test{mod.__class__.__name__}'
            test_mod_code = f"""
class {test_classname}(torch.nn.Module):
    def __init__(self, mod):
        super().__init__()
        self.mod = mod

    def forward(self, {params}):
        return self.mod({params})
            """

            gbls = {'torch' : torch}
            exec(test_mod_code, gbls)

            test_instance = gbls[test_classname](mod)
            traced = symbolic_trace(test_instance)

            # Use `Node.normalized_arguments` to get a new set of arguments
            # to feed to the Module. Then, rewrite the node to only take
            # in those arguments as kwargs
            modules = dict(traced.named_modules())
            for node in traced.graph.nodes:
                if node.op == 'call_module':
                    submod_class = modules[node.target].__class__
                    nn_class = getattr(torch.nn, submod_class.__name__)
                    if submod_class == nn_class:
                        normalized_args = node.normalized_arguments(traced)
                        normalized_args2 = normalize_module(traced, node.target, node.args, node.kwargs)
                        assert(normalized_args == normalized_args2)
                        assert normalized_args
                        node.args = normalized_args.args
                        node.kwargs = normalized_args.kwargs

            traced.recompile()

            # These Modules have an RNG in their forward, so testing
            # correctness by comparing outputs is not correct. Skip that
            # check for these
            stochastic_modules = {'FractionalMaxPool2d', 'FractionalMaxPool3d',
                                  'RReLU'}

            if mod.__class__.__name__ not in stochastic_modules:
                self.assertEqual(traced(*inputs), mod(*inputs))

            traced = NormalizeArgs(symbolic_trace(test_instance)).transform()
            modules = dict(traced.named_modules())
            for node in traced.graph.nodes:
                if node.op == 'call_module':
                    submod_class = modules[node.target].__class__
                    nn_class = getattr(torch.nn, submod_class.__name__)
                    if submod_class == nn_class:
                        self.assertEqual(len(node.args), 0)



    @skipIfNoTorchVision
    def test_annotate_returns_with_schema(self):
        m = resnet18()

        traced_modules = symbolic_trace(m)
        traced_modules_annotated = AnnotateTypesWithSchema(traced_modules).transform()
        for node in traced_modules_annotated.graph.nodes:
            if node.type is None:
                check = (node.op, node.target)
                self.assertTrue(check in {('placeholder', 'x'), ('call_function', operator.add),
                                          ('call_function', torch.flatten), ('output', 'output')})

        # Smoke test torchscript compilation since now we're emitting type annotations
        torch.jit.script(traced_modules_annotated)

        class FunctionalTracer(torch.fx.Tracer):
            def is_leaf_module(self, m: torch.nn.Module, module_qualified_name : str) -> bool:
                # `leaves` contains the set of standard `nn.Modules` that are not
                # currently symbolically traceable. Ideally this set would be empty
                leaves = set([torch.nn.BatchNorm2d])
                return type(m) in leaves

        traced_functionals = torch.fx.GraphModule(m, FunctionalTracer().trace(m))

        traced_functionals_annotated = AnnotateTypesWithSchema(traced_functionals).transform()
        for node in traced_functionals_annotated.graph.nodes:
            if node.type is None:
                check = (node.op, node.target)
                excluded_nodes = {
                    ('placeholder', 'x'),
                    ('call_function', torch.conv2d),
                    # Return type differs based on boolean dispatch :(
                    ('call_function', torch.nn.functional.max_pool2d),
                    ('call_function', operator.add),
                    ('call_function', torch.flatten),
                    ('output', 'output'),
                }
                self.assertTrue(check in excluded_nodes)

        # Smoke test torchscript compilation since now we're emitting type annotations
        torch.jit.script(traced_functionals_annotated)

    def test_subgraph_uniquename(self):
        class MyModule(torch.nn.Module):
            def __init__(self):
                super().__init__()
                self.linear = torch.nn.Linear(4, 4)

            def forward(self, a, b, c, d):
                add_1 = a + b
                add_2 = add_1 + c
                linear_1 = self.linear(add_1)
                add_3 = add_2 + d
                add_4 = add_2 + linear_1
                add_5 = add_3 + add_4
                return add_5

        a, b, c, d = torch.ones(4), torch.ones(4), torch.ones(4), torch.ones(4)
        mm = MyModule()
        traced = symbolic_trace(mm)

        def split_cb(node : torch.fx.Node):
            if node.name == 'a' or node.name == 'b' or node.name == 'add':
                return 0
            else:
                return 1
        module_with_submodule = split_module(traced, mm, split_cb)
        self.assertEqual(module_with_submodule(a, b, c, d), traced(a, b, c, d))

    def test_traceable_function_with_nonstandard_name(self):
        def foo(x):
            return torch.relu(x)

        traced = symbolic_trace_with_rewrite(foo)

    def test_to_folder(self):
        class Test(torch.nn.Module):
            def __init__(self):
                super(Test, self).__init__()
                self.W = torch.nn.Parameter(torch.randn(2))
                self.seq = torch.nn.Sequential(torch.nn.BatchNorm1d(2, 2))
                self.linear = torch.nn.Linear(2, 2)
                self.attr = torch.randn(2)
                self.register_buffer('attr2', torch.randn(2))

            def forward(self, x):
                return self.linear(self.seq(self.W + self.attr + self.attr2 + x))

        mod = symbolic_trace(Test())
        module_name = 'Foo'
        import tempfile
        from pathlib import Path
        with tempfile.TemporaryDirectory() as tmp_dir:
            tmp_dir = Path(tmp_dir)
            mod.to_folder(tmp_dir, module_name)
            # Recipe taken from here:
            # https://docs.python.org/3/library/importlib.html#importing-a-source-file-directly
            import importlib.util
            spec = importlib.util.spec_from_file_location(module_name, tmp_dir / '__init__.py')
            module = importlib.util.module_from_spec(spec)
            sys.modules[module_name] = module
            spec.loader.exec_module(module)
            t = torch.randn(2, 2)
            self.assertEqual(module.Foo()(t), mod(t))

    def test_fetch(self):
        attrs_for_lowering: Dict[str, List[str]] = {
            "torch.nn.modules.conv.Conv2d": [
                "weight", "bias", "kernel_size", "stride", "padding", "dilation", "groups", "padding_mode"
            ],
            "torch.nn.modules.batchnorm.BatchNorm2d": [
                "weight", "bias", "running_mean", "running_var", "eps"
            ],
        }

        class TestModule(torch.nn.Module):
            def __init__(self):
                super().__init__()
                self.conv = torch.nn.Conv2d(3, 3, 2)
                self.bn = torch.nn.BatchNorm2d(3)

            def forward(self, a):
                a = self.conv(a)
                a += a
                return self.bn(a)

        mod = TestModule()
        traced = symbolic_trace(mod)
        lift_lowering_attrs_to_nodes(traced)

        for node in traced.graph.nodes:
            if node.op == "call_module":
                assert hasattr(node, "attrs_for_lowering")
                para_list = attrs_for_lowering[node.attrs_for_lowering["name"]]

                # node.attrs_for_lowering has an addition field of class name
                assert len(para_list) + 1 == len(node.attrs_for_lowering)
                for p_name in para_list:
                    assert p_name in node.attrs_for_lowering

    def test_merge_matmuls(self):
        """
        A collection of test cases for torch.fx.experimental.merge_matmul,
        a graph transformation that merges matrix multiplication operations.
        """
        # Utility function for counting matmuls for test assertions.
        def _count_matmuls(mod):
            gm = torch.fx.symbolic_trace(mod)

            num_matmuls = 0
            for node in gm.graph.nodes:
                if node.target == torch.matmul:
                    num_matmuls += 1

            return num_matmuls

        # Simple test case in which there are two matmuls of the same size to merge.
        class SimpleMergeMatmulModule(torch.nn.Module):
            def __init__(self, rhs):
                super().__init__()
                self.rhs = rhs

            def forward(self, x, y):
                a = torch.matmul(x, self.rhs)
                b = torch.matmul(y, self.rhs)
                return a + b

        # Initialize inputs.
        a = torch.randn(3, 3)
        b = torch.randn(3, 3)

        # Initialize RHS for matmuls.
        rhs = torch.randn(3, 4)

        # Construct SimpleMergeMatmulModule and call merge_matmul on it.
        module = SimpleMergeMatmulModule(rhs)
        opt_module = merge_matmul.merge_matmul(module)

        # Numerical correctness check.
        before = module(a, b)
        after = opt_module(a, b)
        before.allclose(after)

        # Basic graph structure check; original module should have 2 matmuls
        # and optimized module should have 1.
        self.assertEqual(_count_matmuls(module), 2)
        self.assertEqual(_count_matmuls(opt_module), 1)

        # Test case in which there are multiple matmuls of different sizes to merge.
        class FiveMergeMatmulModule(torch.nn.Module):
            def __init__(self, rhs):
                super().__init__()
                self.rhs = rhs

            def forward(self, a, b, c, d, e):
                s = torch.tensor([])
                matmuls = []

                # For some reason using a list comprehension or for-loop for this
                # doesn't work.
                matmuls.append(torch.matmul(a, self.rhs))
                matmuls.append(torch.matmul(b, self.rhs))
                matmuls.append(torch.matmul(c, self.rhs))
                matmuls.append(torch.matmul(d, self.rhs))
                matmuls.append(torch.matmul(e, self.rhs))

                for m in matmuls:
                    s += torch.sum(m)

                return s

        # Initialize inputs.
        inputs = [torch.randn(2 * i + 1, 5) for i in range(5)]

        # Initialize RHS.
        rhs = torch.randn(5, 4)

        # Construct FiveMergeMatmulModule and call merge_matmul on it.
        module = FiveMergeMatmulModule(rhs)
        opt_module = merge_matmul.merge_matmul(module)

        # Numerical correctness check.
        before = module(*inputs)
        after = opt_module(*inputs)
        before.allclose(after)

        # Basic graph structure check; original module should have len(inputs) matmuls
        # and optimized module should have 1.
        self.assertEqual(_count_matmuls(module), len(inputs))
        self.assertEqual(_count_matmuls(opt_module), 1)

        # Simple test case in which two matmuls cannot be merged due to a data dependency between
        # the LHS operands.
        class UnmergeableMatmulModule(torch.nn.Module):
            def __init__(self, rhs):
                super().__init__()
                self.rhs = rhs

            def forward(self, x):
                a = torch.matmul(x, self.rhs)
                a_abs = torch.abs(a)
                b = torch.matmul(a_abs.transpose(1, 0), self.rhs)
                return b

        # Initialize inputs.
        a = torch.randn(3, 3)

        # Initialize RHS for matmuls.
        rhs = torch.randn(3, 4)

        # Construct UnmergeableMatmulModule and call merge_matmul on it.
        module = UnmergeableMatmulModule(rhs)
        opt_module = merge_matmul.merge_matmul(module)

        # Numerical correctness check.
        before = module(a)
        after = opt_module(a)
        before.allclose(after)

        # Basic graph structure check; the number of matrix multiplcations should not have changed.
        self.assertEqual(_count_matmuls(module), 2)
        self.assertEqual(_count_matmuls(opt_module), 2)

    @skipIfNoMkldnn
    def test_prepare_for_inference_cpu(self):
        import torch.nn as nn

        class Foo(nn.Module):
            def __init__(self):
                super().__init__()
                layers = []
                layers2 = []
                for _ in range(10):
                    layers.append(nn.Conv2d(3, 3, 1))
                    layers.append(nn.BatchNorm2d(3))
                    layers.append(nn.ReLU())

                    layers2.append(nn.Conv2d(3, 3, 1))
                    layers2.append(nn.BatchNorm2d(3))
                    layers2.append(nn.ReLU())
                self.model = nn.Sequential(*layers)
                self.model2 = nn.Sequential(*layers2)

            def forward(self, x):
                return self.model(x) + self.model2(x)


        N, C, H, W, = 1, 3, 224, 224
        inp = torch.randn(N, C, H, W)
        with torch.no_grad():
            model = Foo().eval()
            optimized_model = optimization.prepare_for_inference(model)
            torch.testing.assert_allclose(model(inp), optimized_model(inp))

    @skipIfNoTorchVision
    @skipIfNoMkldnn
    def test_prepare_for_inference_cpu_torchvision(self):
        models = [
            torchvision.models.resnet18,
            torchvision.models.resnet50,
            torchvision.models.densenet121,
            torchvision.models.shufflenet_v2_x1_0,
            torchvision.models.vgg16,
            torchvision.models.mobilenet_v2,
            torchvision.models.mnasnet1_0,
            torchvision.models.resnext50_32x4d
        ]
        with torch.no_grad():
            for model_type in models:
                model = model_type()
                C, H, W, = 3, 224, 224
                inp = torch.randn(3, C, H, W)
                model(inp)
                model.eval()
                inp = torch.randn(1, C, H, W)
                heuristic = optimization.gen_mkl_autotuner(inp, iters=0, warmup=0)
                optimized_model = optimization.prepare_for_inference(model)

                orig_out = model(inp)
                new_out = optimized_model(inp)
                torch.testing.assert_allclose(orig_out, new_out)


class TestNormalizeOperators(JitTestCase):
    @onlyCPU
    @ops(op_db, allowed_dtypes=(torch.float,))
    def test_normalize_operator_exhaustive(self, device, dtype, op):
        # Unsupported input types
<<<<<<< HEAD
        if op.name in {'index_put', '__getitem__', 'unfold', 'repeat', 'polygamma', 'einsum'}:
=======
        if op.name in {'index_put', '__getitem__', 'unfold', 'repeat', 'polygamma',
                       'hsplit', 'vsplit', 'dsplit'}:
>>>>>>> 2f598b53
            return
        # These ops currently don't trace in FX for various reasons (i.e. they take a list of tensors)
        fx_fail = {'stack', 'hstack', 'vstack', 'dstack', 'linalg.multi_dot'}
        print(op.name)
        sample_inputs_itr = op.sample_inputs(device, dtype, requires_grad=False)
        for sample_input in sample_inputs_itr:
            unsupported_arg_type = False
            arg_values = [sample_input.input] + list(sample_input.args)
            kwarg_values = sample_input.kwargs
            arg_types = []
            kwarg_types = {}

            def jit_infer_type(v):
                inferred_arg_type = torch._C._jit_try_infer_type(v)
                assert inferred_arg_type.success()
                t = _torchscript_type_to_python_type(inferred_arg_type.type())
                return t

            for v in arg_values:
                if isinstance(v, torch.Tensor):
                    arg_types.append(type(v))
                else:
                    if isinstance(v, complex):
                        # Complex type not supported in FX
                        unsupported_arg_type = True
                    arg_types.append(jit_infer_type(v))

            for k, v in kwarg_values.items():
                if isinstance(v, torch.Tensor):
                    kwarg_types[k] = type(v)
                else:
                    if isinstance(v, complex):
                        # Complex type not supported in FX
                        unsupported_arg_type = True
                    kwarg_types[k] = jit_infer_type(v)

            if unsupported_arg_type:
                continue
            # Test normalize_function by itself
            ref_out = op.op(*arg_values, **kwarg_values)
            norm_args_and_kwargs = normalize_function(op.op, arg_values, kwarg_values, arg_types, kwarg_types)
            test_out = op.op(*norm_args_and_kwargs.args, **norm_args_and_kwargs.kwargs)
            self.assertEqual(test_out, ref_out)

            # Test normalized_arguments as part of FX
            if op.name in fx_fail:
                continue
            param_names = []
            param_values = []
            fx_args = []
            for idx, v in enumerate(arg_values):
                if isinstance(v, torch.Tensor):
                    param_names.append(f"arg_{idx}")
                    param_values.append(v)
                    fx_args.append(param_names[-1])
                else:
                    fx_args.append(f'{repr(v)}')

            for k, v in kwarg_values.items():
                if isinstance(v, torch.Tensor):
                    param_names.append(k)
                    param_values.append(v)
                    fx_args.append(k)
                else:
                    fx_args.append(f'{k} = {repr(v)}')

            code = f"""
class TestModule(torch.nn.Module):
    def forward(self, {', '.join(param_names)}):
        return torch.{op.name}({', '.join(fx_args)})
            """

            g = {'torch': torch, 'inf' : math.inf}
            exec(code, g)
            TestModule = g['TestModule']


            m = TestModule()
            traced = torch.fx.symbolic_trace(m)
            ref_out = traced(*param_values)

            for node in traced.graph.nodes:
                if node.op == 'call_function':
                    normalized_args = node.normalized_arguments(traced, arg_types, kwarg_types)
                    assert normalized_args
                    node.args = normalized_args.args
                    node.kwargs = normalized_args.kwargs
            traced.recompile()

            test_out = traced(*param_values)
            self.assertEqual(test_out, ref_out)

instantiate_device_type_tests(TestNormalizeOperators, globals())

if __name__ == "__main__":
    run_tests()<|MERGE_RESOLUTION|>--- conflicted
+++ resolved
@@ -1264,12 +1264,8 @@
     @ops(op_db, allowed_dtypes=(torch.float,))
     def test_normalize_operator_exhaustive(self, device, dtype, op):
         # Unsupported input types
-<<<<<<< HEAD
-        if op.name in {'index_put', '__getitem__', 'unfold', 'repeat', 'polygamma', 'einsum'}:
-=======
         if op.name in {'index_put', '__getitem__', 'unfold', 'repeat', 'polygamma',
-                       'hsplit', 'vsplit', 'dsplit'}:
->>>>>>> 2f598b53
+                       'hsplit', 'vsplit', 'dsplit', 'einsum'}:
             return
         # These ops currently don't trace in FX for various reasons (i.e. they take a list of tensors)
         fx_fail = {'stack', 'hstack', 'vstack', 'dstack', 'linalg.multi_dot'}

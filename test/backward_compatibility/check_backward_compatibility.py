import argparse
import datetime
import re
import sys
from collections import defaultdict

import torch
from torch._C import parse_schema


# The date specifies how long the allowlist exclusion should apply to.
#
#   - If we NEVER give BC guarantee for an operator, you can put the
#     date arbitrarily far in the future.
#   - Otherwise, pick a date that is far enough in the future that you
#     believe you can land your diff before then.
#
# Allowlist entries can be removed after the date listed on them passes.
#
# Allowlist item format:
# [
#   0: function name regex
#   1: date until which the allowlist entry is valid
#   2: (optional) function argument regex
# ]
#
# NB: function name DOES NOT include overload name!
allow_list = [
    ("c10_experimental", datetime.date(2222, 1, 1)),
    # Internal
    ("static", datetime.date(9999, 1, 1)),
    ("prim::ModuleDictIndex", datetime.date(9999, 1, 1)),
    # Internal, profiler-specific ops
    ("profiler::_call_end_callbacks_on_jit_fut*", datetime.date(9999, 1, 1)),
    ("profiler::_record_function_enter", datetime.date(9999, 1, 1)),
    ("aten::_qr_helper", datetime.date(2021, 1, 31)),
    ("aten::fft", datetime.date(2021, 1, 31)),
    ("aten::ifft", datetime.date(2021, 1, 31)),
    ("aten::irfft", datetime.date(2021, 1, 31)),
    ("aten::rfft", datetime.date(2021, 1, 31)),
    ("aten::_lstsq_helper", datetime.date(9999, 1, 1)),
    ("aten::_svd_helper", datetime.date(2021, 1, 31)),
    ("aten::_syevd_helper", datetime.date(9999, 1, 1)),
    ("aten::_cudnn_rnn_flatten_weight", datetime.date(2020, 12, 31)),
    ("aten::_cudnn_rnn", datetime.date(2020, 12, 31)),
    ("aten::_cudnn_rnn_backward", datetime.date(2020, 12, 31)),
    ("aten::quantile", datetime.date(2021, 1, 31)),
    ("aten::nanquantile", datetime.date(2021, 1, 31)),
    ("aten::make_dual", datetime.date(2021, 2, 20)),
    ("aten::unpack_dual", datetime.date(2021, 2, 20)),
    ("aten::_fft_with_size", datetime.date(2021, 1, 31)),
    ("aten::thnn_conv_depthwise2d_backward", datetime.date(2021, 1, 31)),
    ("aten::slow_conv3d_backward", datetime.date(2021, 1, 31)),
    ("aten::thnn_conv2d_backward", datetime.date(2021, 1, 31)),
    ("aten::slow_conv_transpose3d_backward", datetime.date(2021, 1, 31)),
    ("aten::slow_conv_transpose2d_backward", datetime.date(2021, 1, 31)),
    ("aten::set_", datetime.date(2021, 1, 31)),
    ("aten::native_layer_norm", datetime.date(2021, 1, 31)),
    ("aten::native_layer_norm_backward", datetime.date(2021, 1, 31)),
    ("aten::elu_backward", datetime.date(2021, 1, 31)),
    ("aten::_multinomial_alias_setup", datetime.date(2021, 1, 31)),
    ("aten::_multinomial_alias_draw", datetime.date(2021, 1, 31)),
    ("prim::profile_optional", datetime.date(2021, 1, 31)),
    ("aten::fake_quantize_per_tensor_affine_backward", datetime.date(2021, 2, 20)),
    ("aten::fake_quantize_per_channel_affine_backward", datetime.date(2021, 2, 20)),
    ("aten::rowwise_prune", datetime.date(9999, 1, 1)),
    ("aten::_foreach_mul_", datetime.date(2021, 4, 2)),
    ("aten::_foreach_addcdiv_", datetime.date(2021, 4, 2)),
    ("aten::_foreach_div", datetime.date(2021, 4, 2)),
    ("aten::_foreach_addcmul_", datetime.date(2021, 4, 2)),
    ("aten::_foreach_sub", datetime.date(2021, 4, 2)),
    ("aten::_foreach_add", datetime.date(2021, 4, 2)),
    ("aten::_foreach_sub_", datetime.date(2021, 4, 2)),
    ("aten::_foreach_add_", datetime.date(2021, 4, 2)),
    ("aten::_foreach_mul", datetime.date(2021, 4, 2)),
    ("aten::_foreach_div_", datetime.date(2021, 4, 2)),
    ("aten::_foreach_addcdiv", datetime.date(2021, 4, 2)),
    ("aten::_foreach_addcmul", datetime.date(2021, 4, 2)),
    ("aten::mkldnn_linear", datetime.date(2021, 3, 2)),
    ("aten::_mode*", datetime.date(2021, 5, 2)),
    ("aten::linalg_multi_dot", datetime.date(2021, 3, 25)),
    ("aten::coalesce", datetime.date(2021, 4, 15)),
    ("aten::empty_meta", datetime.date(2021, 4, 1)),
    ("aten::div", datetime.date(2021, 4, 28)),
    ("aten::divide", datetime.date(2021, 4, 28)),
    ("aten::batch_norm_backward_elemt", datetime.date(2021, 5, 1)),
    ("aten::assert_async", datetime.date(2021, 5, 1)),
    ("aten::cumprod_backward", datetime.date(2021, 5, 1)),
    ("aten::_triangular_solve_helper", datetime.date(9999, 1, 1)),
<<<<<<< HEAD
    ("aten::complex*", datetime.date(2021, 5, 1)),
    ("aten::take_backward", datetime.date(2021, 5, 1)),
    ("aten::linalg_lstsq", datetime.date(2021, 5, 1)),
=======
    ("aten::adaptive_avg_pool3d_backward", datetime.date(9999, 1, 1)),
>>>>>>> c7312f52
]

def allow_listed(schema, allow_list):
    for item in allow_list:
        if item[1] < datetime.date.today():
            continue
        regexp = re.compile(item[0])
        if regexp.search(schema.name):
            if len(item) > 2:
                # if arguments regex is present, use it
                regexp_args = re.compile(item[2])
                return bool(regexp_args.search(str(schema)))
            return True
    return False


# The nightly will fail to parse newly added syntax to schema declarations
# Add new schemas that will fail the nightly here
dont_parse_list = [
    ("_TorchScriptTesting.*", datetime.date(2099, 9, 17)),
    ("test_backend", datetime.date(2099, 9, 17)),
    ("dist_c10d", datetime.date(2021, 1, 30)),
]


def dont_parse(schema_line):
    for item in dont_parse_list:
        if item[1] < datetime.date.today():
            continue
        regexp = re.compile(item[0])
        if regexp.search(schema_line):
            return True
    return False


def check_bc(existing_schemas):
    new_schemas = torch._C._jit_get_all_schemas()
    new_schemas += torch._C._jit_get_custom_class_schemas()
    new_schema_dict = defaultdict(list)
    for s in new_schemas:
        new_schema_dict[s.name].append(s)

    is_bc = True
    broken_ops = []
    for existing_schema in existing_schemas:
        if allow_listed(existing_schema, allow_list):
            print("schema: ", str(existing_schema), " found on allowlist, skipping")
            continue
        print("processing existing schema: ", str(existing_schema))
        matching_new_schemas = new_schema_dict.get(existing_schema.name, [])
        found = False
        for matching_new_schema in matching_new_schemas:
            if matching_new_schema.is_backward_compatible_with(existing_schema):
                found = True
                break
        if not found:
            print(
                "Can NOT find backward compatible schemas after changes "
                "for schema {} from the following candidates:\n[\n{}\n]".format(
                    str(existing_schema),
                    "\n\t".join(str(s) for s in matching_new_schemas),
                )
            )
            # TODO Print out more details about why candidates don't match.
            broken_ops.append(str(existing_schema))
            is_bc = False
    if is_bc:
        print("Found backward compatible schemas for all existing schemas")
    else:
        print(
            "The PR is introducing backward incompatible changes to the "
            "operator library. Please contact PyTorch team to confirm "
            "whether this change is wanted or not. \n\nBroken ops: "
            "[\n\t{}\n]".format("\n\t".join(broken_ops))
        )
    return is_bc


if __name__ == "__main__":
    parser = argparse.ArgumentParser(description="Process some integers.")
    parser.add_argument(
        "--existing-schemas",
        help="filename to load existing schemas",
        type=str,
        default="schemas.txt",
    )
    args = parser.parse_args()
    existing_schema_dict = dict()
    slist = []
    with open(args.existing_schemas, "r") as f:
        while True:
            line = f.readline()
            if not line:
                break

            if dont_parse(line.strip()):
                print("Not parsing schema line: ", line.strip())
                continue
            s = parse_schema(line.strip())
            slist.append(s)

    if not check_bc(slist):
        sys.exit(1)<|MERGE_RESOLUTION|>--- conflicted
+++ resolved
@@ -39,6 +39,7 @@
     ("aten::irfft", datetime.date(2021, 1, 31)),
     ("aten::rfft", datetime.date(2021, 1, 31)),
     ("aten::_lstsq_helper", datetime.date(9999, 1, 1)),
+    ("aten::linalg_lstsq", datetime.date(2021, 5, 1)),
     ("aten::_svd_helper", datetime.date(2021, 1, 31)),
     ("aten::_syevd_helper", datetime.date(9999, 1, 1)),
     ("aten::_cudnn_rnn_flatten_weight", datetime.date(2020, 12, 31)),
@@ -87,13 +88,7 @@
     ("aten::assert_async", datetime.date(2021, 5, 1)),
     ("aten::cumprod_backward", datetime.date(2021, 5, 1)),
     ("aten::_triangular_solve_helper", datetime.date(9999, 1, 1)),
-<<<<<<< HEAD
-    ("aten::complex*", datetime.date(2021, 5, 1)),
-    ("aten::take_backward", datetime.date(2021, 5, 1)),
-    ("aten::linalg_lstsq", datetime.date(2021, 5, 1)),
-=======
     ("aten::adaptive_avg_pool3d_backward", datetime.date(9999, 1, 1)),
->>>>>>> c7312f52
 ]
 
 def allow_listed(schema, allow_list):

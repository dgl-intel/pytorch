import argparse
import datetime
import re
import sys
from collections import defaultdict

import torch
from torch._C import parse_schema


# The date specifies how long the allowlist exclusion should apply to.
#
#   - If we NEVER give BC guarantee for an operator, you can put the
#     date arbitrarily far in the future.
#   - Otherwise, pick a date that is far enough in the future that you
#     believe you can land your diff before then.
#
# Allowlist entries can be removed after the date listed on them passes.
#
# Allowlist item format:
# [
#   0: function name regex
#   1: date until which the allowlist entry is valid
#   2: (optional) function argument regex
# ]
#
# NB: function name DOES NOT include overload name!
allow_list = [
    ("c10_experimental", datetime.date(2222, 1, 1)),
    # Internal
    ("static", datetime.date(9999, 1, 1)),
    ("prim::ModuleDictIndex", datetime.date(9999, 1, 1)),
    ("prim::MKLDNNRelu6", datetime.date(9999, 1, 1)),
    ("prim::MKLDNNRelu6_", datetime.date(9999, 1, 1)),
    # Internal, profiler-specific ops
    ("profiler::_call_end_callbacks_on_jit_fut*", datetime.date(9999, 1, 1)),
    ("profiler::_record_function_enter", datetime.date(9999, 1, 1)),
    ("aten::_qr_helper", datetime.date(2021, 1, 31)),
    ("aten::fft", datetime.date(2021, 1, 31)),
    ("aten::ifft", datetime.date(2021, 1, 31)),
    ("aten::irfft", datetime.date(2021, 1, 31)),
    ("aten::rfft", datetime.date(2021, 1, 31)),
    ("aten::_cholesky_helper", datetime.date(9999, 1, 1)),
    ("aten::_lstsq_helper", datetime.date(9999, 1, 1)),
    ("aten::linalg_lstsq", datetime.date(2021, 5, 1)),
    ("aten::_svd_helper", datetime.date(2021, 1, 31)),
    ("aten::_syevd_helper", datetime.date(9999, 1, 1)),
    ("aten::_lu_solve_helper", datetime.date(9999, 1, 1)),
    ("aten::_cudnn_rnn_flatten_weight", datetime.date(2020, 12, 31)),
    ("aten::_cudnn_rnn", datetime.date(2020, 12, 31)),
    ("aten::_cudnn_rnn_backward", datetime.date(2020, 12, 31)),
    ("aten::quantile", datetime.date(2021, 1, 31)),
    ("aten::nanquantile", datetime.date(2021, 1, 31)),
    ("aten::make_dual", datetime.date(2021, 2, 20)),
    ("aten::unpack_dual", datetime.date(2021, 2, 20)),
    ("aten::_fft_with_size", datetime.date(2021, 1, 31)),
    ("aten::thnn_conv_depthwise2d_backward", datetime.date(2021, 1, 31)),
    ("aten::slow_conv3d_backward", datetime.date(2021, 1, 31)),
    ("aten::thnn_conv2d_backward", datetime.date(2021, 1, 31)),
    ("aten::slow_conv_transpose3d_backward", datetime.date(2021, 1, 31)),
    ("aten::slow_conv_transpose2d_backward", datetime.date(2021, 1, 31)),
    ("aten::set_", datetime.date(2021, 1, 31)),
    ("aten::native_layer_norm", datetime.date(2021, 1, 31)),
    ("aten::native_layer_norm_backward", datetime.date(2021, 1, 31)),
    ("aten::elu_backward", datetime.date(2021, 1, 31)),
    ("aten::_multinomial_alias_setup", datetime.date(2021, 1, 31)),
    ("aten::_multinomial_alias_draw", datetime.date(2021, 1, 31)),
    ("prim::profile_optional", datetime.date(2021, 1, 31)),
    ("aten::fake_quantize_per_tensor_affine_backward", datetime.date(2021, 2, 20)),
    ("aten::fake_quantize_per_channel_affine_backward", datetime.date(2021, 2, 20)),
    ("aten::rowwise_prune", datetime.date(9999, 1, 1)),
    ("aten::_mode*", datetime.date(2021, 5, 2)),
    ("aten::linalg_multi_dot", datetime.date(2021, 3, 25)),
    ("aten::coalesce", datetime.date(2021, 4, 15)),
    ("aten::empty_meta", datetime.date(2021, 4, 1)),
    ("aten::div", datetime.date(2021, 4, 28)),
    ("aten::divide", datetime.date(2021, 4, 28)),
    ("aten::batch_norm_backward_elemt", datetime.date(2021, 5, 1)),
    ("aten::assert_async", datetime.date(2021, 5, 1)),
    ("aten::cumprod_backward", datetime.date(2021, 5, 1)),
    ("aten::_triangular_solve_helper", datetime.date(9999, 1, 1)),
    ("aten::_addmv_impl_", datetime.date(2021, 5, 15)),
    ("aten::adaptive_avg_pool3d_backward", datetime.date(9999, 1, 1)),
    ("aten::_embedding_bag_dense_backward", datetime.date(9999, 1, 1)),
    ("aten::_amp_update_scale", datetime.date(2021, 6, 1)),
    ("aten::randperm", datetime.date(9999, 1, 1)),
<<<<<<< HEAD
    ("aten::linalg_svd", datetime.date(2021, 5, 15)),
=======
    ("aten::linalg_vector_norm", datetime.date(2021, 5, 15)),
>>>>>>> a662d2c1
]

def allow_listed(schema, allow_list):
    for item in allow_list:
        if item[1] < datetime.date.today():
            continue
        regexp = re.compile(item[0])
        if regexp.search(schema.name):
            if len(item) > 2:
                # if arguments regex is present, use it
                regexp_args = re.compile(item[2])
                return bool(regexp_args.search(str(schema)))
            return True
    return False


# The nightly will fail to parse newly added syntax to schema declarations
# Add new schemas that will fail the nightly here
dont_parse_list = [
    ("_TorchScriptTesting.*", datetime.date(2099, 9, 17)),
    ("test_backend", datetime.date(2099, 9, 17)),
    ("dist_c10d", datetime.date(2021, 1, 30)),
]


def dont_parse(schema_line):
    for item in dont_parse_list:
        if item[1] < datetime.date.today():
            continue
        regexp = re.compile(item[0])
        if regexp.search(schema_line):
            return True
    return False


def check_bc(existing_schemas):
    new_schemas = torch._C._jit_get_all_schemas()
    new_schemas += torch._C._jit_get_custom_class_schemas()
    new_schema_dict = defaultdict(list)
    for s in new_schemas:
        new_schema_dict[s.name].append(s)

    is_bc = True
    broken_ops = []
    for existing_schema in existing_schemas:
        if allow_listed(existing_schema, allow_list):
            print("schema: ", str(existing_schema), " found on allowlist, skipping")
            continue
        print("processing existing schema: ", str(existing_schema))
        matching_new_schemas = new_schema_dict.get(existing_schema.name, [])
        found = False
        for matching_new_schema in matching_new_schemas:
            if matching_new_schema.is_backward_compatible_with(existing_schema):
                found = True
                break
        if not found:
            print(
                "Can NOT find backward compatible schemas after changes "
                "for schema {} from the following candidates:\n[\n{}\n]".format(
                    str(existing_schema),
                    "\n\t".join(str(s) for s in matching_new_schemas),
                )
            )
            # TODO Print out more details about why candidates don't match.
            broken_ops.append(str(existing_schema))
            is_bc = False
    if is_bc:
        print("Found backward compatible schemas for all existing schemas")
    else:
        print(
            "The PR is introducing backward incompatible changes to the "
            "operator library. Please contact PyTorch team to confirm "
            "whether this change is wanted or not. \n\nBroken ops: "
            "[\n\t{}\n]".format("\n\t".join(broken_ops))
        )
    return is_bc


if __name__ == "__main__":
    parser = argparse.ArgumentParser(description="Process some integers.")
    parser.add_argument(
        "--existing-schemas",
        help="filename to load existing schemas",
        type=str,
        default="schemas.txt",
    )
    args = parser.parse_args()
    existing_schema_dict = dict()
    slist = []
    with open(args.existing_schemas, "r") as f:
        while True:
            line = f.readline()
            if not line:
                break

            if dont_parse(line.strip()):
                print("Not parsing schema line: ", line.strip())
                continue
            s = parse_schema(line.strip())
            slist.append(s)

    if not check_bc(slist):
        sys.exit(1)<|MERGE_RESOLUTION|>--- conflicted
+++ resolved
@@ -40,6 +40,7 @@
     ("aten::ifft", datetime.date(2021, 1, 31)),
     ("aten::irfft", datetime.date(2021, 1, 31)),
     ("aten::rfft", datetime.date(2021, 1, 31)),
+    ("aten::linalg_svd", datetime.date(2021, 5, 15)),
     ("aten::_cholesky_helper", datetime.date(9999, 1, 1)),
     ("aten::_lstsq_helper", datetime.date(9999, 1, 1)),
     ("aten::linalg_lstsq", datetime.date(2021, 5, 1)),
@@ -84,11 +85,7 @@
     ("aten::_embedding_bag_dense_backward", datetime.date(9999, 1, 1)),
     ("aten::_amp_update_scale", datetime.date(2021, 6, 1)),
     ("aten::randperm", datetime.date(9999, 1, 1)),
-<<<<<<< HEAD
-    ("aten::linalg_svd", datetime.date(2021, 5, 15)),
-=======
     ("aten::linalg_vector_norm", datetime.date(2021, 5, 15)),
->>>>>>> a662d2c1
 ]
 
 def allow_listed(schema, allow_list):

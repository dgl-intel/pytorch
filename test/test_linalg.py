# -*- coding: utf-8 -*-
import torch
import numpy as np

import unittest
import itertools
import warnings
import math
from math import inf, nan, isnan
import random
from random import randrange
from itertools import product
from functools import reduce

from torch.testing._internal.common_utils import \
    (TestCase, run_tests, TEST_SCIPY, IS_MACOS, IS_WINDOWS, slowTest,
     TEST_WITH_ASAN, make_tensor, TEST_WITH_ROCM, IS_FBCODE, IS_REMOTE_GPU,
     iter_indices, gradcheck, gradgradcheck, skipIfRocm)
from torch.testing._internal.common_device_type import \
    (instantiate_device_type_tests, dtypes,
     onlyCPU, skipCUDAIf, skipCUDAIfNoMagma, skipCPUIfNoLapack, precisionOverride,
     skipCUDAIfNoMagmaAndNoCusolver, skipCUDAIfRocm, onlyOnCPUAndCUDA, dtypesIfCUDA,
     onlyCUDA, skipMeta, skipCUDAIfNoCusolver)
from torch.testing import floating_and_complex_types, floating_types, all_types
from torch.testing._internal.common_cuda import SM53OrLater, tf32_on_and_off, CUDA11OrLater, CUDA9

# Protects against includes accidentally setting the default dtype
# NOTE: jit_metaprogramming_utils sets the default dtype to double!
torch.set_default_dtype(torch.float32)
assert torch.get_default_dtype() is torch.float32

if TEST_SCIPY:
    import scipy

class TestLinalg(TestCase):
    exact_dtype = True

    @dtypes(torch.float, torch.cfloat)
    @precisionOverride({torch.float: 1e-06, torch.cfloat: 1e-06})
    @tf32_on_and_off(5e-3)
    def test_inner(self, device, dtype):
        def check(a_sizes_, b_sizes_):
            for a_sizes, b_sizes in ((a_sizes_, b_sizes_), (b_sizes_, a_sizes_)):
                a = torch.randn(a_sizes, dtype=dtype, device=device)
                b = torch.randn(b_sizes, dtype=dtype, device=device)
                res = torch.inner(a, b)
                ref = np.inner(a.cpu().numpy(), b.cpu().numpy())
                self.assertEqual(res.cpu(), torch.from_numpy(np.array(ref)))
                out = torch.zeros_like(res)
                torch.inner(a, b, out=out)
                self.assertEqual(res, out)

        check([], [])                       # scalar x scalar
        check([], [0])                      # scalar x empty
        check([], [3])                      # scalar x 1D
        check([], [2, 3, 4])                # scalar x 3D

        check([0], [0])                     # empty x empty
        check([0], [2, 0])                  # empty x 2D

        check([2], [2])                     # 1D x 1D
        check([2], [3, 1, 2])               # 1D x 3D
        check([2], [3, 0, 2])               # 1D x 3D empty

        check([1, 2], [3, 2])               # 2D x 2D
        check([1, 2], [3, 4, 2])            # 2D x 3D
        check([2, 1, 3, 2], [1, 3, 2, 2])   # 4D x 4D

        # Test noncontiguous input
        a = torch.randn(3, 2, device=device, dtype=dtype).transpose_(0, 1)
        b = torch.randn(4, 3, device=device, dtype=dtype)[::2, :]
        self.assertFalse(a.is_contiguous() or b.is_contiguous())
        self.assertEqual(a.inner(b).cpu().numpy(), np.inner(a.cpu().numpy(), b.cpu().numpy()))

        # Test error message
        with self.assertRaisesRegex(RuntimeError,
                                    r"inner\(\) the last dimension must match on both "
                                    r"input tensors but got shapes \[2, 3\] and \[2, 2\]"):
            torch.randn(2, 3, device=device, dtype=dtype).inner(torch.randn(2, 2, device=device, dtype=dtype))

    # Tests torch.outer, and its alias, torch.ger, vs. NumPy
    @precisionOverride({torch.bfloat16: 1e-1})
    @dtypes(*(torch.testing.get_all_dtypes()))
    def test_outer(self, device, dtype):
        def run_test_case(a, b):
            if dtype == torch.bfloat16:
                a_np = a.to(torch.double).cpu().numpy()
                b_np = b.to(torch.double).cpu().numpy()
            else:
                a_np = a.cpu().numpy()
                b_np = b.cpu().numpy()
            expected = np.outer(a_np, b_np)

            self.assertEqual(torch.outer(a, b), expected)
            self.assertEqual(torch.Tensor.outer(a, b), expected)

            self.assertEqual(torch.ger(a, b), expected)
            self.assertEqual(torch.Tensor.ger(a, b), expected)

            # test out variant
            out = torch.empty(a.size(0), b.size(0), device=device, dtype=dtype)
            torch.outer(a, b, out=out)
            self.assertEqual(out, expected)

            out = torch.empty(a.size(0), b.size(0), device=device, dtype=dtype)
            torch.ger(a, b, out=out)
            self.assertEqual(out, expected)

        a = torch.randn(50).to(device=device, dtype=dtype)
        b = torch.randn(50).to(device=device, dtype=dtype)
        run_test_case(a, b)

        # test 0 strided tensor
        zero_strided = torch.randn(1).to(device=device, dtype=dtype).expand(50)
        run_test_case(zero_strided, b)
        run_test_case(a, zero_strided)

    @skipCUDAIfNoMagma
    @skipCPUIfNoLapack
    @dtypes(torch.float, torch.double, torch.cfloat, torch.cdouble)
    def test_linalg_lstsq(self, device, dtype):
        from torch.testing._internal.common_utils import random_well_conditioned_matrix
        if self.device_type == 'cpu':
            drivers = ('gels', 'gelsy', 'gelsd', 'gelss', None)
        else:
            drivers = ('gels', None)

        def check_correctness(a, b, sol):
            sol2 = a.pinverse() @ b
            self.assertEqual(sol, sol2, atol=1e-5, rtol=1e-5)

        def check_correctness_ref(a, b, res, ref, driver="default"):
            def apply_if_not_empty(t, f):
                if t.numel():
                    return f(t)
                else:
                    return t

            def select_if_not_empty(t, i):
                selected = apply_if_not_empty(t, lambda x: x.select(0, i).numpy())
                return selected

            m = a.size(-2)
            n = a.size(-1)
            nrhs = b.size(-1)
            batch_size = int(np.prod(a.shape[:-2]))
            if batch_size == 0:
                batch_size = 1
            a_3d = a.view(batch_size, m, n)
            b_3d = b.view(batch_size, m, nrhs)

            solution_3d = res.solution.view(batch_size, n, nrhs)
            residuals_2d = apply_if_not_empty(res.residuals, lambda t: t.view(-1, nrhs))
            rank_1d = apply_if_not_empty(res.rank, lambda t: t.view(-1))
            singular_values_2d = res.singular_values.view(batch_size, res.singular_values.shape[-1])

            if a.numel() > 0:
                for i in range(batch_size):
                    sol, residuals, rank, singular_values = ref(
                        a_3d.select(0, i).numpy(),
                        b_3d.select(0, i).numpy()
                    )
                    # Singular values are None when lapack_driver='gelsy' in SciPy
                    if singular_values is None:
                        singular_values = []
                    self.assertEqual(sol, solution_3d.select(0, i), atol=1e-5, rtol=1e-5)
                    self.assertEqual(residuals, select_if_not_empty(residuals_2d, i), atol=1e-5, rtol=1e-5)
                    self.assertEqual(rank, select_if_not_empty(rank_1d, i), atol=1e-5, rtol=1e-5)
                    self.assertEqual(singular_values, singular_values_2d.select(0, i), atol=1e-5, rtol=1e-5)
            else:
                self.assertEqual(res.solution.shape, (*a.shape[:-2], n, nrhs))
                self.assertEqual(res.rank.shape, a.shape[:-2])

                # residuals are not always computed (and have non-zero shape)
                if m > n and driver != "gelsy":
                    self.assertEqual(res.residuals.shape, (*a.shape[:-2], 0))
                else:
                    self.assertEqual(res.residuals.shape, (0, ))

                # singular_values are not always computed (and have non-zero shape)
                if driver == "default" or driver == "gelsd" or driver == "gelss":
                    self.assertEqual(res.singular_values.shape, (*a.shape[:-2], min(m, n)))
                else:
                    self.assertEqual(res.singular_values.shape, (0, ))

        def check_correctness_scipy(a, b, res, driver, cond):
            if TEST_SCIPY and driver not in (None, 'gels'):
                import scipy.linalg

                def scipy_ref(a, b):
                    return scipy.linalg.lstsq(a, b, lapack_driver=driver, cond=cond)
                check_correctness_ref(a, b, res, scipy_ref, driver=driver)

        def check_correctness_numpy(a, b, res, driver, cond):
            if driver in ('gelsd', 'gelss'):
                import numpy.linalg

                def numpy_ref(a, b):
                    return numpy.linalg.lstsq(a, b, rcond=-1 if cond is None else cond)
                check_correctness_ref(a, b, res, numpy_ref)

        def check_ranks(a, ranks, cond=1e-7):
            ranks2 = torch.matrix_rank(a, tol=cond)
            self.assertEqual(ranks, ranks2)

        def check_singular_values(a, sv):
            sv2 = a.svd()[1]
            self.assertEqual(sv, sv2)

        ms = [2 ** i for i in range(5)]
        m_ge_n_sizes = [(m, m // 2) for m in ms] + [(m, m) for m in ms]
        # cases m < n are only supported on CPU
        m_l_n_sizes = [(m // 2, m) for m in ms]
        matrix_sizes = m_ge_n_sizes + (m_l_n_sizes if device == 'cpu' else [])
        batches = [(), (2,), (2, 2), (2, 2, 2)]
        # we generate matrices with singular values sampled from a normal distribution,
        # that is why we use `cond=1.0`, the mean to cut roughly half of all
        # the singular values and compare whether torch.linalg.lstsq agrees with
        # SciPy and NumPy.
        cond = (None, 1.0)

        for batch, matrix_size, driver, cond in itertools.product(batches, matrix_sizes, drivers, cond):
            shape = batch + matrix_size
            a = random_well_conditioned_matrix(*shape, dtype=dtype, device=device)
            b = torch.rand(*shape, dtype=dtype, device=device)

            cond = 1e-7
            m = a.size(-2)
            n = a.size(-1)
            res = torch.linalg.lstsq(a, b, cond=cond, driver=driver)
            sol = res.solution.narrow(-2, 0, n)

            check_correctness_scipy(a, b, res, driver, cond)
            check_correctness_numpy(a, b, res, driver, cond)

            check_correctness(a, b, sol)
            if self.device_type == 'cpu' and driver != 'gels':
                # rank-revealing drivers are only available for the CPU.
                # `gels` is not rank-revealing and is only for full
                # rank inputs.
                check_ranks(a, res.rank, cond)
            if self.device_type == 'cpu' and driver in ('gelsd', 'gelss'):
                # SVD-based drivers are only available for the CPU.
                # These are only `gelsd` and `gelss`.
                check_singular_values(a, res.singular_values)

    @skipCUDAIfNoMagma
    @skipCPUIfNoLapack
    @dtypes(torch.float, torch.double, torch.cfloat, torch.cdouble)
    def test_linalg_lstsq_batch_broadcasting(self, device, dtype):
        from torch.testing._internal.common_utils import random_well_conditioned_matrix

        def check_correctness(a, b):
            sol = torch.linalg.lstsq(a, b).solution
            sol2 = a.pinverse() @ b
            self.assertEqual(sol, sol2, rtol=1e-5, atol=1e-5)

        ms = [2 ** i for i in range(5)]
        batches = [(), (0,), (2,), (2, 2), (2, 2, 2)]
        # the case when a single matrix is batch-broadcasted over the rhs
        for m, batch in itertools.product(ms, batches):
            a = random_well_conditioned_matrix(m, m, dtype=dtype, device=device).view(*([1] * len(batch)), m, m)
            b = torch.rand(*(batch + (m, m)), dtype=dtype, device=device)
            check_correctness(a, b)

        # cases with broadcastable shapes
        for m in ms:
            a = random_well_conditioned_matrix(1, 3, 1, 3, m, m, dtype=dtype, device=device)
            b = torch.rand(3, 1, 3, 1, m, m // 2, dtype=dtype, device=device)
            check_correctness(a, b)

            # rhs are vectors, not matrices in this test
            b = torch.rand(3, 1, 3, 1, m, dtype=dtype, device=device)
            # unsqueeze for b because `check_correctness` checks against
            # a.pinverse() @ b, which requires b to be a matrix
            check_correctness(a, b.unsqueeze(-1))

            a = random_well_conditioned_matrix(3, 1, 3, 1, m, m, dtype=dtype, device=device)
            b = torch.rand(1, 3, 1, 3, m, m // 2, dtype=dtype, device=device)
            check_correctness(a, b)

            # rhs are vectors, not matrices in this test
            b = torch.rand(1, 3, 1, 3, m, dtype=dtype, device=device)
            check_correctness(a, b.unsqueeze(-1))

    @skipCPUIfNoLapack
    @skipCUDAIfNoMagma
    @dtypes(torch.float, torch.double, torch.cfloat, torch.cdouble)
    def test_linalg_lstsq_input_checks(self, device, dtype):
        # check empty inputs
        # empty batches
        a = torch.rand(0, 0, 3, 3, dtype=dtype, device=device)
        b = torch.rand(0, 0, 3, 2, dtype=dtype, device=device)
        self.assertEqual(
            torch.linalg.lstsq(a, b)[0],
            torch.zeros(0, 0, 3, 2, dtype=dtype, device=device)
        )
        # empty a and b
        a = torch.rand(2, 2, 0, 0, dtype=dtype, device=device)
        b = torch.rand(2, 2, 0, 0, dtype=dtype, device=device)
        self.assertEqual(
            torch.linalg.lstsq(a, b)[0],
            torch.zeros(2, 2, 0, 0, dtype=dtype, device=device)
        )
        # empty a and b
        a = torch.rand(2, 2, 3, 0, dtype=dtype, device=device)
        b = torch.rand(2, 2, 3, 0, dtype=dtype, device=device)
        self.assertEqual(
            torch.linalg.lstsq(a, b)[0],
            torch.zeros(2, 2, 0, 0, dtype=dtype, device=device)
        )
        # empty a but not b
        a = torch.rand(2, 2, 3, 0, dtype=dtype, device=device)
        b = torch.rand(2, 2, 3, 2, dtype=dtype, device=device)
        self.assertEqual(
            torch.linalg.lstsq(a, b)[0],
            torch.zeros(2, 2, 0, 2, dtype=dtype, device=device)
        )

        # empty a and b
        if torch.device(device).type == 'cpu':
            # only CPU since CUDA does not support overdetermined systems
            a = torch.rand(2, 2, 0, 3, dtype=dtype, device=device)
            b = torch.rand(2, 2, 0, 3, dtype=dtype, device=device)
            self.assertEqual(
                torch.linalg.lstsq(a, b)[0],
                torch.zeros(2, 2, 3, 3, dtype=dtype, device=device)
            )

        a = torch.rand(2, 3, dtype=dtype, device=device)
        b = torch.rand(3, dtype=dtype, device=device)

        with self.assertRaisesRegex(RuntimeError, 'input must have at least 2 dimensions'):
            torch.linalg.lstsq(b, b)

        with self.assertRaisesRegex(RuntimeError, 'other must have at least 1 dimension'):
            torch.linalg.lstsq(a, torch.tensor(1, dtype=dtype, device=device))

        with self.assertRaisesRegex(RuntimeError, r'input.size\(-2\) should match other.size\(-1\)'):
            torch.linalg.lstsq(a, b)

        with self.assertRaisesRegex(RuntimeError, r'input.size\(-2\) should match other.size\(-2\)'):
            torch.linalg.lstsq(a, b.unsqueeze(-1))

        def complement_device(device):
            if device == 'cpu' and torch.cuda.is_available():
                return 'cuda'
            else:
                return 'cpu'

        a = torch.rand(2, 2, 2, 2, dtype=dtype, device=device)
        b = torch.rand(2, 2, 2, dtype=dtype, device=complement_device(device))
        if a.device != b.device:
            with self.assertRaisesRegex(RuntimeError, 'be on the same device'):
                torch.linalg.lstsq(a, b)

        b = (torch.rand(2, 2, 2, dtype=dtype, device=device) * 100).long()
        with self.assertRaisesRegex(RuntimeError, 'the same dtype'):
            torch.linalg.lstsq(a, b)

        a = torch.rand(2, 2, 2, 2, dtype=dtype, device=device)
        b = torch.rand(2, 2, 2, dtype=dtype, device=device)

        if device != 'cpu':
            with self.assertRaisesRegex(RuntimeError, '`driver` other than `gels` is not supported on CUDA'):
                torch.linalg.lstsq(a, b, driver='fictitious_driver')
        # if on cpu
        else:
            with self.assertRaisesRegex(RuntimeError, r'parameter `driver` should be one of \(gels, gelsy, gelsd, gelss\)'):
                torch.linalg.lstsq(a, b, driver='fictitious_driver')

        if device != 'cpu':
            a = torch.rand(2, 3, dtype=dtype, device=device)
            b = torch.rand(2, 1, dtype=dtype, device=device)
            with self.assertRaisesRegex(RuntimeError, r'only overdetermined systems'):
                torch.linalg.lstsq(a, b)

    @skipCUDAIfNoMagma
    @skipCPUIfNoLapack
    @dtypes(torch.float32, torch.float64, torch.complex64, torch.complex128)
    def test_cholesky(self, device, dtype):
        from torch.testing._internal.common_utils import random_hermitian_pd_matrix

        def run_test(shape, batch, contiguous):
            A = random_hermitian_pd_matrix(shape, *batch, dtype=dtype, device=device)
            if A.numel() > 0 and not contiguous:
                A = A.transpose(-2, -1)
                self.assertFalse(A.is_contiguous())
            expected_L = np.linalg.cholesky(A.cpu().numpy())
            actual_L = torch.linalg.cholesky(A)

            # For fp32 individual entries in matrices can differ between PyTorch and NumPy
            # Let's compare the norms of matrices instead
            if A.numel() > 0 and dtype in [torch.float32, torch.complex64]:
                # axis is specified to calculate matrix norm for batched input
                expected_norm = np.linalg.norm(expected_L, ord=1, axis=(-2, -1))
                actual_norm = torch.linalg.norm(actual_L, ord=1, axis=(-2, -1))
                # Compare the norms with standard tolerances
                self.assertEqual(actual_norm, expected_norm)
                # and individual values with a higher tolerance
                self.assertEqual(actual_L, expected_L, atol=1e-2, rtol=1e-5)
            else:
                self.assertEqual(actual_L, expected_L)

        shapes = (0, 3, 5)
        batches = ((), (3, ), (2, 2))
        larger_input_case = [(100, (5, ), True)]
        for shape, batch, contiguous in list(itertools.product(shapes, batches, (True, False))) + larger_input_case:
            run_test(shape, batch, contiguous)

        # check the out= variant
        A = random_hermitian_pd_matrix(3, 3, dtype=dtype, device=device)
        out = torch.empty_like(A)
        ans = torch.linalg.cholesky(A, out=out)
        self.assertEqual(ans, out)
        expected = torch.linalg.cholesky(A)
        self.assertEqual(expected, out)

    @skipCUDAIfNoMagma
    @skipCPUIfNoLapack
    @dtypes(torch.float32, torch.float64, torch.complex64, torch.complex128)
    def test_cholesky_errors_and_warnings(self, device, dtype):
        from torch.testing._internal.common_utils import random_hermitian_pd_matrix

        # cholesky requires the input to be a square matrix or batch of square matrices
        A = torch.randn(2, 3, device=device, dtype=dtype)
        with self.assertRaisesRegex(RuntimeError, r'must be batches of square matrices'):
            torch.linalg.cholesky(A)
        A = torch.randn(2, 2, 3, device=device, dtype=dtype)
        with self.assertRaisesRegex(RuntimeError, r'must be batches of square matrices'):
            torch.linalg.cholesky(A)
        with self.assertRaisesRegex(np.linalg.LinAlgError, r'Last 2 dimensions of the array must be square'):
            np.linalg.cholesky(A.cpu().numpy())

        # cholesky requires the input to be at least 2 dimensional tensor
        A = torch.randn(2, device=device, dtype=dtype)
        with self.assertRaisesRegex(RuntimeError, r'must have at least 2 dimensions'):
            torch.linalg.cholesky(A)
        with self.assertRaisesRegex(np.linalg.LinAlgError,
                                    r'1-dimensional array given\. Array must be at least two-dimensional'):
            np.linalg.cholesky(A.cpu().numpy())

        # if the input matrix is singular, an error should be raised
        A = torch.eye(3, 3, dtype=dtype, device=device)
        A[-1, -1] = 0  # Now A is singular
        with self.assertRaisesRegex(RuntimeError, r'U\(3,3\) is zero, singular U\.'):
            torch.linalg.cholesky(A)
        with self.assertRaisesRegex(np.linalg.LinAlgError, r'Matrix is not positive definite'):
            np.linalg.cholesky(A.cpu().numpy())

        # if at least one matrix in the batch is singular, an error should be raised
        A = torch.eye(3, 3, dtype=dtype, device=device)
        A = A.reshape((1, 3, 3))
        A = A.repeat(5, 1, 1)
        A[4, -1, -1] = 0  # Now A[4] is singular
        with self.assertRaisesRegex(RuntimeError, r'For batch 4: U\(3,3\) is zero, singular U\.'):
            torch.linalg.cholesky(A)

        # if out tensor with wrong shape is passed a warning is given
        A = random_hermitian_pd_matrix(3, dtype=dtype, device=device)
        out = torch.empty(2, 3, dtype=dtype, device=device)
        with warnings.catch_warnings(record=True) as w:
            # Trigger warning
            torch.linalg.cholesky(A, out=out)
            # Check warning occurs
            self.assertEqual(len(w), 1)
            self.assertTrue("An output with one or more elements was resized" in str(w[-1].message))

        # dtypes should be safely castable
        out = torch.empty(*A.shape, dtype=torch.int, device=device)
        with self.assertRaisesRegex(RuntimeError, "but got result with dtype Int"):
            torch.linalg.cholesky(A, out=out)

        # device should match
        if torch.cuda.is_available():
            wrong_device = 'cpu' if self.device_type != 'cpu' else 'cuda'
            out = torch.empty(0, device=wrong_device, dtype=dtype)
            with self.assertRaisesRegex(RuntimeError, "Expected result and input tensors to be on the same device"):
                torch.linalg.cholesky(A, out=out)

    @skipCUDAIfNoMagma
    @skipCPUIfNoLapack
    @dtypes(torch.float64, torch.complex128)
    def test_cholesky_hermitian_grad(self, device, dtype):
        # Check that the gradient is Hermitian (or symmetric)
        def run_test(shape):
            root = torch.rand(*shape, dtype=dtype, device=device)
            root = torch.matmul(root, root.transpose(-1, -2).conj())
            root.requires_grad_()
            chol = torch.linalg.cholesky(root).sum().backward()
            self.assertEqual(root.grad, root.grad.transpose(-1, -2).conj())

        shapes = ((3, 3), (1, 1, 3, 3))
        for shape in shapes:
            run_test(shape)

    # NOTE: old_cholesky* tests were moved here from test_torch.py and test_autograd.py
    @slowTest
    @skipCUDAIfNoMagma
    @skipCPUIfNoLapack
    @dtypes(torch.double)
    def test_old_cholesky_batched_many_batches(self, device, dtype):
        from torch.testing._internal.common_utils import random_symmetric_pd_matrix

        def cholesky_test_helper(n, batchsize, device, upper):
            A = random_symmetric_pd_matrix(n, batchsize, dtype=dtype, device=device)
            chol_fact = torch.cholesky(A, upper=upper)
            if upper:
                # Correctness check
                self.assertEqual(A, chol_fact.transpose(-2, -1).matmul(chol_fact))
                # Upper triangular check
                self.assertEqual(chol_fact, chol_fact.triu())
            else:
                # Correctness check
                self.assertEqual(A, chol_fact.matmul(chol_fact.transpose(-2, -1)))
                # Lower triangular check
                self.assertEqual(chol_fact, chol_fact.tril())

        for upper, batchsize in itertools.product([True, False], [262144, 524288]):
            cholesky_test_helper(2, batchsize, device, upper)

    @precisionOverride({torch.float32: 1e-4, torch.complex64: 1e-4})
    @skipCUDAIfNoMagma
    @skipCPUIfNoLapack
    @dtypes(torch.float32, torch.float64, torch.complex64, torch.complex128)
    def test_old_cholesky_batched(self, device, dtype):
        from torch.testing._internal.common_utils import random_hermitian_pd_matrix

        def cholesky_test_helper(n, batch_dims, upper):
            A = random_hermitian_pd_matrix(n, *batch_dims, dtype=dtype, device=device)
            cholesky_exp = torch.stack([m.cholesky(upper=upper) for m in A.reshape(-1, n, n)])
            cholesky_exp = cholesky_exp.reshape_as(A)
            self.assertEqual(cholesky_exp, torch.cholesky(A, upper=upper))

        for upper, batchsize in itertools.product([True, False], [(3,), (3, 4), (2, 3, 4)]):
            cholesky_test_helper(3, batchsize, upper)

    @precisionOverride({torch.float32: 1e-4, torch.complex64: 1e-4})
    @skipCUDAIfNoMagma
    @skipCPUIfNoLapack
    @dtypes(torch.float32, torch.float64, torch.complex64, torch.complex128)
    @tf32_on_and_off(0.01)
    def test_old_cholesky(self, device, dtype):
        from torch.testing._internal.common_utils import random_hermitian_pd_matrix

        A = random_hermitian_pd_matrix(10, dtype=dtype, device=device)

        # default Case
        C = torch.cholesky(A)
        B = torch.mm(C, C.t().conj())
        self.assertEqual(A, B, atol=1e-14, rtol=0)

        # test Upper Triangular
        U = torch.cholesky(A, True)
        B = torch.mm(U.t().conj(), U)
        self.assertEqual(A, B, atol=1e-14, rtol=0, msg='cholesky (upper) did not allow rebuilding the original matrix')

        # test Lower Triangular
        L = torch.cholesky(A, False)
        B = torch.mm(L, L.t().conj())
        self.assertEqual(A, B, atol=1e-14, rtol=0, msg='cholesky (lower) did not allow rebuilding the original matrix')

    @skipCUDAIfNoMagma
    @skipCPUIfNoLapack
    @dtypes(torch.float32, torch.float64, torch.complex64, torch.complex128)
    def test_old_cholesky_empty(self, device, dtype):
        def run_test(upper):
            A = torch.empty(0, 0, dtype=dtype, device=device)
            chol = torch.cholesky(A, upper)
            chol_A = torch.matmul(chol, chol.t().conj())
            self.assertEqual(A, chol_A)
        for upper in [True, False]:
            run_test(upper)

    @onlyCPU
    @skipCPUIfNoLapack
    @dtypes(torch.float64, torch.complex128)
    def test_old_cholesky_autograd(self, device, dtype):
        def func(root, upper):
            x = 0.5 * (root + root.transpose(-1, -2).conj())
            return torch.cholesky(x, upper)

        def run_test(upper, dims):
            root = torch.rand(*dims, dtype=dtype, device=device, requires_grad=True)
            root = root + torch.eye(dims[-1])

            gradcheck(func, [root, upper])
            gradgradcheck(func, [root, upper])

            root = torch.rand(*dims, dtype=dtype, device=device)
            root = torch.matmul(root, root.transpose(-1, -2).conj())
            root.requires_grad_()
            chol = root.cholesky().sum().backward()
            self.assertEqual(root.grad, root.grad.transpose(-1, -2).conj())  # Check the gradient is hermitian

        for upper, dims in itertools.product([True, False], [(3, 3), (4, 3, 2, 2)]):
            run_test(upper, dims)

    def _test_addr_vs_numpy(self, device, dtype, beta=1, alpha=1):
        def check(m, a, b, beta, alpha):
            if dtype == torch.bfloat16:
                a_np = a.to(torch.double).cpu().numpy()
                b_np = b.to(torch.double).cpu().numpy()
                m_np = m.to(torch.double).cpu().numpy()
            else:
                a_np = a.cpu().numpy()
                b_np = b.cpu().numpy()
                m_np = m.cpu().numpy()
            if beta == 0:
                expected = alpha * np.outer(a_np, b_np)
            else:
                expected = beta * m_np + alpha * np.outer(a_np, b_np)

            res = torch.addr(m, a, b, beta=beta, alpha=alpha)
            self.assertEqual(res, expected)

            # Test out variant
            out = torch.empty_like(res)
            torch.addr(m, a, b, beta=beta, alpha=alpha, out=out)
            self.assertEqual(out, expected)

        m = make_tensor((50, 50), device=device, dtype=dtype, low=-2, high=2)
        a = make_tensor((50,), device=device, dtype=dtype, low=-2, high=2)
        b = make_tensor((50,), device=device, dtype=dtype, low=-2, high=2)

        check(m, a, b, beta, alpha)

        # test transpose
        m_transpose = torch.transpose(m, 0, 1)
        check(m_transpose, a, b, beta, alpha)

        # test 0 strided tensor
        zero_strided = make_tensor((1,), device=device, dtype=dtype, low=-2, high=2).expand(50)
        check(m, zero_strided, b, beta, alpha)

        # test scalar
        m_scalar = torch.tensor(1, device=device, dtype=dtype)
        check(m_scalar, a, b, beta, alpha)

        # test nans and infs are not propagated to the output when beta == 0
        float_and_complex_dtypes = torch.testing.get_all_fp_dtypes() + torch.testing.get_all_complex_dtypes()
        if beta == 0 and dtype in float_and_complex_dtypes:
            m[0][10] = m[10][10] = m[20][20] = float('inf')
            m[1][10] = m[11][10] = m[21][20] = float('nan')
        check(m, a, b, 0, alpha)

    @dtypes(torch.bool)
    def test_addr_bool(self, device, dtype):
        self._test_addr_vs_numpy(device, dtype, beta=True, alpha=False)
        self._test_addr_vs_numpy(device, dtype, beta=False, alpha=True)
        self._test_addr_vs_numpy(device, dtype, beta=False, alpha=False)
        self._test_addr_vs_numpy(device, dtype, beta=True, alpha=True)

    @dtypes(*(torch.testing.get_all_int_dtypes()))
    def test_addr_integral(self, device, dtype):
        with self.assertRaisesRegex(RuntimeError,
                                    'argument beta must not be a floating point number.'):
            self._test_addr_vs_numpy(device, dtype, beta=2., alpha=1)
        with self.assertRaisesRegex(RuntimeError,
                                    'argument alpha must not be a floating point number.'):
            self._test_addr_vs_numpy(device, dtype, beta=2, alpha=1.)
        with self.assertRaisesRegex(RuntimeError,
                                    'Boolean beta only supported for Boolean results.'):
            self._test_addr_vs_numpy(device, dtype, beta=True, alpha=1)
        with self.assertRaisesRegex(RuntimeError,
                                    'Boolean alpha only supported for Boolean results.'):
            self._test_addr_vs_numpy(device, dtype, beta=2, alpha=True)

        # when beta is zero
        self._test_addr_vs_numpy(device, dtype, beta=0, alpha=2)
        # when beta is not zero
        self._test_addr_vs_numpy(device, dtype, beta=2, alpha=2)

    @precisionOverride({torch.bfloat16: 1e-1})
    @dtypes(*(torch.testing.get_all_fp_dtypes() + torch.testing.get_all_complex_dtypes()))
    def test_addr_float_and_complex(self, device, dtype):
        with self.assertRaisesRegex(RuntimeError,
                                    'Boolean beta only supported for Boolean results.'):
            self._test_addr_vs_numpy(device, dtype, beta=True, alpha=1)
        with self.assertRaisesRegex(RuntimeError,
                                    'Boolean alpha only supported for Boolean results.'):
            self._test_addr_vs_numpy(device, dtype, beta=2, alpha=True)

        # when beta is zero
        self._test_addr_vs_numpy(device, dtype, beta=0., alpha=2)
        # when beta is not zero
        self._test_addr_vs_numpy(device, dtype, beta=0.5, alpha=2)
        if dtype in torch.testing.get_all_complex_dtypes():
            self._test_addr_vs_numpy(device, dtype, beta=(0 + 0.1j), alpha=(0.2 - 0.2j))

    @dtypes(*itertools.product(torch.testing.get_all_dtypes(),
                               torch.testing.get_all_dtypes()))
    def test_outer_type_promotion(self, device, dtypes):
        a = torch.randn(5).to(device=device, dtype=dtypes[0])
        b = torch.randn(5).to(device=device, dtype=dtypes[1])
        for op in (torch.outer, torch.Tensor.outer, torch.ger, torch.Tensor.ger):
            result = op(a, b)
            self.assertEqual(result.dtype, torch.result_type(a, b))

    @dtypes(*itertools.product(torch.testing.get_all_dtypes(),
                               torch.testing.get_all_dtypes(),
                               torch.testing.get_all_dtypes()))
    def test_addr_type_promotion(self, device, dtypes):
        a = make_tensor((5,), device=device, dtype=dtypes[0], low=-2, high=2)
        b = make_tensor((5,), device=device, dtype=dtypes[1], low=-2, high=2)
        m = make_tensor((5, 5), device=device, dtype=dtypes[2], low=-2, high=2)

        desired_dtype = torch.promote_types(torch.promote_types(dtypes[0], dtypes[1]),
                                            dtypes[2])
        for op in (torch.addr, torch.Tensor.addr):
            result = op(m, a, b)
            self.assertEqual(result.dtype, desired_dtype)

    # Tests migrated from test_torch.py
    # 1) test the shape of the result tensor when there is empty input tensor
    # 2) test the Runtime Exception when there is scalar input tensor
    def test_outer_ger_addr_legacy_tests(self, device):
        for size in ((0, 0), (0, 5), (5, 0)):
            a = torch.rand(size[0], device=device)
            b = torch.rand(size[1], device=device)

            self.assertEqual(torch.outer(a, b).shape, size)
            self.assertEqual(torch.ger(a, b).shape, size)

            m = torch.empty(size, device=device)
            self.assertEqual(torch.addr(m, a, b).shape, size)

        m = torch.randn(5, 6, device=device)
        a = torch.randn(5, device=device)
        b = torch.tensor(6, device=device)
        self.assertRaises(RuntimeError, lambda: torch.outer(a, b))
        self.assertRaises(RuntimeError, lambda: torch.outer(b, a))
        self.assertRaises(RuntimeError, lambda: torch.ger(a, b))
        self.assertRaises(RuntimeError, lambda: torch.ger(b, a))
        self.assertRaises(RuntimeError, lambda: torch.addr(m, a, b))
        self.assertRaises(RuntimeError, lambda: torch.addr(m, b, a))

    # Tests torch.det and its alias, torch.linalg.det, vs. NumPy
    @skipCUDAIfNoMagma
    @skipCPUIfNoLapack
    @dtypes(torch.double, torch.cdouble)
    # NOTE: This test, and many others in this file that use magma, are currently skipped for ROCm.
    # See: https://github.com/pytorch/pytorch/issues/51303
    @skipCUDAIfRocm
    def test_det(self, device, dtype):
        tensors = (
            torch.randn((2, 2), device=device, dtype=dtype),
            torch.randn((129, 129), device=device, dtype=dtype),
            torch.randn((3, 52, 52), device=device, dtype=dtype),
            torch.randn((4, 2, 26, 26), device=device, dtype=dtype))


        ops = (torch.det, torch.Tensor.det,
               torch.linalg.det)
        for t in tensors:
            expected = np.linalg.det(t.cpu().numpy())
            for op in ops:
                actual = op(t)
                self.assertEqual(actual, expected)
                self.compare_with_numpy(op, np.linalg.det, t)

        # NOTE: det requires a 2D+ tensor
        t = torch.randn(1, device=device, dtype=dtype)
        with self.assertRaises(RuntimeError):
            op(t)

    @skipCUDAIfNoMagma
    @skipCPUIfNoLapack
    @dtypes(torch.float32, torch.float64, torch.complex64, torch.complex128)
    @precisionOverride({torch.float32: 1e-4, torch.complex64: 1e-4})
    def test_eigh(self, device, dtype):
        from torch.testing._internal.common_utils import random_hermitian_matrix

        def run_test(shape, batch, uplo):
            matrix = random_hermitian_matrix(shape, *batch, dtype=dtype, device=device)
            expected_w, expected_v = np.linalg.eigh(matrix.cpu().numpy(), UPLO=uplo)
            actual_w, actual_v = torch.linalg.eigh(matrix, UPLO=uplo)
            self.assertEqual(actual_w, expected_w)
            # sign of eigenvectors is not unique and therefore absolute values are compared
            self.assertEqual(abs(actual_v), abs(expected_v))
            # additionally we can flip the sign and then compare the values
            # let's choose the convention that the first element of the eigenvector should be positive,
            # otherwise flip the sign of the eigenvector
            if matrix.numel() > 0:
                sign = np.sign(expected_v[..., 0, :]).reshape(batch + (1, shape))
                expected_v = sign * expected_v
                torch_real_slice = actual_v[..., 0, :].real if dtype.is_complex else actual_v[..., 0, :]
                sign = torch.sign(torch_real_slice).reshape(batch + (1, shape))
                actual_v = sign * actual_v
                self.assertEqual(actual_v, expected_v)

            # check the out= variant
            out_w = torch.empty_like(actual_w)
            out_v = torch.empty_like(actual_v)
            ans_w, ans_v = torch.linalg.eigh(matrix, UPLO=uplo, out=(out_w, out_v))
            self.assertEqual(ans_w, out_w)
            self.assertEqual(ans_v, out_v)
            self.assertEqual(ans_w, actual_w)
            self.assertEqual(abs(ans_v), abs(actual_v))

        shapes = (0, 3, 5)
        batches = ((), (3, ), (2, 2))
        uplos = ["U", "L"]
        for shape, batch, uplo in itertools.product(shapes, batches, uplos):
            run_test(shape, batch, uplo)

    @skipCUDAIfNoMagma
    @skipCPUIfNoLapack
    @dtypes(torch.float32, torch.float64, torch.complex64, torch.complex128)
    @precisionOverride({torch.float32: 1e-4, torch.complex64: 1e-4})
    def test_eigh_lower_uplo(self, device, dtype):
        def run_test(shape, batch, uplo):
            # check lower case uplo
            # use non-symmetric input to check whether uplo argument is working as intended
            matrix = torch.randn(shape, shape, *batch, dtype=dtype, device=device)
            expected_w, expected_v = np.linalg.eigh(matrix.cpu().numpy(), UPLO=uplo)
            actual_w, actual_v = torch.linalg.eigh(matrix, UPLO=uplo)
            self.assertEqual(actual_w, expected_w)
            self.assertEqual(abs(actual_v), abs(expected_v))

        uplos = ["u", "l"]
        for uplo in uplos:
            run_test(3, (2, 2), uplo)

    @skipCUDAIfNoMagma
    @skipCPUIfNoLapack
    @dtypes(torch.float32, torch.float64, torch.complex64, torch.complex128)
    def test_eigh_errors_and_warnings(self, device, dtype):
        from torch.testing._internal.common_utils import random_hermitian_matrix

        # eigh requires a square matrix
        t = torch.randn(2, 3, device=device, dtype=dtype)
        with self.assertRaisesRegex(RuntimeError, "must be batches of square matrices"):
            torch.linalg.eigh(t)

        # eigh requires 'uplo' parameter to be 'U' or 'L'
        t = torch.randn(3, 3, device=device, dtype=dtype)
        for uplo in ["a", "wrong"]:
            with self.assertRaisesRegex(RuntimeError, "be \'L\' or \'U\'"):
                torch.linalg.eigh(t, UPLO=uplo)
            with self.assertRaisesRegex(ValueError, "be \'L\' or \'U\'"):
                np.linalg.eigh(t.cpu().numpy(), UPLO=uplo)

        # if non-empty out tensor with wrong shape is passed a warning is given
        a = random_hermitian_matrix(3, dtype=dtype, device=device)
        real_dtype = a.real.dtype if dtype.is_complex else dtype
        out_w = torch.empty(7, 7, dtype=real_dtype, device=device)
        out_v = torch.empty(7, 7, dtype=dtype, device=device)
        with warnings.catch_warnings(record=True) as w:
            # Trigger warning
            torch.linalg.eigh(a, out=(out_w, out_v))
            # Check warning occurs
            self.assertEqual(len(w), 2)
            self.assertTrue("An output with one or more elements was resized" in str(w[-2].message))
            self.assertTrue("An output with one or more elements was resized" in str(w[-1].message))

        # dtypes should be safely castable
        out_w = torch.empty(0, dtype=real_dtype, device=device)
        out_v = torch.empty(0, dtype=torch.int, device=device)
        with self.assertRaisesRegex(RuntimeError, "but got eigenvectors with dtype Int"):
            torch.linalg.eigh(a, out=(out_w, out_v))

        out_w = torch.empty(0, dtype=torch.int, device=device)
        out_v = torch.empty(0, dtype=dtype, device=device)
        with self.assertRaisesRegex(RuntimeError, "but got eigenvalues with dtype Int"):
            torch.linalg.eigh(a, out=(out_w, out_v))

        # device should match
        if torch.cuda.is_available():
            wrong_device = 'cpu' if self.device_type != 'cpu' else 'cuda'
            out_w = torch.empty(0, device=wrong_device, dtype=dtype)
            out_v = torch.empty(0, device=device, dtype=dtype)
            with self.assertRaisesRegex(RuntimeError, "tensors to be on the same device"):
                torch.linalg.eigh(a, out=(out_w, out_v))
            out_w = torch.empty(0, device=device, dtype=dtype)
            out_v = torch.empty(0, device=wrong_device, dtype=dtype)
            with self.assertRaisesRegex(RuntimeError, "tensors to be on the same device"):
                torch.linalg.eigh(a, out=(out_w, out_v))

    @skipCUDAIfNoMagma
    @skipCPUIfNoLapack
    @dtypes(torch.float32, torch.float64, torch.complex64, torch.complex128)
    @precisionOverride({torch.float32: 1e-4, torch.complex64: 1e-4})
    def test_eigh_non_contiguous(self, device, dtype):
        from torch.testing._internal.common_utils import random_hermitian_matrix

        def run_test(matrix, uplo):
            self.assertFalse(matrix.is_contiguous())
            expected_w, expected_v = np.linalg.eigh(matrix.cpu().numpy(), UPLO=uplo)
            actual_w, actual_v = torch.linalg.eigh(matrix, UPLO=uplo)
            self.assertEqual(actual_w, expected_w)
            # sign of eigenvectors is not unique and therefore absolute values are compared
            self.assertEqual(abs(actual_v), abs(expected_v))

        def run_test_permuted(shape, batch, uplo):
            # check for permuted / transposed inputs
            matrix = random_hermitian_matrix(shape, *batch, dtype=dtype, device=device)
            matrix = matrix.transpose(-2, -1)
            run_test(matrix, uplo)

        def run_test_skipped_elements(shape, batch, uplo):
            # check for inputs with skipped elements
            matrix = random_hermitian_matrix(shape, *batch, dtype=dtype, device=device)
            matrix = matrix[::2]
            run_test(matrix, uplo)

        shapes = (3, 5)
        batches = ((4, ), (4, 2))
        uplos = ["U", "L"]
        for shape, batch, uplo in itertools.product(shapes, batches, uplos):
            run_test_permuted(shape, batch, uplo)
            run_test_skipped_elements(shape, batch, uplo)

    @skipCUDAIfNoMagma
    @skipCPUIfNoLapack
    @dtypes(torch.float64, torch.complex128)
    def test_eigh_hermitian_grad(self, device, dtype):
        from torch.testing._internal.common_utils import random_hermitian_matrix

        def run_test(dims, uplo):
            x = random_hermitian_matrix(dims[-1], *dims[:-2]).requires_grad_()
            w, v = torch.linalg.eigh(x)
            (w.sum() + abs(v).sum()).backward()
            self.assertEqual(x.grad, x.grad.conj().transpose(-1, -2))  # Check the gradient is Hermitian

        for dims, uplo in itertools.product([(3, 3), (1, 1, 3, 3)], ["L", "U"]):
            run_test(dims, uplo)

    @skipCUDAIfNoMagma
    @skipCPUIfNoLapack
    @dtypes(torch.float32, torch.float64, torch.complex64, torch.complex128)
    @precisionOverride({torch.float32: 1e-4, torch.complex64: 1e-4})
    def test_eigvalsh(self, device, dtype):
        from torch.testing._internal.common_utils import random_hermitian_matrix

        def run_test(shape, batch, uplo):
            matrix = random_hermitian_matrix(shape, *batch, dtype=dtype, device=device)
            expected_w = np.linalg.eigvalsh(matrix.cpu().numpy(), UPLO=uplo)
            actual_w = torch.linalg.eigvalsh(matrix, UPLO=uplo)
            self.assertEqual(actual_w, expected_w)

            # check the out= variant
            out = torch.empty_like(actual_w)
            ans = torch.linalg.eigvalsh(matrix, UPLO=uplo, out=out)
            self.assertEqual(ans, out)
            self.assertEqual(ans, actual_w)

        shapes = (0, 3, 5)
        batches = ((), (3, ), (2, 2))
        uplos = ["U", "L"]
        for shape, batch, uplo in itertools.product(shapes, batches, uplos):
            run_test(shape, batch, uplo)

    @skipCUDAIfNoMagma
    @skipCPUIfNoLapack
    @dtypes(torch.float32, torch.float64, torch.complex64, torch.complex128)
    def test_eigvalsh_errors_and_warnings(self, device, dtype):
        # eigvalsh requires a square matrix
        t = torch.randn(2, 3, device=device, dtype=dtype)
        with self.assertRaisesRegex(RuntimeError, "must be batches of square matrices"):
            torch.linalg.eigvalsh(t)

        # eigvalsh requires 'uplo' parameter to be 'U' or 'L'
        t = torch.randn(3, 3, device=device, dtype=dtype)
        for uplo in ["a", "wrong"]:
            with self.assertRaisesRegex(RuntimeError, "be \'L\' or \'U\'"):
                torch.linalg.eigvalsh(t, UPLO=uplo)
            with self.assertRaisesRegex(ValueError, "be \'L\' or \'U\'"):
                np.linalg.eigvalsh(t.cpu().numpy(), UPLO=uplo)

        # if non-empty out tensor with wrong shape is passed a warning is given
        real_dtype = t.real.dtype if dtype.is_complex else dtype
        out = torch.empty_like(t).to(real_dtype)
        with warnings.catch_warnings(record=True) as w:
            # Trigger warning
            torch.linalg.eigvalsh(t, out=out)
            # Check warning occurs
            self.assertEqual(len(w), 1)
            self.assertTrue("An output with one or more elements was resized" in str(w[-1].message))

        # dtypes should be safely castable
        out = torch.empty(0, dtype=torch.int, device=device)
        with self.assertRaisesRegex(RuntimeError, "but got result with dtype Int"):
            torch.linalg.eigvalsh(t, out=out)

        # device should match
        if torch.cuda.is_available():
            wrong_device = 'cpu' if self.device_type != 'cpu' else 'cuda'
            out = torch.empty(0, device=wrong_device, dtype=dtype)
            with self.assertRaisesRegex(RuntimeError, "tensors to be on the same device"):
                torch.linalg.eigvalsh(t, out=out)

    @skipCUDAIfNoMagma
    @skipCPUIfNoLapack
    @dtypes(torch.float32, torch.float64, torch.complex64, torch.complex128)
    @precisionOverride({torch.float32: 1e-4, torch.complex64: 1e-4})
    def test_eigvalsh_non_contiguous(self, device, dtype):
        from torch.testing._internal.common_utils import random_hermitian_matrix

        def run_test(matrix, uplo):
            self.assertFalse(matrix.is_contiguous())
            expected_w = np.linalg.eigvalsh(matrix.cpu().numpy(), UPLO=uplo)
            actual_w = torch.linalg.eigvalsh(matrix, UPLO=uplo)
            self.assertEqual(actual_w, expected_w)

        def run_test_permuted(shape, batch, uplo):
            # check for permuted / transposed inputs
            matrix = random_hermitian_matrix(shape, *batch, dtype=dtype, device=device)
            matrix = matrix.transpose(-2, -1)
            run_test(matrix, uplo)

        def run_test_skipped_elements(shape, batch, uplo):
            # check for inputs with skipped elements
            matrix = random_hermitian_matrix(shape, *batch, dtype=dtype, device=device)
            matrix = matrix[::2]
            run_test(matrix, uplo)

        shapes = (3, 5)
        batches = ((4, ), (4, 2))
        uplos = ["U", "L"]
        for shape, batch, uplo in itertools.product(shapes, batches, uplos):
            run_test_permuted(shape, batch, uplo)
            run_test_skipped_elements(shape, batch, uplo)

    @dtypes(torch.float32, torch.float64, torch.complex64, torch.complex128)
    def test_kron(self, device, dtype):

        def run_test_case(a_shape, b_shape):
            a = torch.rand(a_shape, dtype=dtype, device=device)
            b = torch.rand(b_shape, dtype=dtype, device=device)

            expected = np.kron(a.cpu().numpy(), b.cpu().numpy())
            result = torch.kron(a, b)
            self.assertEqual(result, expected)

            # check the out= variant
            out = torch.empty_like(result)
            ans = torch.kron(a, b, out=out)
            self.assertEqual(ans, out)
            self.assertEqual(ans, result)

        shapes = [(4,), (2, 2), (1, 2, 3), (1, 2, 3, 3)]
        for a_shape, b_shape in itertools.product(shapes, reversed(shapes)):
            run_test_case(a_shape, b_shape)

    @dtypes(torch.float32, torch.float64, torch.complex64, torch.complex128)
    def test_kron_non_contiguous(self, device, dtype):

        def run_test_transposed(a_shape, b_shape):
            # check for transposed case
            a = torch.rand(a_shape, dtype=dtype, device=device).transpose(-2, -1)
            b = torch.rand(b_shape, dtype=dtype, device=device).transpose(-2, -1)
            self.assertFalse(a.is_contiguous())
            self.assertFalse(b.is_contiguous())

            expected = np.kron(a.cpu().numpy(), b.cpu().numpy())
            result = torch.kron(a, b)
            self.assertEqual(result, expected)

            # check the out= variant
            out = torch.empty(result.transpose(-2, -1).shape, dtype=dtype, device=device).transpose(-2, -1)
            self.assertFalse(out.is_contiguous())
            ans = torch.kron(a, b, out=out)
            self.assertEqual(ans, out)
            self.assertEqual(ans, result)

        def run_test_skipped_elements(a_shape, b_shape):
            # check for transposed case
            a = torch.rand(2 * a_shape[0], *a_shape[1:], dtype=dtype, device=device)[::2]
            b = torch.rand(2 * b_shape[0], *b_shape[1:], dtype=dtype, device=device)[::2]
            self.assertFalse(a.is_contiguous())
            self.assertFalse(b.is_contiguous())

            expected = np.kron(a.cpu().numpy(), b.cpu().numpy())
            result = torch.kron(a, b)
            self.assertEqual(result, expected)

            # check the out= variant
            out = torch.empty(2 * result.shape[0], *result.shape[1:], dtype=dtype, device=device)[::2]
            self.assertFalse(out.is_contiguous())
            ans = torch.kron(a, b, out=out)
            self.assertEqual(ans, out)
            self.assertEqual(ans, result)

        shapes = [(2, 2), (2, 2, 3), (2, 2, 3, 3)]
        for a_shape, b_shape in itertools.product(shapes, reversed(shapes)):
            # run_test_transposed(a_shape, b_shape)
            run_test_skipped_elements(a_shape, b_shape)

        # Test that kron perserve memory format
        a = torch.randn(1, 2, 3, 4, dtype=dtype, device=device).contiguous(memory_format=torch.channels_last)
        b = torch.randn(1, 2, 3, 4, dtype=dtype, device=device).contiguous(memory_format=torch.channels_last)
        c = torch.kron(a, b)
        self.assertTrue(c.is_contiguous(memory_format=torch.channels_last))
        torch.kron(a, b, out=c)
        self.assertTrue(c.is_contiguous(memory_format=torch.channels_last))
        c = c.contiguous(memory_format=torch.contiguous_format)
        torch.kron(a, b, out=c)
        self.assertTrue(c.is_contiguous(memory_format=torch.contiguous_format))


    @dtypes(torch.float32, torch.float64, torch.complex64, torch.complex128)
    def test_kron_empty(self, device, dtype):

        def run_test_case(empty_shape):
            a = torch.eye(3, dtype=dtype, device=device)
            b = torch.empty(empty_shape, dtype=dtype, device=device)
            result = torch.kron(a, b)
            expected = np.kron(a.cpu().numpy(), b.cpu().numpy())
            self.assertEqual(result, expected)

            # NumPy doesn't work if the first argument is empty
            result = torch.kron(b, a)
            self.assertEqual(result.shape, expected.shape)

        empty_shapes = [(0,), (2, 0), (1, 0, 3)]
        for empty_shape in empty_shapes:
            run_test_case(empty_shape)

    @dtypes(torch.float32, torch.float64, torch.complex64, torch.complex128)
    def test_kron_errors_and_warnings(self, device, dtype):
        # if non-empty out tensor with wrong shape is passed a warning is given
        a = torch.eye(3, dtype=dtype, device=device)
        b = torch.ones((2, 2), dtype=dtype, device=device)
        out = torch.empty_like(a)
        with warnings.catch_warnings(record=True) as w:
            # Trigger warning
            torch.kron(a, b, out=out)
            # Check warning occurs
            self.assertEqual(len(w), 1)
            self.assertTrue("An output with one or more elements was resized" in str(w[-1].message))

        # dtypes should match
        out = torch.empty_like(a).to(torch.int)
        with self.assertRaisesRegex(RuntimeError, "can't be cast to the desired output type"):
            torch.kron(a, b, out=out)

    # This test confirms that torch.linalg.norm's dtype argument works
    # as expected, according to the function's documentation
    @skipCUDAIfNoMagma
    @skipCUDAIfRocm
    def test_norm_dtype(self, device):
        def run_test_case(input_size, ord, keepdim, from_dtype, to_dtype):
            # Determine the best dtype to use for comparisons between tensors
            # of two different types
            def get_compare_dtype(type0, type1):
                types_32bit_based = [torch.float, torch.cfloat]
                is_complex = type0.is_complex or type1.is_complex

                if type0 in types_32bit_based or type1 in types_32bit_based:
                    return torch.cfloat if is_complex else torch.float
                else:
                    return torch.cdouble if is_complex else torch.double

            compare_dtype = get_compare_dtype(from_dtype, to_dtype)

            def get_value_type(dtype):
                if dtype == torch.cfloat:
                    return torch.float
                elif dtype == torch.cdouble:
                    return torch.double
                elif dtype == torch.complex32:
                    return torch.float16
                else:
                    return dtype

            msg = (
                f'input_size={input_size}, ord={ord}, keepdim={keepdim}, '
                f'from_dtype={from_dtype}, to_dtype={to_dtype}')
            input = torch.randn(*input_size, dtype=from_dtype, device=device)
            result = torch.linalg.norm(input, ord, keepdim=keepdim)
            if from_dtype.is_complex:
                # By default, norm downgrades a complex input to the corresponding real number type
                self.assertEqual(result.dtype, get_value_type(from_dtype), msg=msg)
            else:
                self.assertEqual(result.dtype, from_dtype, msg=msg)

            result_out = torch.empty((0), dtype=to_dtype, device=device)
            torch.linalg.norm(input, ord, keepdim=keepdim, out=result_out)
            self.assertEqual(result_out.dtype, to_dtype, msg=msg)
            self.assertEqual(result.to(compare_dtype), result_out.to(compare_dtype), msg=msg)

            result_with_dtype = torch.linalg.norm(input, ord, keepdim=keepdim, dtype=to_dtype)
            self.assertEqual(result_with_dtype.dtype, to_dtype, msg=msg)

            if from_dtype.is_complex:
                result_convert_first = torch.linalg.norm(input.to(to_dtype), ord, keepdim=keepdim)
                self.assertEqual(result_with_dtype.to(compare_dtype), result_convert_first.to(compare_dtype), msg=msg)
            else:
                self.assertEqual(result.to(compare_dtype), result_with_dtype.to(compare_dtype), msg=msg)

            result_out_with_dtype = torch.empty_like(result_with_dtype)
            torch.linalg.norm(input, ord, keepdim=keepdim, dtype=to_dtype, out=result_out_with_dtype)
            self.assertEqual(result_out_with_dtype.dtype, to_dtype, msg=msg)
            self.assertEqual(result_with_dtype, result_out_with_dtype, msg=msg)

        ord_vector = [0, 0.1, -0.1, 1, -1, 2, -2, 3, -3, 4.5, -4.5, inf, -inf, None]
        ord_matrix = ['fro', 'nuc', 1, -1, 2, -2, inf, -inf, None]
        S = 10
        test_cases = [
            ((S, ), ord_vector),
            ((S, S), ord_matrix),
        ]
        for keepdim in [True, False]:
            for input_size, ord_settings in test_cases:
                for ord in ord_settings:
                    dtypes = [torch.float, torch.double, torch.cfloat, torch.cdouble]
                    for from_dtype, to_dtype in itertools.product(dtypes, dtypes):
                        if from_dtype.is_complex and not to_dtype.is_complex:
                            continue
                        run_test_case(input_size, ord, keepdim, from_dtype, to_dtype)

        # Make sure that setting dtype != out.dtype raises an error
        dtype_pairs = [
            (torch.float, torch.double),
            (torch.double, torch.float),
            (torch.cfloat, torch.cdouble),
            (torch.cdouble, torch.cfloat),
        ]
        for keepdim in [True, False]:
            for input_size, ord_settings in test_cases:
                for ord in ord_settings:
                    for dtype, out_dtype in dtype_pairs:
                        input = torch.rand(*input_size)
                        result = torch.tensor([]).to(out_dtype)
                        with self.assertRaisesRegex(RuntimeError, r'provided dtype must match dtype of result'):
                            torch.linalg.norm(input, ord=ord, keepdim=keepdim, dtype=dtype, out=result)

    @dtypes(torch.float, torch.double, torch.cfloat, torch.cdouble, torch.bfloat16, torch.float16)
    def test_vector_norm(self, device, dtype):
        # This test compares torch.linalg.vector_norm's output with
        # torch.linalg.norm given a flattened tensor
        ord_vector = [0, 0.9, 1, 2, 3, inf, -0.5, -1, -2, -3, -inf, None]
        input_sizes = [
            (10, ),
            (4, 5),
            (3, 4, 5),
            (0, ),
            (0, 10),
            (0, 0),
            (10, 0, 10),
        ]

        def vector_norm_reference(input, ord, dim=None, keepdim=False, dtype=None):
            if dim is None:
                input_maybe_flat = input.flatten(0, -1)
            else:
                input_maybe_flat = input

            result = torch.linalg.norm(input_maybe_flat, ord, dim=dim, keepdim=keepdim, dtype=dtype)
            if keepdim and dim is None:
                result = result.reshape([1] * input.dim())
            return result

        def run_test_case(input, ord, dim, keepdim, norm_dtype):
            msg = f'input.size()={input.size()}, ord={ord}, dim={dim}, keepdim={keepdim}, dtype={dtype}, norm_dtype={norm_dtype}'
            error_msg = None
            if input.numel() == 0:
                if ord is not None and ord < 0:
                    error_msg = r'linalg.vector_norm of negative order cannot be performed on an empty tensor'
                elif ord == inf and (dim is None or input.size(dim) == 0):
                    error_msg = (
                        r'linalg.vector_norm cannot compute the infinity norm on an empty '
                        r'dimension because the operation does not have an identity')
            if error_msg is None:
                result_dtype_reference = vector_norm_reference(input, ord, dim=dim, keepdim=keepdim, dtype=norm_dtype)
                result_dtype = torch.linalg.vector_norm(input, ord, dim=dim, keepdim=keepdim, dtype=norm_dtype)
                self.assertEqual(result_dtype, result_dtype_reference, msg=msg)

                if norm_dtype is not None:
                    result_convert_before = torch.linalg.vector_norm(input.to(norm_dtype), ord, dim=dim, keepdim=keepdim)
                    if norm_dtype.is_complex:
                        result_convert_before = result_convert_before.to(norm_dtype)

                    result_out = torch.empty((0), dtype=norm_dtype, device=device)
                    torch.linalg.vector_norm(input, ord, dtype=norm_dtype, dim=dim, keepdim=keepdim, out=result_out)
                    self.assertEqual(result_convert_before, result_out, msg=msg)
                else:
                    result_out = torch.empty((0), dtype=result_dtype.dtype, device=device)
                    torch.linalg.vector_norm(input, ord, dim=dim, keepdim=keepdim, out=result_out)
                    self.assertEqual(result_dtype, result_out, msg=msg)
            else:
                with self.assertRaises(RuntimeError):
                    vector_norm_reference(input, ord, dim=dim, keepdim=keepdim)
                with self.assertRaisesRegex(RuntimeError, error_msg):
                    torch.linalg.vector_norm(input, ord, dim=dim, keepdim=keepdim)

        if dtype.is_complex:
            norm_dtypes = [None, torch.cfloat, torch.cdouble]
        else:
            norm_dtypes = [None, torch.float, torch.double, torch.cfloat, torch.cdouble, torch.float16, torch.bfloat16]

        for input_size, ord, keepdim, norm_dtype in product(input_sizes, ord_vector, [True, False], norm_dtypes):
            input = make_tensor(input_size, device, dtype, low=-9, high=9)
            for dim in [None, random.randint(0, len(input_size) - 1)]:
                run_test_case(
                    input,
                    ord,
                    dim,
                    keepdim,
                    norm_dtype)

    def test_vector_norm_dim_tuple_arg(self, device):
        test_cases = [
            # input size, dim, error, error message
            ((4, ), (0, ), None, None),
            ((4, ), (1, ), IndexError, r'Dimension out of range'),
            ((4, ), (-2, ), IndexError, r'Dimension out of range'),
            ((4, 3), (0, -1), None, None),
            ((4, 3), (0, 0), RuntimeError, r'dim 0 appears multiple times in the list of dims'),
            ((4, 3), (0, -2), RuntimeError, r'dim 0 appears multiple times in the list of dims'),
            ((4, 3), (0, 1.0), TypeError, r"argument 'dim' must be tuple of ints"),
            ((4, 3), (None, ), TypeError, r"argument 'dim' must be tuple of ints"),
        ]
        for input_size, dim_tuple, error, error_msg in test_cases:
            input = torch.randn(input_size, device=device)
            # vector_norm should accept a tuple or a list for dim arg
            for dim in [dim_tuple, list(dim_tuple)]:
                if error is None:
                    torch.linalg.vector_norm(input, dim=dim)
                else:
                    with self.assertRaises(error):
                        torch.linalg.vector_norm(input, dim=dim)

    # Test that linalg.vector_norm throws an error if the out tensor's dtype
    # does not match the expected output dtype
    @dtypes(torch.float, torch.double, torch.cfloat, torch.cdouble, torch.bfloat16, torch.float16)
    def test_vector_norm_out_dtype_error(self, device, dtype):
        input = torch.randn(10, device=device, dtype=dtype)
        dtypes = [None, torch.float, torch.double, torch.cfloat, torch.cdouble, torch.float16, torch.bfloat16]

        for norm_dtype, out_dtype in product(dtypes, dtypes):
            if out_dtype is None:
                continue

            if norm_dtype is None:
                if dtype == torch.cfloat:
                    expected_dtype = torch.float
                elif dtype == torch.cdouble:
                    expected_dtype = torch.double
                else:
                    expected_dtype = dtype
            else:
                expected_dtype = norm_dtype

            result = torch.empty((0), device=device, dtype=out_dtype)
            msg = f'norm_dtype: {norm_dtype}, out_dtype: {out_dtype}, expected_dtype: {expected_dtype}'

            if dtype.is_complex and norm_dtype is not None and not norm_dtype.is_complex:
                with self.assertRaisesRegex(RuntimeError, r"linalg.vector_norm expected complex 'dtype'", msg=msg):
                    torch.linalg.vector_norm(input, dtype=norm_dtype, out=result)

            elif out_dtype != expected_dtype:
                with self.assertRaisesRegex(RuntimeError, r'linalg.vector_norm expected out tensor dtype', msg=msg):
                    torch.linalg.vector_norm(input, dtype=norm_dtype, out=result)
            else:
                torch.linalg.vector_norm(input, dtype=norm_dtype, out=result)

    # This test compares torch.linalg.norm and numpy.linalg.norm to ensure that
    # their vector norm results match
    @dtypes(torch.float, torch.double)
    def test_norm_vector(self, device, dtype):
        def run_test_case(input, p, dim, keepdim):
            result = torch.linalg.norm(input, ord, dim, keepdim)
            input_numpy = input.cpu().numpy()
            result_numpy = np.linalg.norm(input_numpy, ord, dim, keepdim)

            msg = f'input.size()={input.size()}, ord={ord}, dim={dim}, keepdim={keepdim}, dtype={dtype}'
            self.assertEqual(result, result_numpy, msg=msg)

            result_out = torch.empty_like(result)
            torch.linalg.norm(input, ord, dim, keepdim, out=result_out)
            self.assertEqual(result, result_out, msg=msg)

        ord_vector = [0, 1, -1, 2, -2, 3, -3, 4.5, -4.5, inf, -inf, None]
        S = 10
        test_cases = [
            # input size, p settings, dim
            ((S, ), ord_vector, None),
            ((S, ), ord_vector, 0),
            ((S, S, S), ord_vector, 0),
            ((S, S, S), ord_vector, 1),
            ((S, S, S), ord_vector, 2),
            ((S, S, S), ord_vector, -1),
            ((S, S, S), ord_vector, -2),
        ]
        L = 1_000_000
        if dtype == torch.double:
            test_cases.append(((L, ), ord_vector, None))
        for keepdim in [True, False]:
            for input_size, ord_settings, dim in test_cases:
                input = torch.randn(*input_size, dtype=dtype, device=device)
                for ord in ord_settings:
                    run_test_case(input, ord, dim, keepdim)

    # This test compares torch.linalg.norm and numpy.linalg.norm to ensure that
    # their matrix norm results match
    @skipMeta  # https://github.com/pytorch/pytorch/issues/54082
    @skipCUDAIfNoMagma
    @dtypes(torch.float, torch.double)
    @precisionOverride({torch.float32: 2e-5})
    def test_norm_matrix(self, device, dtype):
        def run_test_case(input, p, dim, keepdim):
            result = torch.linalg.norm(input, ord, dim, keepdim)
            input_numpy = input.cpu().numpy()
            result_numpy = np.linalg.norm(input_numpy, ord, dim, keepdim)

            msg = f'input.size()={input.size()}, ord={ord}, dim={dim}, keepdim={keepdim}, dtype={dtype}'
            self.assertEqual(result, result_numpy, msg=msg)

            result_out = torch.empty_like(result)
            torch.linalg.norm(input, ord, dim, keepdim, out=result_out)
            self.assertEqual(result, result_out, msg=msg)

        ord_matrix = [1, -1, 2, -2, inf, -inf, 'nuc', 'fro', None]
        S = 10
        test_cases = [
            # input size, p settings, dim
            ((S, S), ord_matrix, None),
            ((S, S), ord_matrix, (0, 1)),
            ((S, S), ord_matrix, (1, 0)),
            ((S, S, S, S), ord_matrix, (2, 0)),
            ((S, S, S, S), ord_matrix, (-1, -2)),
            ((S, S, S, S), ord_matrix, (-1, -3)),
            ((S, S, S, S), ord_matrix, (-3, 2)),
        ]
        L = 1_000
        if dtype == torch.double:
            test_cases.append(((L, L), ord_matrix, None))
        for keepdim in [True, False]:
            for input_size, ord_settings, dim in test_cases:
                input = torch.randn(*input_size, dtype=dtype, device=device)
                for ord in ord_settings:
                    run_test_case(input, ord, dim, keepdim)

    @skipMeta  # https://github.com/pytorch/pytorch/issues/53739
    @skipCPUIfNoLapack
    @skipCUDAIfNoMagma
    @dtypes(torch.float32, torch.float64, torch.complex64, torch.complex128)
    @precisionOverride({torch.float32: 1e-3})
    @skipCUDAIfRocm
    def test_cond(self, device, dtype):
        def run_test_case(input, p):
            result = torch.linalg.cond(input, p)
            result_numpy = np.linalg.cond(input.cpu().numpy(), p)
            self.assertEqual(result, result_numpy, rtol=1e-2, atol=self.precision)

            # test out= variant
            out = torch.empty_like(result)
            ans = torch.linalg.cond(input, p, out=out)
            self.assertEqual(ans, out)
            self.assertEqual(ans, result)

        norm_types = [1, -1, 2, -2, inf, -inf, 'fro', 'nuc', None]
        input_sizes = [(32, 32), (2, 3, 3, 3)]
        for input_size in input_sizes:
            input = torch.randn(*input_size, dtype=dtype, device=device)
            for p in norm_types:
                run_test_case(input, p)

        # test empty batch sizes
        input_sizes = [(0, 3, 3), (0, 2, 5, 5)]
        for input_size in input_sizes:
            input = torch.randn(*input_size, dtype=dtype, device=device)
            for p in norm_types:
                run_test_case(input, p)

        # test non-square input
        input_sizes = [(16, 32), (32, 16), (2, 3, 5, 3), (2, 3, 3, 5)]
        for input_size in input_sizes:
            input = torch.randn(*input_size, dtype=dtype, device=device)
            for p in [2, -2, None]:
                run_test_case(input, p)

        # test for singular input
        a = torch.eye(3, dtype=dtype, device=device)
        a[-1, -1] = 0  # make 'a' singular
        for p in norm_types:
            run_test_case(a, p)

        # test for 0x0 matrices. NumPy doesn't work for such input, we return 0
        input_sizes = [(0, 0), (2, 5, 0, 0)]
        for input_size in input_sizes:
            input = torch.randn(*input_size, dtype=dtype, device=device)
            for p in ['fro', 2]:
                expected_dtype = a.real.dtype if dtype.is_complex else dtype
                expected = torch.zeros(input_size[:-2], dtype=expected_dtype, device=device)
                actual = torch.linalg.cond(input, p)
                self.assertEqual(actual, expected)

    @skipIfRocm  # https://github.com/pytorch/pytorch/issues/55552
    @skipMeta  # https://github.com/pytorch/pytorch/issues/53739
    @skipCPUIfNoLapack
    @skipCUDAIfNoMagma
    @dtypes(torch.float32, torch.float64, torch.complex64, torch.complex128)
    @precisionOverride({torch.float32: 1e-3})
    def test_cond_errors_and_warnings(self, device, dtype):
        norm_types = [1, -1, 2, -2, inf, -inf, 'fro', 'nuc', None]

        # cond expects the input to be at least 2-dimensional
        a = torch.ones(3, dtype=dtype, device=device)
        for p in norm_types:
            with self.assertRaisesRegex(RuntimeError, r'supports matrices or batches of matrices'):
                torch.linalg.cond(a, p)

        # for some norm types cond expects the input to be square
        a = torch.ones(3, 2, dtype=dtype, device=device)
        norm_types = [1, -1, inf, -inf, 'fro', 'nuc']
        for p in norm_types:
            with self.assertRaisesRegex(RuntimeError, r'supports square matrices or batches of square matrices'):
                torch.linalg.cond(a, p)

        # if non-empty out tensor with wrong shape is passed a warning is given
        a = torch.ones((2, 2), dtype=dtype, device=device)
        for p in ['fro', 2]:
            real_dtype = a.real.dtype if dtype.is_complex else dtype
            out = torch.empty(a.shape, dtype=real_dtype, device=device)
            with warnings.catch_warnings(record=True) as w:
                # Trigger warning
                torch.linalg.cond(a, p, out=out)
                # Check warning occurs
                self.assertEqual(len(w), 1)
                self.assertTrue("An output with one or more elements was resized" in str(w[-1].message))

        # dtypes should be safely castable
        out = torch.empty(0, dtype=torch.int, device=device)
        for p in ['fro', 2]:
            with self.assertRaisesRegex(RuntimeError, "but got result with dtype Int"):
                torch.linalg.cond(a, p, out=out)

        # device should match
        if torch.cuda.is_available():
            wrong_device = 'cpu' if self.device_type != 'cpu' else 'cuda'
            out = torch.empty(0, dtype=dtype, device=wrong_device)
            for p in ['fro', 2]:
                with self.assertRaisesRegex(RuntimeError, "tensors to be on the same device"):
                    torch.linalg.cond(a, p, out=out)

        # for batched input if at least one matrix in the batch is not invertible,
        # we can't get the result for all other (possibly) invertible matrices in the batch without an explicit for loop.
        # this should change when at::inverse works with silent errors
        # NumPy works fine in this case because it's possible to silence the error and get the inverse matrix results
        # possibly filled with NANs
        batch_dim = 3
        a = torch.eye(3, 3, dtype=dtype, device=device)
        a = a.reshape((1, 3, 3))
        a = a.repeat(batch_dim, 1, 1)
        a[0, -1, -1] = 0  # now a[0] is singular
        for p in [1, -1, inf, -inf, 'fro', 'nuc']:
            with self.assertRaisesRegex(RuntimeError, "linalg_cond does not support yet"):
                torch.linalg.cond(a, p)

        # check invalid norm type
        a = torch.ones(3, 3, dtype=dtype, device=device)
        for p in ['wrong_norm', 5]:
            with self.assertRaisesRegex(RuntimeError, f"linalg_cond got an invalid norm type: {p}"):
                torch.linalg.cond(a, p)

    # This test calls torch.linalg.norm and numpy.linalg.norm with illegal arguments
    # to ensure that they both throw errors
    @dtypes(torch.float, torch.double)
    def test_norm_errors(self, device, dtype):
        def run_error_test_case(input, ord, dim, keepdim, error_type, error_regex):
            test_case_info = (
                f'test case input.size()={input.size()}, ord={ord}, dim={dim}, '
                f'keepdim={keepdim}, dtype={dtype}')

            with self.assertRaisesRegex(error_type, error_regex, msg=test_case_info):
                torch.linalg.norm(input, ord, dim, keepdim)

            input_numpy = input.cpu().numpy()

            msg = f'numpy does not raise error but pytorch does, for case "{test_case_info}"'
            with self.assertRaises(Exception, msg=test_case_info):
                np.linalg.norm(input_numpy, ord, dim, keepdim)

        S = 10
        error_test_cases = [
            # input size, p settings, dim, error type, error regex
            ((S, ), ['fro'], None, RuntimeError, r'order "fro" can only be used if either len\(dim\) == 2'),
            ((S, ), ['nuc'], None, RuntimeError, r'order "nuc" can only be used if either len\(dim\) == 2'),
            ((S, S), [3.5], None, RuntimeError, r'Order 3.5 not supported for matrix norm'),
            ((S, S), [0], None, RuntimeError, r'Order 0 not supported for matrix norm'),
            ((S, S), ['nuc'], 0, RuntimeError, r'order "nuc" can only be used if either len\(dim\) == 2'),
            ((S, S), ['fro'], 0, RuntimeError, r'order "fro" can only be used if either len\(dim\) == 2'),
            ((S, S), ['nuc'], (0, 0), RuntimeError, r'duplicate or invalid dimensions'),
            ((S, S), ['fro', 0], (0, 0), RuntimeError, r'Expected dims to be different'),
            ((S, S), ['fro', 'nuc', 0], (0, 4), IndexError, r'Dimension out of range'),
            ((S, ), [0], (4, ), IndexError, r'Dimension out of range'),
            ((S, ), [None], (0, 0), RuntimeError, r'dim 0 appears multiple times'),
            ((S, S, S), [1], (0, 1, 2), RuntimeError, r"'dim' must specify 1 or 2 dimensions"),
            ((S, S, S), [1], None, RuntimeError, r"'dim' must specify 1 or 2 dimensions"),
            ((S, S), ['garbage'], (0, 1), RuntimeError, r'Invalid norm order: garbage'),
        ]
        for keepdim in [True, False]:
            for input_size, ord_settings, dim, error_type, error_regex in error_test_cases:
                input = torch.randn(*input_size, dtype=dtype, device=device)
                for ord in ord_settings:
                    run_error_test_case(input, ord, dim, keepdim, error_type, error_regex)

    # Test complex number inputs for linalg.norm
    @skipCUDAIfNoMagma
    @skipCPUIfNoLapack
    @dtypes(torch.cfloat, torch.cdouble)
    @precisionOverride({torch.cfloat: 2e-4})
    def test_norm_complex(self, device, dtype):
        def gen_error_message(input_size, ord, keepdim, dim=None):
            return "complex norm failed for input size %s, ord=%s, keepdim=%s, dim=%s" % (
                input_size, ord, keepdim, dim)

        vector_ords = [None, 0, 1, 2, 3, inf, -1, -2, -3, -inf]
        matrix_ords = [None, 'fro', 'nuc', 1, 2, inf, -1, -2, -inf]

        # Test supported ords
        for keepdim in [False, True]:
            # vector norm
            x = torch.randn(25, device=device, dtype=dtype)
            xn = x.cpu().numpy()
            for ord in vector_ords:
                res = torch.linalg.norm(x, ord, keepdim=keepdim).cpu()
                expected = np.linalg.norm(xn, ord, keepdims=keepdim)
                msg = gen_error_message(x.size(), ord, keepdim)
                self.assertEqual(res.shape, expected.shape, msg=msg)
                self.assertEqual(res, expected, msg=msg)

                res_out = torch.tensor([]).to(device)
                torch.linalg.norm(x, ord, keepdim=keepdim, out=res_out)
                self.assertEqual(res_out.shape, expected.shape, msg=msg)
                self.assertEqual(res_out.cpu(), expected, msg=msg)

            # matrix norm
            x = torch.randn(25, 25, device=device, dtype=dtype)
            xn = x.cpu().numpy()
            for ord in matrix_ords:
                res = torch.linalg.norm(x, ord, keepdim=keepdim).cpu()
                expected = np.linalg.norm(xn, ord, keepdims=keepdim)
                msg = gen_error_message(x.size(), ord, keepdim)
                self.assertEqual(res.shape, expected.shape, msg=msg)
                self.assertEqual(res, expected, msg=msg)

                res_out = torch.tensor([]).to(device)
                torch.linalg.norm(x, ord, keepdim=keepdim, out=res_out)
                self.assertEqual(res_out.shape, expected.shape, msg=msg)
                self.assertEqual(res_out.cpu(), expected, msg=msg)

    # Test that linal.vector_norm gives the same result as numpy when inputs
    # contain extreme values (inf, -inf, nan)
    def test_vector_norm_extreme_values(self, device):
        vector_ords = [0, 1, 2, 3, inf, -1, -2, -3, -inf]
        vectors = []
        for pair in itertools.product([inf, -inf, 0.0, nan, 1.0], repeat=2):
            vectors.append(list(pair))
        for vector in vectors:
            x = torch.tensor(vector, device=device)
            x_n = x.cpu().numpy()
            for ord in vector_ords:
                msg = f'ord={ord}, vector={vector}'
                result = torch.linalg.vector_norm(x, ord=ord)
                result_n = np.linalg.norm(x_n, ord=ord)
                self.assertEqual(result, result_n, msg=msg)

    # Test that linal.norm gives the same result as numpy when inputs
    # contain extreme values (inf, -inf, nan)
    @unittest.skipIf(IS_WINDOWS, "Skipped on Windows!")
    @unittest.skipIf(IS_MACOS, "Skipped on MacOS!")
    @skipCUDAIfNoMagma
    @skipCPUIfNoLapack
    def test_norm_extreme_values(self, device):
        vector_ords = [0, 1, 2, 3, inf, -1, -2, -3, -inf]
        matrix_ords = ['fro', 'nuc', 1, 2, inf, -1, -2, -inf]
        vectors = []
        matrices = []
        for pair in itertools.product([inf, -inf, 0.0, nan, 1.0], repeat=2):
            vectors.append(list(pair))
            matrices.append([[pair[0], pair[1]]])
            matrices.append([[pair[0]], [pair[1]]])
        for vector in vectors:
            x = torch.tensor(vector).to(device)
            x_n = x.cpu().numpy()
            for ord in vector_ords:
                msg = f'ord={ord}, vector={vector}'
                result = torch.linalg.norm(x, ord=ord)
                result_n = np.linalg.norm(x_n, ord=ord)
                self.assertEqual(result, result_n, msg=msg)

        # TODO: Remove this function once the broken cases are fixed
        def is_broken_matrix_norm_case(ord, x):
            if self.device_type == 'cuda':
                if x.size() == torch.Size([1, 2]):
                    if ord in ['nuc', 2, -2] and isnan(x[0][0]) and x[0][1] == 1:
                        # These cases are broken because of an issue with svd
                        # https://github.com/pytorch/pytorch/issues/43567
                        return True
                if ord in ['nuc', 2, -2]:
                    # These cases are broken because of another issue with svd
                    # https://github.com/pytorch/pytorch/issues/52633
                    return True
            return False

        for matrix in matrices:
            x = torch.tensor(matrix).to(device)
            x_n = x.cpu().numpy()
            for ord in matrix_ords:
                msg = f'ord={ord}, matrix={matrix}'
                if is_broken_matrix_norm_case(ord, x):
                    continue
                else:
                    result = torch.linalg.norm(x, ord=ord)
                    result_n = np.linalg.norm(x_n, ord=ord)
                    self.assertEqual(result, result_n, msg=msg)

    # Test degenerate shape results match numpy for linalg.norm vector norms
    @skipCUDAIfNoMagma
    @skipCPUIfNoLapack
    @unittest.skipIf(TEST_WITH_ASAN, "Skipped on ASAN since it checks for undefined behavior.")
    @dtypes(torch.float, torch.double, torch.cfloat, torch.cdouble)
    def test_norm_vector_degenerate_shapes(self, device, dtype):
        def run_test_case(input, ord, dim, keepdim):
            msg = f'input.size()={input.size()}, ord={ord}, dim={dim}, keepdim={keepdim}, dtype={dtype}'
            should_error = False
            if ord is not None and ord < 0:
                should_error = True
            elif ord == inf:
                if dim is None or input.size(dim) == 0:
                    should_error = True

            if should_error:
                with self.assertRaises(RuntimeError):
                    torch.linalg.norm(input, ord, dim, keepdim)
            else:
                input_numpy = input.cpu().numpy()
                result_numpy = np.linalg.norm(input_numpy, ord, dim, keepdim)
                result = torch.linalg.norm(input, ord, dim, keepdim)
                self.assertEqual(result, result_numpy, msg=msg)

        ord_vector = [0, 0.5, 1, 2, 3, inf, -0.5, -1, -2, -3, -inf, None]
        S = 10
        test_cases = [
            # input size, dim
            ((0, ), None),
            ((0, S), 0),
            ((0, S), 1),
            ((S, 0), 0),
            ((S, 0), 1),
        ]
        for keepdim in [True, False]:
            for input_size, dim in test_cases:
                input = torch.randn(*input_size, dtype=dtype, device=device)
                for ord in ord_vector:
                    run_test_case(input, ord, dim, keepdim)

    # Test degenerate shape results match numpy for linalg.norm matrix norms
    @skipCUDAIfNoMagma
    @skipCUDAIfRocm
    @skipCPUIfNoLapack
    @dtypes(torch.float, torch.double, torch.cfloat, torch.cdouble)
    def test_norm_matrix_degenerate_shapes(self, device, dtype):
        def run_test_case(input, ord, dim, keepdim, should_error):
            msg = f'input.size()={input.size()}, ord={ord}, dim={dim}, keepdim={keepdim}, dtype={dtype}'
            input_numpy = input.cpu().numpy()
            if should_error:
                with self.assertRaises(ValueError):
                    np.linalg.norm(input_numpy, ord, dim, keepdim)
                with self.assertRaises(RuntimeError):
                    torch.linalg.norm(input, ord, dim, keepdim)
            else:
                result_numpy = np.linalg.norm(input_numpy, ord, dim, keepdim)
                result = torch.linalg.norm(input, ord, dim, keepdim)
                self.assertEqual(result, result_numpy, msg=msg)

        ord_matrix = ['fro', 'nuc', 1, 2, inf, -1, -2, -inf, None]
        S = 10
        test_cases = [
            # input size, p settings that cause error, dim
            ((0, 0), [1, 2, inf, -1, -2, -inf], None),
            ((0, S), [2, inf, -2, -inf], None),
            ((S, 0), [1, 2, -1, -2], None),
            ((S, S, 0), [], (0, 1)),
            ((1, S, 0), [], (0, 1)),
            ((0, 0, S), [1, 2, inf, -1, -2, -inf], (0, 1)),
            ((0, 0, S), [1, 2, inf, -1, -2, -inf], (1, 0)),
        ]
        for keepdim in [True, False]:
            for input_size, error_ords, dim in test_cases:
                input = torch.randn(*input_size, dtype=dtype, device=device)
                for ord in ord_matrix:
                    run_test_case(input, ord, dim, keepdim, ord in error_ords)

    def test_norm_fastpaths(self, device):
        x = torch.randn(3, 5, device=device)

        # slow path
        result = torch.linalg.norm(x, 4.5, 1)
        expected = torch.pow(x.abs().pow(4.5).sum(1), 1.0 / 4.5)
        self.assertEqual(result, expected)

        # fast 0-norm
        result = torch.linalg.norm(x, 0, 1)
        expected = (x != 0).type_as(x).sum(1)
        self.assertEqual(result, expected)

        # fast 1-norm
        result = torch.linalg.norm(x, 1, 1)
        expected = x.abs().sum(1)
        self.assertEqual(result, expected)

        # fast 2-norm
        result = torch.linalg.norm(x, 2, 1)
        expected = torch.sqrt(x.pow(2).sum(1))
        self.assertEqual(result, expected)

        # fast 3-norm
        result = torch.linalg.norm(x, 3, 1)
        expected = torch.pow(x.pow(3).abs().sum(1), 1.0 / 3.0)
        self.assertEqual(result, expected)

    @skipIfRocm  # https://github.com/pytorch/pytorch/issues/55552
    @skipCPUIfNoLapack
    @skipCUDAIfNoMagma
    @dtypes(*floating_and_complex_types())
    def test_old_eig_basic(self, device, dtype):
        a = torch.tensor([[1.96, 0.00, 0.00, 0.00, 0.00],
                          [-6.49, 3.80, 0.00, 0.00, 0.00],
                          [-0.47, -6.39, 4.17, 0.00, 0.00],
                          [-7.20, 1.50, -1.51, 5.70, 0.00],
                          [-0.65, -6.34, 2.67, 1.80, -7.10]],
                         dtype=dtype, device=device).t()
        e = torch.eig(a)[0]
        ee, vv = torch.eig(a, True)
        te = torch.tensor((), dtype=dtype, device=device)
        tv = torch.tensor((), dtype=dtype, device=device)
        eee, vvv = torch.eig(a, True, out=(te, tv))
        self.assertEqual(e, ee, atol=1e-12, rtol=0)
        self.assertEqual(ee, eee, atol=1e-12, rtol=0)
        self.assertEqual(ee, te, atol=1e-12, rtol=0)
        self.assertEqual(vv, vvv, atol=1e-12, rtol=0)
        self.assertEqual(vv, tv, atol=1e-12, rtol=0)
        #
        # compare with numpy
        np_e, np_v = np.linalg.eig(a.cpu().numpy())
        if dtype.is_complex:
            self.assertEqual(ee, np_e)
        else:
            # np_e.shape == (n, 2), where each column contain the real and
            # imaginary parts of the result
            self.assertEqual(ee[:, 0], np_e)  # real part
            self.assertEqual(ee[:, 1], torch.zeros(ee.shape[0], dtype=dtype))  # imaginary part
        self.assertEqual(vv, np_v)

    @skipCPUIfNoLapack
    @skipCUDAIfNoMagma
    @dtypes(torch.double, torch.float)
    def test_old_eig_reuse(self, device, dtype):
        X = torch.randn(4, 4, dtype=dtype, device=device)
        X = torch.mm(X.t(), X)
        e = torch.zeros(4, 2, dtype=dtype, device=device)
        v = torch.zeros(4, 4, dtype=dtype, device=device)
        torch.eig(X, True, out=(e, v))
        Xhat = np.matmul(np.matmul(v.cpu(), torch.diag(e.select(1, 0)).cpu()), v.t().cpu())
        if dtype is torch.float:
            atol = 1e-7
            rtol = 1e-5
        else:
            atol = 1e-8
            rtol = 0
        self.assertEqual(X, Xhat, atol=atol, rtol=rtol, msg='VeV\' wrong')
        self.assertTrue(v.is_contiguous(), 'V is not contiguous')

        torch.eig(X, True, out=(e, v))
        Xhat = np.matmul(v.cpu(), np.matmul(e.select(1, 0).diag().cpu(), v.t().cpu()))
        self.assertEqual(X, Xhat, atol=atol, rtol=rtol, msg='VeV\' wrong')
        self.assertTrue(v.is_contiguous(), 'V is not contiguous')

    @skipCPUIfNoLapack
    @skipCUDAIfNoMagma
    @dtypes(torch.double, torch.float)
    def test_old_eig_non_contiguous(self, device, dtype):
        X = torch.randn(4, 4, dtype=dtype, device=device)
        X = torch.mm(X.t(), X)
        e = torch.zeros(4, 2, 2, dtype=dtype, device=device)[:, 1]
        v = torch.zeros(4, 2, 4, dtype=dtype, device=device)[:, 1]
        self.assertFalse(v.is_contiguous(), 'V is contiguous')
        self.assertFalse(e.is_contiguous(), 'E is contiguous')
        torch.eig(X, True, out=(e, v))
        Xhat = np.matmul(np.matmul(v.cpu(), torch.diag(e.cpu().select(1, 0))), v.t().cpu())
        if dtype is torch.float:
            atol = 1e-7
            rtol = 1e-5
        else:
            atol = 1e-8
            rtol = 0
        self.assertEqual(X, Xhat, atol=atol, rtol=rtol, msg='VeV\' wrong')

    @skipCPUIfNoLapack
    @skipCUDAIfNoMagma
    @dtypes(torch.double, torch.float)
    def test_old_eig_invalid_input(self, device, dtype):
        # test invalid input
        self.assertRaisesRegex(
            RuntimeError,
            'input should be 2 dimensional',
            lambda: torch.eig(torch.ones((2))))
        self.assertRaisesRegex(
            RuntimeError,
            'input should be square',
            lambda: torch.eig(torch.ones((2, 3))))
        self.assertRaisesRegex(
            RuntimeError,
            'input should not contain infs or NaNs',
            lambda: torch.eig(np.inf * torch.ones((2, 2))))
        self.assertRaisesRegex(
            RuntimeError,
            'input should not contain infs or NaNs',
            lambda: torch.eig(np.nan * torch.ones((2, 2))))

    @skipCUDAIfNoMagma
    @skipCPUIfNoLapack
    @dtypes(torch.double, torch.float)
    def test_old_eig_out(self, device, dtype):
        # the out version of torch.eig needs to be tested manually: we can't
        # use the "test_out=True" parameter to tensor_op_tests because the
        # signature is irregular (since we have *two* output vectors)
        t = torch.randn(10, 10, dtype=dtype, device=device)
        evals, evecs = torch.eig(t, eigenvectors=True)
        #
        # check that the out= version computes the same values as the normal one
        out_evals = torch.empty_like(evals)
        out_evecs = torch.empty_like(evecs)
        evals2, evecs2 = torch.eig(t, eigenvectors=True, out=(out_evals, out_evecs))
        # check that the out tensors were used in-place
        self.assertEqual(evals2.data_ptr(), out_evals.data_ptr())
        self.assertEqual(evecs2.data_ptr(), out_evecs.data_ptr())
        # check that the result is the same as the non-out version
        self.assertEqual(evals, out_evals)
        self.assertEqual(evecs, out_evecs)
        #
        # check what happens in the eigenvectors=False case
        out_evals = torch.empty_like(evals)
        out_evecs = torch.tensor([1, 2, 3], dtype=dtype, device=device)
        evals2, evecs2 = torch.eig(t, eigenvectors=False, out=(out_evals, out_evecs))
        # check that the out_evals was used in-place
        self.assertEqual(evals2.data_ptr(), out_evals.data_ptr())
        self.assertEqual(evals, out_evals)
        # check that out_evecs was NOT touched at all
        assert out_evecs.tolist() == [1, 2, 3]
        #
        # check that we complain if we pass an out vector of the wrong dtype
        wrong_out = torch.empty((0, 0), dtype=int)
        with self.assertRaisesRegex(RuntimeError, r"Expected .* but got .*"):
            torch.eig(t, eigenvectors=True, out=(wrong_out, out_evecs))
        with self.assertRaisesRegex(RuntimeError, r"Expected .* but got .*"):
            torch.eig(t, eigenvectors=True, out=(out_evals, wrong_out))

    @skipCPUIfNoLapack
    @skipCUDAIfNoMagma
    @skipCUDAIfRocm
    # NumPy computes only in float64 and complex128 precisions
    # for float32 or complex64 results might be very different from float64 or complex128
    @dtypes(torch.float64, torch.complex128)
    def test_eig_numpy(self, device, dtype):
        def run_test(shape, *, symmetric=False):
            from torch.testing._internal.common_utils import random_symmetric_matrix

            if not dtype.is_complex and symmetric:
                # for symmetric real-valued inputs eigenvalues and eigenvectors have imaginary part equal to zero
                # unlike NumPy the result is not cast to float32 or float64 dtype in this case
                a = random_symmetric_matrix(shape[-1], *shape[:-2], dtype=dtype, device=device)
            else:
                a = make_tensor(shape, dtype=dtype, device=device)

            actual = torch.linalg.eig(a)

            # compare with NumPy
            # the eigenvalues are not necessarily ordered
            # so order of NumPy and PyTorch can be different
            expected = np.linalg.eig(a.cpu().numpy())

            # sort NumPy output
            ind = np.argsort(expected[0], axis=-1)[::-1]
            expected = (np.take_along_axis(expected[0], ind, axis=-1), np.take_along_axis(expected[1], ind[:, None], axis=-1))

            # sort PyTorch output
            # torch.argsort doesn't work with complex inputs, NumPy sorting on CPU is used instead
            # RuntimeError: _th_sort not supported on CUDAType for ComplexDouble
            # RuntimeError: "sorting_kernel_method_name" not implemented for 'ComplexDouble'
            ind = np.argsort(actual[0].cpu().numpy(), axis=-1)[::-1]
            actual_np = [x.cpu().numpy() for x in actual]
            sorted_actual = (
                np.take_along_axis(actual_np[0], ind, axis=-1),
                np.take_along_axis(actual_np[1], ind[:, None], axis=-1))

            self.assertEqual(expected[0], sorted_actual[0])
            self.assertEqual(abs(expected[1]), abs(sorted_actual[1]))

        shapes = [(0, 0),  # Empty matrix
                  (5, 5),  # Single matrix
                  (0, 0, 0), (0, 5, 5),  # Zero batch dimension tensors
                  (2, 5, 5),  # 3-dim tensors
                  (2, 1, 5, 5)]  # 4-dim tensors
        for shape in shapes:
            run_test(shape)
            run_test(shape, symmetric=True)

    @onlyCUDA
    @skipCUDAIfNoMagma
    @skipCUDAIfRocm
    @dtypes(*floating_and_complex_types())
    def test_eig_compare_backends(self, device, dtype):
        def run_test(shape, *, symmetric=False):
            from torch.testing._internal.common_utils import random_symmetric_matrix

            if not dtype.is_complex and symmetric:
                # for symmetric real-valued inputs eigenvalues and eigenvectors have imaginary part equal to zero
                a = random_symmetric_matrix(shape[-1], *shape[:-2], dtype=dtype, device=device)
            else:
                a = make_tensor(shape, dtype=dtype, device=device)

            actual = torch.linalg.eig(a)

            complementary_device = 'cpu'

            # compare with CPU
            expected = torch.linalg.eig(a.to(complementary_device))
            self.assertEqual(expected[0], actual[0])
            self.assertEqual(expected[1], actual[1])

        shapes = [(0, 0),  # Empty matrix
                  (5, 5),  # Single matrix
                  (0, 0, 0), (0, 5, 5),  # Zero batch dimension tensors
                  (2, 5, 5),  # 3-dim tensors
                  (2, 1, 5, 5)]  # 4-dim tensors
        for shape in shapes:
            run_test(shape)
            run_test(shape, symmetric=True)

    @slowTest
    @onlyCUDA
    @skipCUDAIfNoMagma
    @skipCUDAIfRocm
    @dtypes(torch.float32)
    def test_eig_check_magma(self, device, dtype):
        # For CUDA inputs only matrices of size larger than 2048x2048 actually call MAGMA library
        shape = (2049, 2049)
        a = make_tensor(shape, dtype=dtype, device=device)
        w, v = torch.linalg.eig(a)
        # check correctness using eigendecomposition identity
        self.assertEqual(a.to(v.dtype) @ v, w * v, atol=1e-3, rtol=1e-3)

    @skipCUDAIfNoMagma
    @skipCUDAIfRocm
    @skipCPUIfNoLapack
    @dtypes(*floating_and_complex_types())
    def test_eig_errors_and_warnings(self, device, dtype):
        # eig requires the input to be at least 2 dimensional tensor
        a = make_tensor(2, dtype=dtype, device=device)
        with self.assertRaisesRegex(RuntimeError, "must have at least 2 dimensions"):
            torch.linalg.eig(a)

        # eig requires a square matrix
        a = make_tensor((2, 3), dtype=dtype, device=device)
        with self.assertRaisesRegex(RuntimeError, "must be batches of square matrices"):
            torch.linalg.eig(a)

        # if out tensor with floating dtype is passed for complex output an error is thrown
        if not dtype.is_complex:
            # The characteristic equation is p(λ) = λ^2 − 2λ + 5 = 0, with roots λ = 1±2i
            a = torch.tensor([[3., -2.], [4., -1.]], dtype=dtype, device=device)
            out0 = torch.empty(0, device=device, dtype=dtype)
            out1 = torch.empty(0, device=device, dtype=dtype)
            with self.assertRaisesRegex(RuntimeError, "Expected eigenvalues to be safely castable"):
                torch.linalg.eig(a, out=(out0, out1))

            out0 = torch.empty(0, device=device, dtype=torch.complex128)
            with self.assertRaisesRegex(RuntimeError, "Expected eigenvectors to be safely castable"):
                torch.linalg.eig(a, out=(out0, out1))

        # dtypes should be safely castable
        a = make_tensor((3, 3), dtype=dtype, device=device)
        out0 = torch.empty(0, dtype=torch.int, device=device)
        out1 = torch.empty(0, dtype=torch.int, device=device)
        with self.assertRaisesRegex(RuntimeError, "but got eigenvalues with dtype Int"):
            torch.linalg.eig(a, out=(out0, out1))

        out0 = torch.empty(0, dtype=torch.complex128, device=device)
        with self.assertRaisesRegex(RuntimeError, "but got eigenvectors with dtype Int"):
            torch.linalg.eig(a, out=(out0, out1))

        # if non-empty out tensor with wrong shape is passed a warning is given
        a = make_tensor((3, 3), dtype=dtype, device=device)
        out0 = torch.empty(1, device=device, dtype=torch.complex128)
        out1 = torch.empty(1, device=device, dtype=torch.complex128)
        with warnings.catch_warnings(record=True) as w:
            # Trigger warning
            torch.linalg.eig(a, out=(out0, out1))
            # Check warning occurs
            self.assertEqual(len(w), 2)
            self.assertTrue("An output with one or more elements was resized" in str(w[-1].message))
            self.assertTrue("An output with one or more elements was resized" in str(w[-2].message))

        # device should match
        if torch.cuda.is_available():
            wrong_device = 'cpu' if self.device_type != 'cpu' else 'cuda'
            out_w = torch.empty(0, device=wrong_device, dtype=torch.complex128)
            out_v = torch.empty(0, device=device, dtype=torch.complex128)
            with self.assertRaisesRegex(RuntimeError, "tensors to be on the same device"):
                torch.linalg.eig(a, out=(out_w, out_v))
            out_w = torch.empty(0, device=device, dtype=torch.complex128)
            out_v = torch.empty(0, device=wrong_device, dtype=torch.complex128)
            with self.assertRaisesRegex(RuntimeError, "tensors to be on the same device"):
                torch.linalg.eig(a, out=(out_w, out_v))

    @skipCPUIfNoLapack
    @skipCUDAIfNoMagma
    @skipCUDAIfRocm
    # NumPy computes only in float64 and complex128 precisions
    # for float32 or complex64 results might be very different from float64 or complex128
    @dtypes(torch.float64, torch.complex128)
    def test_eigvals_numpy(self, device, dtype):
        def run_test(shape, *, symmetric=False):
            from torch.testing._internal.common_utils import random_symmetric_matrix

            if not dtype.is_complex and symmetric:
                # for symmetric real-valued inputs eigenvalues and eigenvectors have imaginary part equal to zero
                # unlike NumPy the result is not cast to float32 or float64 dtype in this case
                a = random_symmetric_matrix(shape[-1], *shape[:-2], dtype=dtype, device=device)
            else:
                a = make_tensor(shape, dtype=dtype, device=device)

            actual = torch.linalg.eigvals(a)

            # compare with NumPy
            # the eigenvalues are not necessarily ordered
            # so order of NumPy and PyTorch can be different
            expected = np.linalg.eigvals(a.cpu().numpy())

            # sort NumPy output
            ind = np.argsort(expected, axis=-1)[::-1]
            expected = np.take_along_axis(expected, ind, axis=-1)

            # sort PyTorch output
            # torch.argsort doesn't work with complex inputs, NumPy sorting on CPU is used instead
            # RuntimeError: _th_sort not supported on CUDAType for ComplexDouble
            # RuntimeError: "sorting_kernel_method_name" not implemented for 'ComplexDouble'
            ind = np.argsort(actual.cpu().numpy(), axis=-1)[::-1]
            actual_np = actual.cpu().numpy()
            sorted_actual = np.take_along_axis(actual_np, ind, axis=-1)

            self.assertEqual(expected, sorted_actual)

        shapes = [(0, 0),  # Empty matrix
                  (5, 5),  # Single matrix
                  (0, 0, 0), (0, 5, 5),  # Zero batch dimension tensors
                  (2, 5, 5),  # 3-dim tensors
                  (2, 1, 5, 5)]  # 4-dim tensors
        for shape in shapes:
            run_test(shape)
            run_test(shape, symmetric=True)

    @onlyCUDA
    @skipCUDAIfNoMagma
    @skipCUDAIfRocm
    @dtypes(*floating_and_complex_types())
    def test_eigvals_compare_backends(self, device, dtype):
        def run_test(shape, *, symmetric=False):
            from torch.testing._internal.common_utils import random_symmetric_matrix

            if not dtype.is_complex and symmetric:
                # for symmetric real-valued inputs eigenvalues and eigenvectors have imaginary part equal to zero
                a = random_symmetric_matrix(shape[-1], *shape[:-2], dtype=dtype, device=device)
            else:
                a = make_tensor(shape, dtype=dtype, device=device)

            actual = torch.linalg.eigvals(a)

            complementary_device = 'cpu'

            # compare with CPU
            expected = torch.linalg.eigvals(a.to(complementary_device))
            self.assertEqual(expected, actual)

            # check out= variant
            complex_dtype = dtype
            if not dtype.is_complex:
                complex_dtype = torch.complex128 if dtype == torch.float64 else torch.complex64
            out = torch.empty(0, dtype=complex_dtype, device=device)
            ans = torch.linalg.eigvals(a, out=out)
            self.assertEqual(ans, out)
            self.assertEqual(expected.to(complex_dtype), out)

            # check non-contiguous out
            if a.numel() > 0:
                out = torch.empty(2 * shape[0], *shape[1:-1], dtype=complex_dtype, device=device)[::2]
                self.assertFalse(out.is_contiguous())
                ans = torch.linalg.eigvals(a, out=out)
                self.assertEqual(ans, out)
                self.assertEqual(expected.to(complex_dtype), out)

        shapes = [(0, 0),  # Empty matrix
                  (5, 5),  # Single matrix
                  (0, 0, 0), (0, 5, 5),  # Zero batch dimension tensors
                  (2, 5, 5),  # 3-dim tensors
                  (2, 1, 5, 5)]  # 4-dim tensors
        for shape in shapes:
            run_test(shape)
            run_test(shape, symmetric=True)

    @skipCUDAIfNoMagma
    @skipCUDAIfRocm
    @skipCPUIfNoLapack
    @dtypes(*floating_and_complex_types())
    def test_eigvals_errors_and_warnings(self, device, dtype):
        # eig requires the input to be at least 2 dimensional tensor
        a = make_tensor(2, dtype=dtype, device=device)
        with self.assertRaisesRegex(RuntimeError, "must have at least 2 dimensions"):
            torch.linalg.eigvals(a)

        # eig requires a square matrix
        a = make_tensor((2, 3), dtype=dtype, device=device)
        with self.assertRaisesRegex(RuntimeError, "must be batches of square matrices"):
            torch.linalg.eigvals(a)

        # if out tensor with floating dtype is passed for complex output an error is thrown
        if not dtype.is_complex:
            # The characteristic equation is p(λ) = λ^2 − 2λ + 5 = 0, with roots λ = 1±2i
            a = torch.tensor([[3., -2.], [4., -1.]], dtype=dtype, device=device)
            out = torch.empty(0, device=device, dtype=dtype)
            with self.assertRaisesRegex(RuntimeError, "Expected eigenvalues to be safely castable"):
                torch.linalg.eigvals(a, out=out)

        # dtypes should be safely castable
        a = make_tensor((3, 3), dtype=dtype, device=device)
        out = torch.empty(0, dtype=torch.int, device=device)
        with self.assertRaisesRegex(RuntimeError, "but got eigenvalues with dtype Int"):
            torch.linalg.eigvals(a, out=out)

        # if non-empty out tensor with wrong shape is passed a warning is given
        out = torch.empty(1, device=device, dtype=torch.complex128)
        with warnings.catch_warnings(record=True) as w:
            # Trigger warning
            torch.linalg.eigvals(a, out=out)
            # Check warning occurs
            self.assertEqual(len(w), 1)
            self.assertTrue("An output with one or more elements was resized" in str(w[-1].message))

        # device should match
        if torch.cuda.is_available():
            wrong_device = 'cpu' if self.device_type != 'cpu' else 'cuda'
            out_w = torch.empty(0, device=wrong_device, dtype=torch.complex128)
            with self.assertRaisesRegex(RuntimeError, "tensors to be on the same device"):
                torch.linalg.eigvals(a, out=out_w)

    @skipCUDAIfNoMagma
    @skipCPUIfNoLapack
    def test_norm_old(self, device):
        def gen_error_message(input_size, p, keepdim, dim=None):
            return "norm failed for input size %s, p=%s, keepdim=%s, dim=%s" % (
                input_size, p, keepdim, dim)

        for keepdim in [False, True]:
            # full reduction
            x = torch.randn(25, device=device)
            xn = x.cpu().numpy()
            for p in [0, 1, 2, 3, 4, inf, -inf, -1, -2, -3, 1.5]:
                res = x.norm(p, keepdim=keepdim).cpu()
                expected = np.linalg.norm(xn, p, keepdims=keepdim)
                self.assertEqual(res, expected, atol=1e-5, rtol=0, msg=gen_error_message(x.size(), p, keepdim))

            # one dimension
            x = torch.randn(25, 25, device=device)
            xn = x.cpu().numpy()
            for p in [0, 1, 2, 3, 4, inf, -inf, -1, -2, -3]:
                dim = 1
                res = x.norm(p, dim, keepdim=keepdim).cpu()
                expected = np.linalg.norm(xn, p, dim, keepdims=keepdim)
                msg = gen_error_message(x.size(), p, keepdim, dim)
                self.assertEqual(res.shape, expected.shape, msg=msg)
                self.assertEqual(res, expected, msg=msg)

            # matrix norm
            for p in ['fro', 'nuc']:
                res = x.norm(p, keepdim=keepdim).cpu()
                expected = np.linalg.norm(xn, p, keepdims=keepdim)
                msg = gen_error_message(x.size(), p, keepdim)
                self.assertEqual(res.shape, expected.shape, msg=msg)
                self.assertEqual(res, expected, msg=msg)

            # zero dimensions
            x = torch.randn((), device=device)
            xn = x.cpu().numpy()
            res = x.norm(keepdim=keepdim).cpu()
            expected = np.linalg.norm(xn, keepdims=keepdim)
            msg = gen_error_message(x.size(), None, keepdim)
            self.assertEqual(res.shape, expected.shape, msg=msg)
            self.assertEqual(res, expected, msg=msg)

            # larger tensor sanity check
            self.assertEqual(
                2 * torch.norm(torch.ones(10000), keepdim=keepdim),
                torch.norm(torch.ones(40000), keepdim=keepdim))

            # matrix norm with non-square >2-D tensors, all combinations of reduction dims
            x = torch.randn(5, 6, 7, 8, device=device)
            xn = x.cpu().numpy()
            for p in ['fro', 'nuc']:
                for dim in itertools.product(*[list(range(4))] * 2):
                    if dim[0] == dim[1]:
                        continue
                    res = x.norm(p=p, dim=dim, keepdim=keepdim).cpu()
                    expected = np.linalg.norm(xn, ord=p, axis=dim, keepdims=keepdim)
                    msg = gen_error_message(x.size(), p, keepdim, dim)
                    self.assertEqual(res.shape, expected.shape, msg=msg)
                    self.assertEqual(res, expected, msg=msg)

    # Test that torch.norm with p=+/-inf propagates NaN
    def test_norm_old_nan_propagation(self, device):
        ords = [inf, -inf]
        for pair in itertools.product([0.0, nan, 1.0], repeat=2):
            x = torch.tensor(list(pair), device=device)
            for ord in ords:
                result = torch.norm(x, p=ord)
                result_check = torch.linalg.norm(x, ord=ord)
                self.assertEqual(result, result_check)

    @skipCUDAIfNoMagma
    @skipCPUIfNoLapack
    def test_norm_complex_old(self, device):
        def gen_error_message(input_size, p, keepdim, dim=None):
            return "complex norm failed for input size %s, p=%s, keepdim=%s, dim=%s" % (
                input_size, p, keepdim, dim)

        for keepdim in [False, True]:
            # vector norm
            x = torch.randn(25, device=device) + 1j * torch.randn(25, device=device)
            xn = x.cpu().numpy()
            for p in [0, 1, 2, 3, inf, -1, -2, -3, -inf]:
                res = x.norm(p, keepdim=keepdim).cpu()
                expected = np.linalg.norm(xn, p, keepdims=keepdim)
                msg = gen_error_message(x.size(), p, keepdim)
                self.assertEqual(res.shape, expected.shape, msg=msg)
                self.assertEqual(res, expected, msg=msg)

            # matrix norm
            x = torch.randn(25, 25, device=device) + 1j * torch.randn(25, 25, device=device)
            xn = x.cpu().numpy()
            for p in ['nuc', 'fro']:
                res = x.norm(p, keepdim=keepdim).cpu()
                expected = np.linalg.norm(xn, p, keepdims=keepdim)
                msg = gen_error_message(x.size(), p, keepdim)
                self.assertEqual(res.shape, expected.shape, msg=msg)
                self.assertEqual(res, expected, msg=msg, rtol=1.3e-6, atol=3e-4)

    # Ensure torch.norm with p='fro' and p=2 give the same results for mutually supported input combinations
    @dtypes(torch.float)
    @skipCUDAIfRocm
    def test_norm_fro_2_equivalence_old(self, device, dtype):
        input_sizes = [
            (0,),
            (10,),
            (0, 0),
            (4, 30),
            (0, 45),
            (100, 0),
            (45, 10, 23),
            (0, 23, 59),
            (23, 0, 37),
            (34, 58, 0),
            (0, 0, 348),
            (0, 3434, 0),
            (0, 0, 0),
            (5, 3, 8, 1, 3, 5)]

        for input_size in input_sizes:
            a = make_tensor(input_size, device, dtype, low=-9, high=9)

            # Try full reduction
            dim_settings = [None]

            # Try all possible 1-D reductions
            dim_settings += list(range(-a.dim(), a.dim()))

            def wrap_dim(dim, ndims):
                assert (dim < ndims) and (dim >= -ndims)
                if dim >= 0:
                    return dim
                else:
                    return dim + ndims

            # Try all possible 2-D reductions
            dim_settings += [
                (d0, d1) for d0, d1 in itertools.combinations(range(-a.dim(), a.dim()), 2)
                if wrap_dim(d0, a.dim()) != wrap_dim(d1, a.dim())]

            for dim in dim_settings:
                for keepdim in [True, False]:
                    a_norm_2 = torch.norm(a, p=2, dim=dim, keepdim=keepdim)
                    a_norm_fro = torch.norm(a, p='fro', dim=dim, keepdim=keepdim)
                    self.assertEqual(a_norm_fro, a_norm_2)

    @skipCUDAIfNoMagma
    def test_nuclear_norm_axes_small_brute_force_old(self, device):
        def check_single_nuclear_norm(x, axes):
            if self.device_type != 'cpu' and randrange(100) < 95:
                return  # too many cpu <==> device copies

            a = np.array(x.cpu(), copy=False)
            expected = np.linalg.norm(a, "nuc", axis=axes)

            ans = torch.norm(x, "nuc", dim=axes)
            self.assertTrue(ans.is_contiguous())
            self.assertEqual(ans.shape, expected.shape)
            self.assertEqual(ans.cpu(), expected, rtol=1e-02, atol=1e-03, equal_nan=True)

            out = torch.zeros(expected.shape, dtype=x.dtype, device=x.device)
            ans = torch.norm(x, "nuc", dim=axes, out=out)
            self.assertIs(ans, out)
            self.assertTrue(ans.is_contiguous())
            self.assertEqual(ans.shape, expected.shape)
            self.assertEqual(ans.cpu(), expected, rtol=1e-02, atol=1e-03, equal_nan=True)

        for n in range(1, 3):
            for m in range(1, 3):
                for axes in itertools.permutations([0, 1], 2):
                    # 2d, inner dimensions C
                    x = torch.randn(n, m, device=device)
                    check_single_nuclear_norm(x, axes)

                    # 2d, inner dimensions Fortran
                    x = torch.randn(m, n, device=device).transpose(-1, -2)
                    check_single_nuclear_norm(x, axes)

                    # 2d, inner dimensions non-contiguous
                    x = torch.randn(n, 2 * m, device=device)[:, ::2]
                    check_single_nuclear_norm(x, axes)

                    # 2d, all dimensions non-contiguous
                    x = torch.randn(7 * n, 2 * m, device=device)[::7, ::2]
                    check_single_nuclear_norm(x, axes)

                for o in range(1, 3):
                    for axes in itertools.permutations([0, 1, 2], 2):
                        # 3d, inner dimensions C
                        x = torch.randn(o, n, m, device=device)
                        check_single_nuclear_norm(x, axes)

                        # 3d, inner dimensions Fortran
                        x = torch.randn(o, m, n, device=device).transpose(-1, -2)
                        check_single_nuclear_norm(x, axes)

                        # 3d, inner dimensions non-contiguous
                        x = torch.randn(o, n, 2 * m, device=device)[:, :, ::2]
                        check_single_nuclear_norm(x, axes)

                        # 3d, all dimensions non-contiguous
                        x = torch.randn(7 * o, 5 * n, 2 * m, device=device)[::7, ::5, ::2]
                        check_single_nuclear_norm(x, axes)

                    for r in range(1, 3):
                        for axes in itertools.permutations([0, 1, 2, 3], 2):
                            # 4d, inner dimensions C
                            x = torch.randn(r, o, n, m, device=device)
                            check_single_nuclear_norm(x, axes)

                            # 4d, inner dimensions Fortran
                            x = torch.randn(r, o, n, m, device=device).transpose(-1, -2)
                            check_single_nuclear_norm(x, axes)

                            # 4d, inner dimensions non-contiguous
                            x = torch.randn(r, o, n, 2 * m, device=device)[:, :, :, ::2]
                            check_single_nuclear_norm(x, axes)

                            # 4d, all dimensions non-contiguous
                            x = torch.randn(7 * r, 5 * o, 11 * n, 2 * m, device=device)[::7, ::5, ::11, ::2]
                            check_single_nuclear_norm(x, axes)

    @skipCUDAIfNoMagma
    def test_nuclear_norm_exceptions_old(self, device):
        for lst in [], [1], [1, 2]:
            x = torch.tensor(lst, dtype=torch.double, device=device)
            for axes in (), (0,):
                self.assertRaises(RuntimeError, torch.norm, x, "nuc", axes)
            self.assertRaises(IndexError, torch.norm, x, "nuc", (0, 1))

        x = torch.tensor([[0, 1, 2], [3, 4, 5]], dtype=torch.double, device=device)
        self.assertRaisesRegex(RuntimeError, "duplicate or invalid", torch.norm, x, "nuc", (0, 0))
        self.assertRaisesRegex(IndexError, "Dimension out of range", torch.norm, x, "nuc", (0, 2))

    # ~~~ tests for torch.svd ~~~
    @skipCUDAIfNoMagmaAndNoCusolver
    @skipCPUIfNoLapack
    @dtypes(torch.double)
    def test_svd(self, device, dtype):
        def run_test(dims, some, compute_uv):
            x = torch.randn(*dims, dtype=dtype, device=device)
            outu = torch.empty(0, dtype=dtype, device=device)
            outs = torch.empty(0, dtype=dtype, device=device)
            outv = torch.empty(0, dtype=dtype, device=device)
            torch.svd(x, some=some, compute_uv=compute_uv, out=(outu, outs, outv))

            if compute_uv:
                if some:
                    x_recon = torch.matmul(outu, torch.matmul(outs.diag_embed(), outv.transpose(-2, -1)))
                    self.assertEqual(x, x_recon, atol=1e-8, rtol=0, msg='Incorrect reconstruction using U @ diag(S) @ V.T')
                else:
                    narrow_u = outu[..., :min(*dims[-2:])]
                    narrow_v = outv[..., :min(*dims[-2:])]
                    x_recon = torch.matmul(narrow_u, torch.matmul(outs.diag_embed(), narrow_v.transpose(-2, -1)))
                    self.assertEqual(x, x_recon, atol=1e-8, rtol=0, msg='Incorrect reconstruction using U @ diag(S) @ V.T')
            else:
                _, singvals, _ = torch.svd(x, compute_uv=True)
                self.assertEqual(singvals, outs, msg='Singular values mismatch')
                self.assertEqual(outu, torch.zeros_like(outu), msg='U not zero')
                self.assertEqual(outv, torch.zeros_like(outv), msg='V not zero')

            resu, ress, resv = torch.svd(x, some=some, compute_uv=compute_uv)
            self.assertEqual(resu, outu, msg='outputs of svd and svd with out differ')
            self.assertEqual(ress, outs, msg='outputs of svd and svd with out differ')
            self.assertEqual(resv, outv, msg='outputs of svd and svd with out differ')

            # test non-contiguous
            x = torch.randn(*dims, dtype=dtype, device=device)
            if x.numel() > 0:
                n_dim = len(dims)
                # Reverse the batch dimensions and the matrix dimensions and then concat them
                x = x.permute(tuple(range(n_dim - 3, -1, -1)) + (n_dim - 1, n_dim - 2))
                assert not x.is_contiguous(), "x is intentionally non-contiguous"
                resu, ress, resv = torch.svd(x, some=some, compute_uv=compute_uv)
                if compute_uv:
                    if some:
                        x_recon = torch.matmul(resu, torch.matmul(ress.diag_embed(), resv.transpose(-2, -1)))
                        self.assertEqual(x, x_recon, atol=1e-8, rtol=0, msg='Incorrect reconstruction using U @ diag(S) @ V.T')
                    else:
                        narrow_u = resu[..., :min(*dims[-2:])]
                        narrow_v = resv[..., :min(*dims[-2:])]
                        x_recon = torch.matmul(narrow_u, torch.matmul(ress.diag_embed(), narrow_v.transpose(-2, -1)))
                        self.assertEqual(x, x_recon, atol=1e-8, rtol=0, msg='Incorrect reconstruction using U @ diag(S) @ V.T')
                else:
                    _, singvals, _ = torch.svd(x, compute_uv=True)
                    self.assertEqual(singvals, ress, msg='Singular values mismatch')
                    self.assertEqual(resu, torch.zeros_like(resu), msg='U not zero')
                    self.assertEqual(resv, torch.zeros_like(resv), msg='V not zero')

        shapes = [(0, 0), (5, 0), (0, 5),  # empty matrices
                  (0, 0, 0), (0, 5, 5), (0, 5, 3),  # zero batch dimension
                  (3, 3), (5, 3, 3), (7, 5, 3, 3),  # square matrices
                  (7, 3), (5, 7, 3), (7, 5, 7, 3),  # fat matrices
                  (3, 7), (5, 3, 7), (7, 5, 3, 7)]  # thin matrices
        for dims, some, compute_uv in product(shapes, [True, False], [True, False]):
            run_test(dims, some, compute_uv)

    @skipCUDAIfNoMagmaAndNoCusolver
    @skipCPUIfNoLapack
    @dtypes(torch.float)
    def test_svd_no_singularvectors(self, device, dtype):
        for size in [(5, 5), (5, 20), (20, 5)]:
            a = torch.randn(*size, device=device, dtype=dtype)
            u, s_expect, v = torch.svd(a)
            u, s_actual, v = torch.svd(a, compute_uv=False)
            self.assertEqual(s_expect, s_actual, msg="Singular values don't match")

    @skipCUDAIfNoMagmaAndNoCusolver
    @skipCPUIfNoLapack
    @dtypes(torch.double)
    @skipCUDAIfRocm
    def test_svd_lowrank(self, device, dtype):
        from torch.testing._internal.common_utils import random_lowrank_matrix, random_sparse_matrix

        def run_subtest(actual_rank, matrix_size, batches, device, svd_lowrank, **options):
            density = options.pop('density', 1)
            if isinstance(matrix_size, int):
                rows = columns = matrix_size
            else:
                rows, columns = matrix_size
            if density == 1:
                a_input = random_lowrank_matrix(actual_rank, rows, columns, *batches, device=device, dtype=dtype)
                a = a_input
            else:
                assert batches == ()
                a_input = random_sparse_matrix(rows, columns, density, device=device, dtype=dtype)
                a = a_input.to_dense()

            q = min(*size)
            u, s, v = svd_lowrank(a_input, q=q, **options)

            # check if u, s, v is a SVD
            u, s, v = u[..., :q], s[..., :q], v[..., :q]
            A = u.matmul(s.diag_embed()).matmul(v.transpose(-2, -1))
            self.assertEqual(A, a)

            # check if svd_lowrank produces same singular values as torch.svd
            U, S, V = torch.svd(a)
            self.assertEqual(s.shape, S.shape)
            self.assertEqual(u.shape, U.shape)
            self.assertEqual(v.shape, V.shape)
            self.assertEqual(s, S)

            if density == 1:
                # actual_rank is known only for dense inputs
                #
                # check if pairs (u, U) and (v, V) span the same
                # subspaces, respectively
                u, s, v = u[..., :actual_rank], s[..., :actual_rank], v[..., :actual_rank]
                U, S, V = U[..., :actual_rank], S[..., :actual_rank], V[..., :actual_rank]
                self.assertEqual(u.transpose(-2, -1).matmul(U).det().abs(), torch.ones(batches, device=device, dtype=dtype))
                self.assertEqual(v.transpose(-2, -1).matmul(V).det().abs(), torch.ones(batches, device=device, dtype=dtype))

        all_batches = [(), (1,), (3,), (2, 3)]
        for actual_rank, size, all_batches in [
                (2, (17, 4), all_batches),
                (4, (17, 4), all_batches),
                (4, (17, 17), all_batches),
                (10, (100, 40), all_batches),
                (7, (1000, 1000), [()]),
        ]:
            # dense input
            for batches in all_batches:
                run_subtest(actual_rank, size, batches, device, torch.svd_lowrank)
                if size != size[::-1]:
                    run_subtest(actual_rank, size[::-1], batches, device, torch.svd_lowrank)

        # sparse input
        for size in [(17, 4), (4, 17), (17, 17), (100, 40), (40, 100), (1000, 1000)]:
            for density in [0.005, 0.1]:
                run_subtest(None, size, (), device, torch.svd_lowrank, density=density)

        # jitting support
        jitted = torch.jit.script(torch.svd_lowrank)
        actual_rank, size, batches = 2, (17, 4), ()
        run_subtest(actual_rank, size, batches, device, jitted)

    @skipCUDAIfNoMagmaAndNoCusolver
    @skipCPUIfNoLapack
    @dtypes(torch.cfloat)
    def test_svd_complex(self, device, dtype):
        # this test verifies that torch.svd really returns V and not V.conj()
        # see: https://github.com/pytorch/pytorch/issues/45821
        t = torch.randn((10, 10), dtype=dtype, device=device)
        U, S, V = torch.svd(t, some=False)
        # verify that t ≈ t2
        # t2 = U @ diag(S) @ Vᴴ
        # Vᴴ is the conjugate transpose of V
        t2 = U @ torch.diag(S).type(dtype) @ V.conj().T
        self.assertEqual(t, t2)

    def _test_svd_helper(self, shape, some, col_maj, device, dtype):
        cpu_tensor = torch.randn(shape, device='cpu').to(dtype)
        device_tensor = cpu_tensor.to(device=device)
        if col_maj:
            cpu_tensor = cpu_tensor.t()
            device_tensor = device_tensor.t()
        cpu_result = torch.svd(cpu_tensor, some=some)
        device_result = torch.svd(device_tensor, some=some)
        m = min(cpu_tensor.shape[-2:])
        # torch.svd returns torch.return_types.svd which is a tuple of (U, V, S).
        # - When some==False, U[..., m:] can be arbitrary.
        # - When some==True, U shape: [..., m], V shape: [m, m]
        # - Signs are not deterministic. If the sign of a column of U is changed
        #   then the corresponding column of the V has to be changed.
        # Thus here we only compare result[..., :m].abs() from CPU and device.
        for x, y in zip(cpu_result, device_result):
            self.assertEqual(x[..., :m].abs(), y[..., :m].abs(), atol=1e-5, rtol=0)

    @skipCUDAIfNoMagma
    @skipCPUIfNoLapack
    @dtypes(torch.float32, torch.float64, torch.complex64, torch.complex128)
    def test_svd_errors_and_warnings(self, device, dtype):
        for svd in [torch.svd, torch.linalg.svd]:
            # if non-empty out tensor with wrong shape is passed a warning is given
            a = torch.randn(3, 3, dtype=dtype, device=device)
            real_dtype = a.real.dtype if dtype.is_complex else dtype
            out_u = torch.empty(2, 2, dtype=dtype, device=device)
            out_s = torch.empty(4, 4, dtype=real_dtype, device=device)
            out_v = torch.empty(6, 6, dtype=dtype, device=device)
            with warnings.catch_warnings(record=True) as w:
                # Trigger warning
                svd(a, out=(out_u, out_s, out_v))
                # Check warning occurs
                self.assertEqual(len(w), 3)
                self.assertTrue("An output with one or more elements was resized" in str(w[-3].message))
                self.assertTrue("An output with one or more elements was resized" in str(w[-2].message))
                self.assertTrue("An output with one or more elements was resized" in str(w[-1].message))

            # dtypes should be safely castable
            out_u = torch.empty(0, dtype=torch.int, device=device)
            out_s = torch.empty(0, dtype=torch.int, device=device)
            out_v = torch.empty(0, dtype=torch.int, device=device)
            with self.assertRaisesRegex(RuntimeError, "but got U with dtype Int"):
                svd(a, out=(out_u, out_s, out_v))

            out_u = torch.empty(0, dtype=dtype, device=device)
            if svd == torch.linalg.svd:
                msg = "but got VT with dtype Int"
            else:
                msg = "but got V with dtype Int"
            with self.assertRaisesRegex(RuntimeError, msg):
                svd(a, out=(out_u, out_s, out_v))

            out_v = torch.empty(0, dtype=dtype, device=device)
            with self.assertRaisesRegex(RuntimeError, "but got S with dtype Int"):
                svd(a, out=(out_u, out_s, out_v))

            # device should match
            if torch.cuda.is_available():
                wrong_device = 'cpu' if self.device_type != 'cpu' else 'cuda'
                out_u = torch.empty(0, device=wrong_device, dtype=dtype)
                out_s = torch.empty(0, device=wrong_device, dtype=real_dtype)
                out_v = torch.empty(0, device=wrong_device, dtype=dtype)
                with self.assertRaisesRegex(RuntimeError, "tensors to be on the same device"):
                    # error from out_u
                    svd(a, out=(out_u, out_s, out_v))

                out_u = torch.empty(0, device=device, dtype=dtype)
                with self.assertRaisesRegex(RuntimeError, "tensors to be on the same device"):
                    # error from out_s
                    svd(a, out=(out_u, out_s, out_v))

                out_s = torch.empty(0, device=device, dtype=real_dtype)
                with self.assertRaisesRegex(RuntimeError, "tensors to be on the same device"):
                    # error from out_v
                    svd(a, out=(out_u, out_s, out_v))

    @skipCUDAIfNoMagmaAndNoCusolver
    @skipCPUIfNoLapack
    @dtypes(*floating_and_complex_types())
    def test_svd_square(self, device, dtype):
        self._test_svd_helper((10, 10), True, False, device, dtype)

    @skipCUDAIfNoMagmaAndNoCusolver
    @skipCPUIfNoLapack
    @dtypes(*floating_types())
    def test_svd_square_col_maj(self, device, dtype):
        self._test_svd_helper((10, 10), True, True, device, dtype)

    @skipCUDAIfNoMagmaAndNoCusolver
    @skipCPUIfNoLapack
    @dtypes(*floating_types())
    def test_svd_tall_some(self, device, dtype):
        self._test_svd_helper((20, 5), True, False, device, dtype)

    @skipCUDAIfNoMagmaAndNoCusolver
    @skipCPUIfNoLapack
    @dtypes(*floating_types())
    def test_svd_tall_all(self, device, dtype):
        self._test_svd_helper((20, 5), False, False, device, dtype)

    @skipCUDAIfNoMagmaAndNoCusolver
    @skipCPUIfNoLapack
    @dtypes(*floating_types())
    def test_svd_tall_some_col_maj(self, device, dtype):
        self._test_svd_helper((5, 20), True, True, device, dtype)

    @skipCUDAIfNoMagmaAndNoCusolver
    @skipCPUIfNoLapack
    @dtypes(*floating_types())
    def test_svd_tall_all_col_maj(self, device, dtype):
        self._test_svd_helper((5, 20), False, True, device, dtype)

    # ~~~ tests for torch.linalg.svd ~~~
    @skipCUDAIfNoMagmaAndNoCusolver
    @skipCPUIfNoLapack
    @dtypes(torch.float, torch.double, torch.cfloat, torch.cdouble)
    def test_linalg_svd_compute_uv(self, device, dtype):
        """
        Test the default case, compute_uv=True. Here we have the very same behavior as
        numpy
        """
        t = torch.randn((10, 11), device=device, dtype=dtype)
        np_t = t.cpu().numpy()
        for full_matrices in (True, False):
            # check linalg.svd vs numpy
            expected = np.linalg.svd(np_t, full_matrices, compute_uv=True)
            actual = torch.linalg.svd(t, full_matrices, compute_uv=True)
            # sign/phase of the singular vectors is not unique and therefore absolute values are compared
            self.assertEqual(abs(actual[0]), abs(expected[0]))
            self.assertEqual(actual[1], expected[1])
            self.assertEqual(abs(actual[2]), abs(expected[2]))
            # check linalg.svd vs linalg.svd(out=...)
            out = (torch.empty_like(actual[0]),
                   torch.empty_like(actual[1]),
                   torch.empty_like(actual[2]))
            out2 = torch.linalg.svd(t, full_matrices, compute_uv=True, out=out)
            self.assertEqual(actual, out)
            self.assertEqual(actual, out2)

    @skipCUDAIfNoMagmaAndNoCusolver
    @skipCPUIfNoLapack
    @dtypes(torch.float, torch.double, torch.cfloat, torch.cdouble)
    def test_linalg_svd_no_compute_uv(self, device, dtype):
        """
        Test the compute_uv=False case. Here we have a different return type than
        numpy: numpy returns S, we return (empty, S, empty)
        """
        t = torch.randn((10, 11), device=device, dtype=dtype)
        np_t = t.cpu().numpy()

        def is_empty(x):
            return x.numel() == 0 and x.dtype == t.dtype and x.device == t.device

        for full_matrices in (True, False):
            # check linalg.svd vs numpy
            np_s = np.linalg.svd(np_t, full_matrices, compute_uv=False)
            USV = torch.linalg.svd(t, full_matrices, compute_uv=False)
            assert is_empty(USV.U)
            self.assertEqual(USV.S, np_s)
            assert is_empty(USV.V)
            # check linalg.svd vs linalg.svd(out=...)
            out = (torch.empty_like(USV.U), torch.empty_like(USV.S), torch.empty_like(USV.V))
            USV = torch.linalg.svd(t, full_matrices, compute_uv=False, out=out)
            assert USV.U is out[0]
            assert USV.S is out[1]
            assert USV.V is out[2]
            self.assertEqual(USV.S, np_s)

    def cholesky_solve_test_helper(self, A_dims, b_dims, upper, device, dtype):
        from torch.testing._internal.common_utils import random_hermitian_pd_matrix

        b = torch.randn(*b_dims, dtype=dtype, device=device)
        A = random_hermitian_pd_matrix(*A_dims, dtype=dtype, device=device)
        L = torch.cholesky(A, upper=upper)
        return b, A, L

    @skipCUDAIfNoMagma
    @skipCPUIfNoLapack
    @dtypes(torch.float32, torch.float64, torch.complex64, torch.complex128)
    @precisionOverride({torch.float32: 1e-3, torch.complex64: 1e-3,
                        torch.float64: 1e-8, torch.complex128: 1e-8})
    def test_cholesky_solve(self, device, dtype):
        for (k, n), upper in itertools.product(zip([2, 3, 5], [3, 5, 7]), [True, False]):
            b, A, L = self.cholesky_solve_test_helper((n,), (n, k), upper, device, dtype)
            x = torch.cholesky_solve(b, L, upper=upper)
            self.assertEqual(b, np.matmul(A.cpu(), x.cpu()))

    @skipCUDAIfNoMagma
    @skipCPUIfNoLapack
    @dtypes(torch.float32, torch.float64, torch.complex64, torch.complex128)
    @precisionOverride({torch.float32: 1e-3, torch.complex64: 1e-3,
                        torch.float64: 1e-8, torch.complex128: 1e-8})
    def test_cholesky_solve_batched(self, device, dtype):
        def cholesky_solve_batch_helper(A_dims, b_dims, upper):
            b, A, L = self.cholesky_solve_test_helper(A_dims, b_dims, upper, device, dtype)
            x_exp_list = []
            for i in range(b_dims[0]):
                x_exp_list.append(torch.cholesky_solve(b[i], L[i], upper=upper))
            x_exp = torch.stack(x_exp_list)  # Stacked output
            x_act = torch.cholesky_solve(b, L, upper=upper)  # Actual output
            self.assertEqual(x_act, x_exp)  # Equality check
            Ax = np.matmul(A.cpu(), x_act.cpu())
            self.assertEqual(b, Ax)  # Correctness check

        for upper, batchsize in itertools.product([True, False], [1, 3, 4]):
            cholesky_solve_batch_helper((5, batchsize), (batchsize, 5, 10), upper)

    @skipCUDAIfNoMagma
    @skipCPUIfNoLapack
    @dtypes(torch.float32, torch.float64, torch.complex64, torch.complex128)
    def test_cholesky_solve_batched_non_contiguous(self, device, dtype):
        from numpy.linalg import solve
        from torch.testing._internal.common_utils import random_hermitian_pd_matrix

        for upper in [True, False]:
            A = random_hermitian_pd_matrix(2, 2, dtype=dtype, device='cpu')
            b = torch.randn(2, 2, 2, dtype=dtype, device='cpu')
            x_exp = solve(A.permute(0, 2, 1).numpy(), b.permute(2, 1, 0).numpy())
            A = A.to(device).permute(0, 2, 1)
            b = b.to(device).permute(2, 1, 0)
            assert not A.is_contiguous() and not b.is_contiguous(), "contiguous inputs"
            L = torch.cholesky(A, upper)
            x = torch.cholesky_solve(b, L, upper=upper)
            self.assertEqual(x, x_exp)

    @slowTest
    @skipCUDAIfNoMagma
    @skipCPUIfNoLapack
    @dtypes(torch.float32, torch.float64, torch.complex64, torch.complex128)
    @precisionOverride({torch.float32: 1e-3, torch.complex64: 1e-3,
                        torch.float64: 1e-8, torch.complex128: 1e-8})
    def test_cholesky_solve_batched_many_batches(self, device, dtype):
        for A_dims, b_dims in zip([(5, 256, 256), (5,)], [(5, 10), (512, 512, 5, 10)]):
            for upper in [True, False]:
                b, A, L = self.cholesky_solve_test_helper(A_dims, b_dims, upper, device, dtype)
                x = torch.cholesky_solve(b, L, upper)
                Ax = torch.matmul(A, x)
                self.assertEqual(Ax, b.expand_as(Ax))

    @skipCUDAIfNoMagma
    @skipCPUIfNoLapack
    @dtypes(torch.float32, torch.float64, torch.complex64, torch.complex128)
    @precisionOverride({torch.float32: 1e-3, torch.complex64: 1e-3,
                        torch.float64: 1e-8, torch.complex128: 1e-8})
    def test_cholesky_solve_batched_broadcasting(self, device, dtype):
        from numpy.linalg import solve
        from torch.testing._internal.common_utils import random_hermitian_pd_matrix

        def run_test(A_dims, b_dims, upper):
            A_matrix_size = A_dims[-1]
            A_batch_dims = A_dims[:-2]
            A = random_hermitian_pd_matrix(A_matrix_size, *A_batch_dims,
                                           dtype=dtype, device='cpu')
            b = torch.randn(*b_dims, dtype=dtype, device='cpu')
            x_exp = torch.tensor(solve(A.numpy(), b.numpy()), dtype=dtype, device=device)
            A, b = A.to(dtype=dtype, device=device), b.to(dtype=dtype, device=device)
            L = torch.cholesky(A, upper)
            x = torch.cholesky_solve(b, L, upper=upper)
            self.assertEqual(x, x_exp)
            # https://github.com/pytorch/pytorch/issues/42695
            x = torch.cholesky_solve(b, L, upper=upper, out=x)
            self.assertEqual(x, x_exp)

        # test against numpy.linalg.solve
        for upper in [True, False]:
            run_test((2, 1, 3, 4, 4), (2, 1, 3, 4, 6), upper)  # no broadcasting
            run_test((2, 1, 3, 4, 4), (4, 6), upper)  # broadcasting b
            run_test((4, 4), (2, 1, 3, 4, 2), upper)  # broadcasting A
            run_test((1, 3, 1, 4, 4), (2, 1, 3, 4, 5), upper)  # broadcasting A & b

    @skipCUDAIfNoMagma
    @skipCPUIfNoLapack
    @dtypes(torch.float64, torch.complex128)
    def test_cholesky_solve_autograd(self, device, dtype):
        def run_test(A_dims, B_dims, upper):
            root = torch.randn(*A_dims, device=device, dtype=dtype).requires_grad_()
            b = torch.randn(*B_dims, device=device, dtype=dtype).requires_grad_()

            def func(root, b, upper):
                if upper:
                    A = root.triu()
                else:
                    A = root.tril()
                return torch.cholesky_solve(b, A, upper)

            gradcheck(func, [root, b, upper])
            # TODO(#50743): the following fails with batched grad testing
            # TODO(#56235): disabling temporarily
            # gradgradcheck(func, [root, b, upper], atol=1e-3, check_batched_grad=False)

        for (a_size, b_size), upper in itertools.product([((3, 3), (3, 4)), ((3, 3), (3, 2)),
                                                          ((2, 3, 3), (2, 3, 4)), ((2, 3, 3), (2, 3, 2))],
                                                         [True, False]):
            run_test(a_size, b_size, upper)

    @skipCUDAIfNoMagma
    @skipCPUIfNoLapack
    @dtypes(torch.float32, torch.float64, torch.complex64, torch.complex128)
    def test_cholesky_solve_out_errors_and_warnings(self, device, dtype):
        # dtypes should be safely castable
        a = torch.eye(2, dtype=dtype, device=device)
        b = torch.randn(2, 1, dtype=dtype, device=device)
        out = torch.empty(0, dtype=torch.int, device=device)
        with self.assertRaisesRegex(RuntimeError, "but got result with dtype Int"):
            torch.cholesky_solve(b, a, out=out)

        # device should match
        if torch.cuda.is_available():
            wrong_device = 'cpu' if self.device_type != 'cpu' else 'cuda'
            out = torch.empty(0, dtype=dtype, device=wrong_device)
            with self.assertRaisesRegex(RuntimeError, "tensors to be on the same device"):
                torch.cholesky_solve(b, a, out=out)

        # if out tensor with wrong shape is passed a warning is given
        with warnings.catch_warnings(record=True) as w:
            out = torch.empty(1, dtype=dtype, device=device)
            # Trigger warning
            torch.cholesky_solve(b, a, out=out)
            # Check warning occurs
            self.assertEqual(len(w), 1)
            self.assertTrue("An output with one or more elements was resized" in str(w[-1].message))

    @skipCUDAIfNoMagmaAndNoCusolver
    @skipCPUIfNoLapack
    @dtypes(torch.float32, torch.float64, torch.complex64, torch.complex128)
    @precisionOverride({torch.float32: 2e-3, torch.complex64: 2e-3,
                        torch.float64: 1e-8, torch.complex128: 1e-8})
    @skipCUDAIfRocm
    def test_inverse(self, device, dtype):
        from torch.testing._internal.common_utils import random_fullrank_matrix_distinct_singular_value

        def run_test(torch_inverse, matrix, batches, n):
            matrix_inverse = torch_inverse(matrix)

            # Compare against NumPy output
            # NumPy uses 'gesv' LAPACK routine solving the equation A A_inv = I
            # But in PyTorch 'gertf' + 'getri' is used causing element-wise differences
            expected = np.linalg.inv(matrix.cpu().numpy())
            self.assertEqual(matrix_inverse, expected, atol=self.precision, rtol=self.precision)

            # Additional correctness tests, check matrix*matrix_inverse == identity
            identity = torch.eye(n, dtype=dtype, device=device)
            self.assertEqual(identity.expand_as(matrix), np.matmul(matrix.cpu(), matrix_inverse.cpu()))
            self.assertEqual(identity.expand_as(matrix), np.matmul(matrix_inverse.cpu(), matrix.cpu()))

            # check the out= variant
            # prepare the expected out tensor
            matrix_inverse_out = torch.empty(*batches, n, n, dtype=dtype, device=device)
            matrix_inverse_out_t = matrix_inverse_out.transpose(-2, -1).clone(memory_format=torch.contiguous_format)
            matrix_inverse_out = matrix_inverse_out_t.transpose(-2, -1)
            ans = torch_inverse(matrix, out=matrix_inverse_out)
            self.assertEqual(matrix_inverse_out, ans, atol=0, rtol=0)
            self.assertEqual(matrix_inverse_out, matrix_inverse, atol=0, rtol=0)

            # batched matrices: 3+ dimensional tensors, check matrix_inverse same as single-inverse for each matrix
            if matrix.ndim > 2 and batches[0] != 0:
                expected_inv_list = []
                p = int(np.prod(batches))  # use `p` instead of -1, so that the test works for empty input as well
                for mat in matrix.contiguous().view(p, n, n):
                    expected_inv_list.append(torch_inverse(mat))
                expected_inv = torch.stack(expected_inv_list).view(*batches, n, n)
                if self.device_type == 'cuda' and dtype in [torch.float32, torch.complex64]:
                    # single-inverse is done using cuSOLVER, while batched inverse is done using MAGMA
                    # individual values can be significantly different for fp32, hence rather high rtol is used
                    # the important thing is that torch_inverse passes above checks with identity
                    self.assertEqual(matrix_inverse, expected_inv, atol=1e-1, rtol=1e-2)
                else:
                    self.assertEqual(matrix_inverse, expected_inv)

        for torch_inverse in [torch.inverse, torch.linalg.inv]:
            for batches, n in itertools.product(
                [[], [0], [1], [2], [4], [2, 3]],
                [0, 5, 64]
            ):
                matrices = random_fullrank_matrix_distinct_singular_value(n, *batches, dtype=dtype).to(device)
                run_test(torch_inverse, matrices, batches, n)

                # test non-contiguous input
                run_test(torch_inverse, matrices.transpose(-2, -1), batches, n)
                if n > 0:
                    run_test(
                        torch_inverse,
                        random_fullrank_matrix_distinct_singular_value(n * 2, *batches, dtype=dtype).to(device)
                        .view(-1, n * 2, n * 2)[:, ::2, ::2].view(*batches, n, n),
                        batches, n
                    )

    @slowTest
    @skipCUDAIfNoMagmaAndNoCusolver
    @skipCPUIfNoLapack
    @dtypes(torch.float32, torch.float64, torch.complex64, torch.complex128)
    @precisionOverride({torch.float32: 2e-3, torch.complex64: 2e-3,
                        torch.float64: 1e-5, torch.complex128: 1e-5})
    def test_inverse_many_batches(self, device, dtype):
        from torch.testing._internal.common_utils import random_fullrank_matrix_distinct_singular_value

        def test_inverse_many_batches_helper(torch_inverse, b, n):
            matrices = random_fullrank_matrix_distinct_singular_value(b, n, n, dtype=dtype).to(device)
            matrices_inverse = torch_inverse(matrices)

            # Compare against NumPy output
            expected = np.linalg.inv(matrices.cpu().numpy())
            self.assertEqual(matrices_inverse, expected, atol=self.precision, rtol=1e-3)

        for torch_inverse in [torch.inverse, torch.linalg.inv]:
            test_inverse_many_batches_helper(torch_inverse, 5, 256)
            test_inverse_many_batches_helper(torch_inverse, 3, 512)
            test_inverse_many_batches_helper(torch_inverse, 64, 64)

    @skipIfRocm  # https://github.com/pytorch/pytorch/issues/55552
    @skipCUDAIfNoMagmaAndNoCusolver
    @skipCPUIfNoLapack
    @onlyOnCPUAndCUDA   # TODO: XLA doesn't raise exception
    @dtypes(torch.float32, torch.float64, torch.complex64, torch.complex128)
    def test_inverse_errors(self, device, dtype):
        # inverse expects batches of square matrices as input
        with self.assertRaisesRegex(RuntimeError, "must be batches of square matrices"):
            torch.inverse(torch.randn(2, 3, 4, 3))

        # if input is not invertible, RuntimeError is raised mentioning the first non-invertible batch
        def run_test_singular_input(batch_dim, n):
            x = torch.eye(3, 3, dtype=dtype, device=device).reshape((1, 3, 3)).repeat(batch_dim, 1, 1)
            x[n, -1, -1] = 0
            with self.assertRaisesRegex(RuntimeError, rf'For batch {n}: U\(3,3\) is zero'):
                torch.inverse(x)

        for params in [(1, 0), (2, 0), (2, 1), (4, 0), (4, 2), (10, 2)]:
            run_test_singular_input(*params)

    @skipCUDAIfNoMagmaAndNoCusolver
    @skipCPUIfNoLapack
    @onlyOnCPUAndCUDA   # TODO: XLA doesn't raise exception
    @skipCUDAIfRocm
    @dtypes(torch.float32, torch.float64, torch.complex64, torch.complex128)
    def test_inverse_errors_large(self, device, dtype):
        # Test batched inverse of singular matrices reports errors without crashing (gh-51930)
        x = torch.empty((8, 10, 616, 616), dtype=dtype, device=device)
        x[:] = torch.eye(616, dtype=dtype, device=device)
        x[..., 10, 10] = 0
        with self.assertRaisesRegex(RuntimeError, r'For batch 0: U\(11,11\) is zero'):
            torch.inverse(x)

    @precisionOverride({torch.float32: 1e-3, torch.complex64: 1e-3, torch.float64: 1e-7, torch.complex128: 1e-7})
    @skipCUDAIfNoMagma
    @skipCPUIfNoLapack
    @dtypes(torch.float32, torch.float64, torch.complex64, torch.complex128)
    def test_pinv(self, device, dtype):
        from torch.testing._internal.common_utils import random_hermitian_pd_matrix

        def run_test_main(A, hermitian):
            # Testing against definition for pseudo-inverses
            A_pinv = torch.linalg.pinv(A, hermitian=hermitian)
            np_A = A.cpu().numpy()
            np_A_pinv = A_pinv.cpu().numpy()
            if A.numel() > 0:
                self.assertEqual(A, np_A @ np_A_pinv @ np_A, atol=self.precision, rtol=self.precision)
                self.assertEqual(A_pinv, np_A_pinv @ np_A @ np_A_pinv, atol=self.precision, rtol=self.precision)
                self.assertEqual(np_A @ np_A_pinv, (np_A @ np_A_pinv).conj().swapaxes(-2, -1))
                self.assertEqual(np_A_pinv @ np_A, (np_A_pinv @ np_A).conj().swapaxes(-2, -1))
            else:
                self.assertEqual(A.shape, A_pinv.shape[:-2] + (A_pinv.shape[-1], A_pinv.shape[-2]))

            # Check out= variant
            out = torch.empty_like(A_pinv)
            ans = torch.linalg.pinv(A, hermitian=hermitian, out=out)
            self.assertEqual(ans, out)
            self.assertEqual(ans, A_pinv)

        def run_test_numpy(A, hermitian):
            # Check against NumPy output
            # Test float rcond, and specific value for each matrix
            rconds = [float(torch.rand(1)), ]
            # Test different types of rcond tensor
            for rcond_type in all_types():
                rconds.append(torch.rand(A.shape[:-2], dtype=torch.double, device=device).to(rcond_type))
            # Test broadcasting of rcond
            if A.ndim > 2:
                rconds.append(torch.rand(A.shape[-3], device=device))
            for rcond in rconds:
                actual = torch.linalg.pinv(A, rcond=rcond, hermitian=hermitian)
                numpy_rcond = rcond if isinstance(rcond, float) else rcond.cpu().numpy()
                expected = np.linalg.pinv(A.cpu().numpy(), rcond=numpy_rcond, hermitian=hermitian)
                self.assertEqual(actual, expected, atol=self.precision, rtol=1e-5)

        for sizes in [(5, 5), (3, 5, 5), (3, 2, 5, 5),  # square matrices
                      (3, 2), (5, 3, 2), (2, 5, 3, 2),  # fat matrices
                      (2, 3), (5, 2, 3), (2, 5, 2, 3),  # thin matrices
                      (0, 0), (0, 2), (2, 0), (3, 0, 0), (0, 3, 0), (0, 0, 3)]:  # zero numel matrices
            A = torch.randn(*sizes, dtype=dtype, device=device)
            hermitian = False
            run_test_main(A, hermitian)
            run_test_numpy(A, hermitian)

        # Check hermitian = True
        for sizes in [(5, 5), (3, 5, 5), (3, 2, 5, 5),  # square matrices
                      (0, 0), (3, 0, 0), ]:  # zero numel square matrices
            A = random_hermitian_pd_matrix(sizes[-1], *sizes[:-2], dtype=dtype, device=device)
            hermitian = True
            run_test_main(A, hermitian)
            run_test_numpy(A, hermitian)

    @skipCUDAIfNoMagma
    @skipCPUIfNoLapack
    @dtypes(torch.float32, torch.float64, torch.complex64, torch.complex128)
    def test_pinv_errors_and_warnings(self, device, dtype):
        # pinv requires at least 2D tensor
        a = torch.randn(1, device=device, dtype=dtype)
        with self.assertRaisesRegex(RuntimeError, "expected a tensor with 2 or more dimensions"):
            torch.linalg.pinv(a)

        # if non-empty out tensor with wrong shape is passed a warning is given
        a = torch.randn(3, 3, dtype=dtype, device=device)
        out = torch.empty(7, 7, dtype=dtype, device=device)
        with warnings.catch_warnings(record=True) as w:
            # Trigger warning
            torch.linalg.pinv(a, out=out)
            # Check warning occurs
            self.assertEqual(len(w), 1)
            self.assertTrue("An output with one or more elements was resized" in str(w[-1].message))

        # dtypes of out and input should be safely castable
        out = torch.empty_like(a).to(torch.int)
        with self.assertRaisesRegex(RuntimeError, "but got result with dtype Int"):
            torch.linalg.pinv(a, out=out)

        if torch.cuda.is_available():
            # device of out and input should match
            wrong_device = 'cpu' if self.device_type != 'cpu' else 'cuda'
            out = torch.empty_like(a).to(wrong_device)
            with self.assertRaisesRegex(RuntimeError, "Expected result and input tensors to be on the same device"):
                torch.linalg.pinv(a, out=out)

            # device of rcond and input should match
            wrong_device = 'cpu' if self.device_type != 'cpu' else 'cuda'
            rcond = torch.full((), 1e-2, device=wrong_device)
            with self.assertRaisesRegex(RuntimeError, "Expected rcond and input to be on the same device"):
                torch.linalg.pinv(a, rcond=rcond)

        # rcond can't be complex
        rcond = torch.full((), 1j, device=device)
        with self.assertRaisesRegex(RuntimeError, "rcond tensor of complex type is not supported"):
            torch.linalg.pinv(a, rcond=rcond)

    @skipIfRocm  # https://github.com/pytorch/pytorch/issues/55552
    @skipCUDAIfNoMagmaAndNoCusolver
    @skipCPUIfNoLapack
    @dtypes(torch.float32, torch.float64, torch.complex64, torch.complex128)
    def test_inv_errors_and_warnings(self, device, dtype):
        # inv expects batches of square matrices as input
        a = torch.randn(2, 3, 4, 3, dtype=dtype, device=device)
        with self.assertRaisesRegex(RuntimeError, "must be batches of square matrices"):
            torch.linalg.inv(a)

        # inv requires the input to be at least 2 dimensional tensor
        a = torch.randn(2, device=device, dtype=dtype)
        with self.assertRaisesRegex(RuntimeError, "must have at least 2 dimensions"):
            torch.linalg.inv(a)

        # if input is not invertible, RuntimeError is raised mentioning the first non-invertible batch
        def run_test_singular_input(batch_dim, n):
            a = torch.eye(3, 3, dtype=dtype, device=device).reshape((1, 3, 3)).repeat(batch_dim, 1, 1)
            a[n, -1, -1] = 0
            with self.assertRaisesRegex(RuntimeError, rf"For batch {n}: U\(3,3\) is zero"):
                torch.linalg.inv(a)

        for params in [(1, 0), (2, 0), (2, 1), (4, 0), (4, 2), (10, 2)]:
            run_test_singular_input(*params)

        # dtypes should match
        a = torch.eye(2, dtype=dtype, device=device)
        out = torch.empty(0, dtype=torch.int, device=device)
        with self.assertRaisesRegex(RuntimeError, "got result with dtype Int"):
            torch.linalg.inv(a, out=out)

        # device should match
        if torch.cuda.is_available():
            wrong_device = 'cpu' if self.device_type != 'cpu' else 'cuda'
            out = torch.empty(0, device=wrong_device, dtype=dtype)
            with self.assertRaisesRegex(RuntimeError, "tensors to be on the same device"):
                torch.linalg.inv(a, out=out)

        # if out tensor with wrong shape is passed a warning is given
        with warnings.catch_warnings(record=True) as w:
            a = torch.eye(2, dtype=dtype, device=device)
            out = torch.empty(1, dtype=dtype, device=device)
            # Trigger warning
            torch.linalg.inv(a, out=out)
            # Check warning occurs
            self.assertEqual(len(w), 1)
            self.assertTrue("An output with one or more elements was resized" in str(w[-1].message))

        # if out tensor in batched column major format but with wrong a warning is given
        with warnings.catch_warnings(record=True) as w:
            a = torch.eye(2, dtype=dtype, device=device)
            out = torch.empty(3, 3, dtype=dtype, device=device)
            out = out.transpose(-2, -1).clone(memory_format=torch.contiguous_format)
            out = out.transpose(-2, -1)
            self.assertTrue(out.transpose(-2, -1).is_contiguous())
            # Trigger warning
            torch.linalg.inv(a, out=out)
            # Check warning occurs
            self.assertEqual(len(w), 1)
            self.assertTrue("An output with one or more elements was resized" in str(w[-1].message))

    def solve_test_helper(self, A_dims, b_dims, device, dtype):
        from torch.testing._internal.common_utils import random_fullrank_matrix_distinct_singular_value

        b = torch.randn(*b_dims, dtype=dtype, device=device)
        A = random_fullrank_matrix_distinct_singular_value(*A_dims, dtype=dtype).to(device)
        return b, A

    @skipCUDAIfNoMagma
    @skipCPUIfNoLapack
    @dtypes(torch.float32, torch.float64, torch.complex64, torch.complex128)
    @precisionOverride({torch.float32: 1e-3, torch.complex64: 1e-3})
    @skipCUDAIfRocm
    def test_solve(self, device, dtype):
        def run_test(n, batch, rhs):
            A_dims = (n, *batch)
            b_dims = (*batch, n, *rhs)
            b, A = self.solve_test_helper(A_dims, b_dims, device, dtype)

            # Correctness test
            x = torch.linalg.solve(A, b)
            if rhs == ():
                Ax = np.matmul(A.cpu(), x.unsqueeze(-1).cpu())
                Ax.squeeze_(-1)
            else:
                Ax = np.matmul(A.cpu(), x.cpu())
            self.assertEqual(b.expand_as(Ax), Ax)

            # Check against NumPy
            expected = np.linalg.solve(A.cpu().numpy(), b.expand_as(x).cpu().numpy())
            self.assertEqual(x, expected)

            # Check out= variant
            out = torch.empty_like(x)
            ans = torch.linalg.solve(A, b, out=out)
            self.assertEqual(ans, out)
            self.assertEqual(x, out)

            # Check out= variant with complex128 out tensor
            out = torch.empty_like(x).to(torch.complex128)
            ans = torch.linalg.solve(A, b, out=out)
            self.assertEqual(ans, out)
            self.assertEqual(x.to(torch.complex128), out)

            # Check empty out
            out = torch.empty(0, dtype=dtype, device=device)
            ans = torch.linalg.solve(A, b, out=out)
            self.assertEqual(ans, out)
            self.assertEqual(x, out)

        batches = [(), (0, ), (3, ), (2, 3)]
        ns = [0, 5, 32]
        nrhs = [(), (1, ), (5, )]
        for n, batch, rhs in itertools.product(ns, batches, nrhs):
            run_test(n, batch, rhs)

    @skipCUDAIfNoMagma
    @skipCPUIfNoLapack
    @dtypes(torch.float32, torch.float64, torch.complex64, torch.complex128)
    @precisionOverride({torch.float32: 1e-3, torch.complex64: 1e-3})
    @skipCUDAIfRocm
    def test_solve_batched_non_contiguous(self, device, dtype):
        from torch.testing._internal.common_utils import random_fullrank_matrix_distinct_singular_value
        A = random_fullrank_matrix_distinct_singular_value(2, 2, dtype=dtype).to(device).permute(1, 0, 2)
        b = torch.randn(2, 2, 2, dtype=dtype, device=device).permute(2, 1, 0)
        self.assertFalse(A.is_contiguous())
        self.assertFalse(b.is_contiguous())
        actual = torch.linalg.solve(A, b)
        expected = np.linalg.solve(A.cpu().numpy(), b.cpu().numpy())
        self.assertEqual(actual, expected)

    @skipIfRocm  # https://github.com/pytorch/pytorch/issues/55552
    @skipCUDAIfNoMagma
    @skipCPUIfNoLapack
    @dtypes(torch.float32, torch.float64, torch.complex64, torch.complex128)
    def test_solve_errors_and_warnings(self, device, dtype):
        # solve expects batches of square matrices as input
        with self.assertRaisesRegex(RuntimeError, "must be batches of square matrices"):
            a = torch.randn(2, 3, 4, 3, dtype=dtype, device=device)
            b = torch.randn(2, 3, 4, 1, dtype=dtype, device=device)
            torch.linalg.solve(a, b)

        # solve expects compatible shapes for A x = b
        with self.assertRaisesRegex(RuntimeError, "Incompatible matrix sizes"):
            a = torch.randn(2, 3, 3, 3, dtype=dtype, device=device)
            b = torch.randn(2, 3, 2, 1, dtype=dtype, device=device)
            torch.linalg.solve(a, b)

        # if input is not solvable, RuntimeError is raised mentioning the first non-solvable batch
        def run_test_singular_input(batch_dim, n):
            a = torch.eye(3, 3, dtype=dtype, device=device).reshape((1, 3, 3)).repeat(batch_dim, 1, 1)
            a[n, -1, -1] = 0
            b = torch.randn(batch_dim, 3, 1, dtype=dtype, device=device)
            with self.assertRaisesRegex(RuntimeError, rf'For batch {n}: U\(3,3\) is zero'):
                torch.linalg.solve(a, b)

        for params in [(1, 0), (2, 0), (2, 1), (4, 0), (4, 2), (10, 2)]:
            run_test_singular_input(*params)

        # if out tensor with wrong shape is passed a warning is given
        # matrix 'b' case
        with warnings.catch_warnings(record=True) as w:
            A = torch.eye(2, dtype=dtype, device=device).reshape((1, 2, 2)).repeat(2, 1, 1)
            b = torch.randn(2, 2, 2, dtype=dtype, device=device)
            out = torch.zeros(1, dtype=dtype, device=device)
            # Trigger warning
            torch.linalg.solve(A, b, out=out)
            # Check warning occurs
            self.assertEqual(len(w), 1)
            self.assertTrue("An output with one or more elements was resized" in str(w[-1].message))

        # if out tensor with wrong shape is passed a warning is given
        # vector 'b' case
        with warnings.catch_warnings(record=True) as w:
            A = torch.eye(2, dtype=dtype, device=device)
            b = torch.randn(2, dtype=dtype, device=device)
            out = torch.zeros(1, dtype=dtype, device=device)
            # Trigger warning
            torch.linalg.solve(A, b, out=out)
            # Check warning occurs
            self.assertEqual(len(w), 1)
            self.assertTrue("An output with one or more elements was resized" in str(w[-1].message))

        # dtypes should be safely castable
        a = torch.eye(2, dtype=dtype, device=device)
        b = torch.randn(2, 1, dtype=dtype, device=device)
        out = torch.empty(0, dtype=torch.int, device=device)
        with self.assertRaisesRegex(RuntimeError, "but got result with dtype Int"):
            torch.linalg.solve(a, b, out=out)

        # device should match
        if torch.cuda.is_available():
            wrong_device = 'cpu' if self.device_type != 'cpu' else 'cuda'
            out = torch.empty(0, dtype=dtype, device=wrong_device)
            clone_a = torch.empty_like(a)
            with self.assertRaisesRegex(RuntimeError, "tensors to be on the same device"):
                torch.linalg.solve(a, b, out=out)

    @skipCUDAIfNoMagma
    @skipCPUIfNoLapack
    @dtypes(torch.float32, torch.float64, torch.complex64, torch.complex128)
    def test_old_solve(self, device, dtype):
        for (k, n) in zip([2, 3, 5], [3, 5, 7]):
            b, A = self.solve_test_helper((n,), (n, k), device, dtype)
            x = torch.solve(b, A)[0]
            self.assertEqual(b, np.matmul(A.cpu(), x.cpu()))

    @skipCUDAIfNoMagma
    @skipCPUIfNoLapack
    @dtypes(torch.float32, torch.float64, torch.complex64, torch.complex128)
    @skipCUDAIfRocm
    def test_old_solve_batched(self, device, dtype):
        def solve_batch_helper(A_dims, b_dims):
            b, A = self.solve_test_helper(A_dims, b_dims, device, dtype)
            x_exp_list = []
            for i in range(b_dims[0]):
                x_exp_list.append(torch.solve(b[i], A[i])[0])
            x_exp = torch.stack(x_exp_list)  # Stacked output
            x_act = torch.solve(b, A)[0]  # Actual output
            self.assertEqual(x_exp, x_act)  # Equality check
            Ax = np.matmul(A.cpu(), x_act.cpu())
            self.assertEqual(b, Ax)

        for batchsize in [1, 3, 4]:
            solve_batch_helper((5, batchsize), (batchsize, 5, 10))

    @skipCUDAIfNoMagma
    @skipCPUIfNoLapack
    @dtypes(torch.float32, torch.float64, torch.complex64, torch.complex128)
    @skipCUDAIfRocm
    def test_old_solve_batched_non_contiguous(self, device, dtype):
        from numpy.linalg import solve
        from torch.testing._internal.common_utils import random_fullrank_matrix_distinct_singular_value
        A = random_fullrank_matrix_distinct_singular_value(2, 2, dtype=dtype).to(device).permute(1, 0, 2)
        b = torch.randn(2, 2, 2, dtype=dtype, device=device).permute(2, 1, 0)
        x, _ = torch.solve(b, A)
        x_exp = solve(A.cpu().numpy(), b.cpu().numpy())
        self.assertEqual(x, x_exp)

    @slowTest
    @skipCUDAIfNoMagma
    @skipCPUIfNoLapack
    @dtypes(torch.float32, torch.float64, torch.complex64, torch.complex128)
    def test_old_solve_batched_many_batches(self, device, dtype):
        for A_dims, b_dims in zip([(5, 256, 256), (3, )], [(5, 1), (512, 512, 3, 1)]):
            b, A = self.solve_test_helper(A_dims, b_dims, device, dtype)
            x, _ = torch.solve(b, A)
            Ax = torch.matmul(A, x)
            self.assertEqual(Ax, b.expand_as(x))

    @skipCUDAIfNoMagma
    @skipCPUIfNoLapack
    @dtypes(torch.float32, torch.float64, torch.complex64, torch.complex128)
    @skipCUDAIfRocm
    def test_old_solve_batched_broadcasting(self, device, dtype):
        from numpy.linalg import solve

        def run_test(A_dims, b_dims):
            A_matrix_size = A_dims[-1]
            A_batch_dims = A_dims[:-2]
            b, A = self.solve_test_helper((A_matrix_size,) + A_batch_dims, b_dims, device, dtype)
            x, _ = torch.solve(b, A)
            x_exp = solve(A.cpu().numpy(), b.cpu().numpy())
            self.assertEqual(x, x_exp)

        # test against numpy.linalg.solve
        run_test((2, 1, 3, 4, 4), (2, 1, 3, 4, 6))  # no broadcasting
        run_test((2, 1, 3, 4, 4), (4, 6))  # broadcasting b
        run_test((4, 4), (2, 1, 3, 4, 2))  # broadcasting A
        run_test((1, 3, 1, 4, 4), (2, 1, 3, 4, 5))  # broadcasting A & b

    @skipCUDAIfNoMagma
    @skipCPUIfNoLapack
    @dtypes(torch.float32, torch.float64, torch.complex64, torch.complex128)
    def test_old_solve_errors_and_warnings(self, device, dtype):
        # dtypes should be safely castable
        a = torch.eye(2, dtype=dtype, device=device)
        b = torch.randn(2, 1, dtype=dtype, device=device)
        out = torch.empty(0, dtype=torch.int, device=device)
        lu = torch.empty(0, dtype=dtype, device=device)
        with self.assertRaisesRegex(RuntimeError, "but got solution with dtype Int"):
            torch.solve(b, a, out=(out, lu))

        out = torch.empty(0, dtype=dtype, device=device)
        lu = torch.empty(0, dtype=torch.int, device=device)
        with self.assertRaisesRegex(RuntimeError, "but got lu with dtype Int"):
            torch.solve(b, a, out=(out, lu))

        # device should match
        if torch.cuda.is_available():
            wrong_device = 'cpu' if self.device_type != 'cpu' else 'cuda'
            out = torch.empty(0, dtype=dtype, device=wrong_device)
            lu = torch.empty_like(a)
            with self.assertRaisesRegex(RuntimeError, "tensors to be on the same device"):
                torch.solve(b, a, out=(out, lu))
            out = torch.empty(0, dtype=dtype, device=device)
            lu = torch.empty_like(a).to(wrong_device)
            with self.assertRaisesRegex(RuntimeError, "tensors to be on the same device"):
                torch.solve(b, a, out=(out, lu))

    @skipCUDAIfNoMagma
    @skipCPUIfNoLapack
    @dtypes(torch.float, torch.double, torch.cfloat, torch.cdouble)
    @precisionOverride({torch.float: 1e-4, torch.cfloat: 1e-4})
    def test_tensorsolve(self, device, dtype):
        def run_test(a_shape, dims):
            a = torch.randn(a_shape, dtype=dtype, device=device)
            b = torch.randn(a_shape[:2], dtype=dtype, device=device)
            result = torch.linalg.tensorsolve(a, b, dims=dims)
            expected = np.linalg.tensorsolve(a.cpu().numpy(), b.cpu().numpy(), axes=dims)
            self.assertEqual(result, expected)

            # check the out= variant
            out = torch.empty_like(result)
            ans = torch.linalg.tensorsolve(a, b, dims=dims, out=out)
            self.assertEqual(ans, out)
            self.assertEqual(ans, result)

        a_shapes = [(2, 3, 6), (3, 4, 4, 3)]
        dims = [None, (0, 2)]
        for a_shape, d in itertools.product(a_shapes, dims):
            run_test(a_shape, d)

    @skipCUDAIfNoMagma
    @skipCPUIfNoLapack
    @dtypes(torch.float, torch.double, torch.cfloat, torch.cdouble)
    def test_tensorsolve_empty(self, device, dtype):
        # Check for empty inputs. NumPy does not work for these cases.
        a = torch.empty(0, 0, 1, 2, 3, 0, dtype=dtype, device=device)
        b = torch.empty(a.shape[:2], dtype=dtype, device=device)
        x = torch.linalg.tensorsolve(a, b)
        self.assertEqual(torch.tensordot(a, x, dims=len(x.shape)), b)

    @skipCUDAIfNoMagma
    @skipCPUIfNoLapack
    @dtypes(torch.float, torch.double, torch.cfloat, torch.cdouble)
    @precisionOverride({torch.float: 1e-4, torch.cfloat: 1e-4})
    def test_tensorsolve_non_contiguous(self, device, dtype):
        def run_test_permuted(a_shape, dims):
            # check for permuted / transposed inputs
            a = torch.randn(a_shape, dtype=dtype, device=device)
            a = a.movedim((0, 2), (-2, -1))
            self.assertFalse(a.is_contiguous())
            b = torch.randn(a.shape[:2], dtype=dtype, device=device)
            b = b.t()
            self.assertFalse(b.is_contiguous())
            result = torch.linalg.tensorsolve(a, b, dims=dims)
            expected = np.linalg.tensorsolve(a.cpu().numpy(), b.cpu().numpy(), axes=dims)
            self.assertEqual(result, expected)

        def run_test_skipped_elements(a_shape, dims):
            # check for inputs with skipped elements
            a = torch.randn(a_shape, dtype=dtype, device=device)
            a = a[::2]
            self.assertFalse(a.is_contiguous())
            b = torch.randn(a_shape[:2], dtype=dtype, device=device)
            b = b[::2]
            self.assertFalse(b.is_contiguous())
            result = torch.linalg.tensorsolve(a, b, dims=dims)
            expected = np.linalg.tensorsolve(a.cpu().numpy(), b.cpu().numpy(), axes=dims)
            self.assertEqual(result, expected)

            # check non-contiguous out
            out = torch.empty(2 * result.shape[0], *result.shape[1:], dtype=dtype, device=device)[::2]
            self.assertFalse(out.is_contiguous())
            ans = torch.linalg.tensorsolve(a, b, dims=dims, out=out)
            self.assertEqual(ans, out)
            self.assertEqual(ans, result)

        a_shapes = [(2, 3, 6), (3, 4, 4, 3)]
        dims = [None, (0, 2)]
        for a_shape, d in itertools.product(a_shapes, dims):
            run_test_permuted(a_shape, d)

        a_shapes = [(4, 3, 6), (6, 4, 4, 3)]
        dims = [None, (0, 2)]
        for a_shape, d in itertools.product(a_shapes, dims):
            run_test_skipped_elements(a_shape, d)

    @skipCUDAIfNoMagma
    @skipCPUIfNoLapack
    @dtypes(torch.float32)
    def test_tensorsolve_errors_and_warnings(self, device, dtype):
        # tensorsolve expects the input that can be reshaped to a square matrix
        a = torch.eye(2 * 3 * 4, dtype=dtype, device=device).reshape((2 * 3, 4, 2, 3, 4))
        b = torch.randn(8, 4, dtype=dtype, device=device)
        self.assertTrue(np.prod(a.shape[2:]) != np.prod(b.shape))
        with self.assertRaisesRegex(RuntimeError, r'Expected self to satisfy the requirement'):
            torch.linalg.tensorsolve(a, b)

        # if non-empty out tensor with wrong shape is passed a warning is given
        out = torch.empty_like(a)
        b = torch.randn(6, 4, dtype=dtype, device=device)
        with warnings.catch_warnings(record=True) as w:
            # Trigger warning
            torch.linalg.tensorsolve(a, b, out=out)
            # Check warning occurs
            self.assertEqual(len(w), 1)
            self.assertTrue("An output with one or more elements was resized" in str(w[-1].message))

        # dtypes should be safely castable
        out = torch.empty_like(a).to(torch.int)
        with self.assertRaisesRegex(RuntimeError, "but got result with dtype Int"):
            torch.linalg.tensorsolve(a, b, out=out)

        # device should match
        if torch.cuda.is_available():
            wrong_device = 'cpu' if self.device_type != 'cpu' else 'cuda'
            out = torch.empty(0, dtype=dtype, device=wrong_device)
            with self.assertRaisesRegex(RuntimeError, "tensors to be on the same device"):
                torch.linalg.tensorsolve(a, b, out=out)

    @skipCUDAIfNoMagma
    @skipCPUIfNoLapack
    @dtypes(torch.float32, torch.float64, torch.complex64, torch.complex128)
    @precisionOverride({torch.float: 1e-3, torch.cfloat: 1e-3})
    @skipCUDAIfRocm
    def test_tensorinv(self, device, dtype):

        def run_test(a_shape, ind):
            a = torch.randn(a_shape, dtype=dtype, device=device)
            a_numpy = a.cpu().numpy()
            result = torch.linalg.tensorinv(a, ind=ind)
            expected = np.linalg.tensorinv(a_numpy, ind=ind)
            self.assertEqual(result, expected)

            # check the out= variant
            out = torch.empty_like(result)
            ans = torch.linalg.tensorinv(a, ind=ind, out=out)
            self.assertEqual(ans, out)
            self.assertEqual(ans, result)

        # compare to NumPy output
        run_test((12, 3, 4), ind=1)
        run_test((3, 8, 24), ind=2)
        run_test((18, 3, 3, 2), ind=1)
        run_test((1, 4, 2, 2), ind=2)
        run_test((2, 3, 5, 30), ind=3)
        run_test((24, 2, 2, 3, 2), ind=1)
        run_test((3, 4, 2, 3, 2), ind=2)
        run_test((1, 2, 3, 2, 3), ind=3)
        run_test((3, 2, 1, 2, 12), ind=4)

    @skipCUDAIfNoMagma
    @skipCPUIfNoLapack
    @dtypes(torch.float32, torch.float64, torch.complex64, torch.complex128)
    @precisionOverride({torch.float: 1e-3, torch.cfloat: 1e-3})
    @skipCUDAIfRocm
    def test_tensorinv_non_contiguous(self, device, dtype):

        def run_test(a_shape, ind):
            # check for permuted (transposed) case
            a = torch.randn(a_shape, dtype=dtype, device=device)
            permutation = list(range(0, a.ndim))
            a = a.permute(permutation[ind:] + permutation[:ind])
            self.assertFalse(a.is_contiguous())
            a_numpy = a.cpu().numpy()
            result = torch.linalg.tensorinv(a, ind=a.ndim - ind)
            expected = np.linalg.tensorinv(a_numpy, ind=a.ndim - ind)
            self.assertEqual(result, expected)

        def run_test_skipped_elements(a_shape, ind):
            # check for input with skipped elements
            a = torch.randn(a_shape, dtype=dtype, device=device)
            a = a[::2]
            self.assertFalse(a.is_contiguous())
            a_numpy = a.cpu().numpy()
            result = torch.linalg.tensorinv(a, ind=ind)
            expected = np.linalg.tensorinv(a_numpy, ind=ind)
            self.assertEqual(result, expected)

            # check non-contiguous out
            out = torch.empty(2 * result.shape[0], *result.shape[1:], dtype=dtype, device=device)[::2]
            self.assertFalse(out.is_contiguous())
            ans = torch.linalg.tensorinv(a, ind=ind, out=out)
            self.assertEqual(ans, out)
            self.assertEqual(ans, result)

        run_test((12, 3, 4), ind=1)
        run_test((3, 8, 24), ind=2)
        run_test((18, 3, 3, 2), ind=1)
        run_test((1, 4, 2, 2), ind=2)
        run_test((2, 3, 5, 30), ind=3)
        run_test((24, 2, 2, 3, 2), ind=1)
        run_test((3, 4, 2, 3, 2), ind=2)
        run_test((1, 2, 3, 2, 3), ind=3)
        run_test((3, 2, 1, 2, 12), ind=4)

        run_test_skipped_elements((12, 3, 2), ind=1)
        run_test_skipped_elements((18, 3, 3, 1), ind=1)

    @skipMeta  # See https://github.com/pytorch/pytorch/issues/53739
    @skipCUDAIfNoMagma
    @skipCPUIfNoLapack
    @dtypes(torch.float32, torch.float64, torch.complex64, torch.complex128)
    def test_tensorinv_empty(self, device, dtype):
        for ind in range(1, 4):
            # Check for empty inputs. NumPy does not work for these cases.
            a = torch.empty(0, 0, 1, 2, 3, 0, dtype=dtype, device=device)
            a_inv = torch.linalg.tensorinv(a, ind=ind)
            self.assertEqual(a_inv.shape, a.shape[ind:] + a.shape[:ind])

    @skipMeta  # See https://github.com/pytorch/pytorch/issues/53739
    @skipCUDAIfNoMagma
    @skipCPUIfNoLapack
    @dtypes(torch.float32, torch.float64, torch.complex64, torch.complex128)
    def test_tensorinv_errors_and_warnings(self, device, dtype):

        def check_shape(a_shape, ind):
            # tensorinv requires the input to satisfy
            # prod(a.shape[ind:]) == prod(a.shape[:ind])
            a = torch.randn(a_shape, dtype=dtype, device=device)
            with self.assertRaisesRegex(RuntimeError, "Expected self to satisfy the requirement"):
                torch.linalg.tensorinv(a, ind=ind)

        def check_ind(a_shape, ind):
            a = torch.randn(a_shape, dtype=dtype, device=device)
            with self.assertRaisesRegex(RuntimeError, "Expected a strictly positive integer"):
                torch.linalg.tensorinv(a, ind=ind)

        def check_out(a_shape, ind):
            # if non-empty out tensor with wrong shape is passed a warning is given
            a = torch.randn(a_shape, dtype=dtype, device=device)
            out = torch.empty_like(a)
            with warnings.catch_warnings(record=True) as w:
                # Trigger warning
                torch.linalg.tensorinv(a, ind=ind, out=out)
                # Check warning occurs
                self.assertEqual(len(w), 1)
                self.assertTrue("An output with one or more elements was resized" in str(w[-1].message))

            # dtypes should be safely castable
            out = torch.empty(0, dtype=torch.int, device=device)
            with self.assertRaisesRegex(RuntimeError, "but got result with dtype Int"):
                torch.linalg.tensorinv(a, ind=ind, out=out)

            # device should match
            if torch.cuda.is_available():
                wrong_device = 'cpu' if self.device_type != 'cpu' else 'cuda'
                out = torch.empty(0, dtype=dtype, device=wrong_device)
                with self.assertRaisesRegex(RuntimeError, "tensors to be on the same device"):
                    torch.linalg.tensorinv(a, ind=ind, out=out)

        # test for invalid shape
        check_shape((2, 3, 4), ind=1)
        check_shape((1, 2, 3, 4), ind=3)

        # test for invalid ind
        check_ind((12, 3, 4), ind=-1)
        check_ind((18, 3, 3, 2), ind=0)

        # test for invalid out tensor
        check_out((12, 3, 4), ind=1)
        check_out((3, 8, 24), ind=2)

    @skipCUDAIfNoMagma
    @skipCPUIfNoLapack
    @dtypes(torch.float32, torch.float64, torch.complex64, torch.complex128)
    def test_tensorinv_singular_input(self, device, dtype):

        def check_singular_input(a_shape, ind):
            prod_ind_end = np.prod(a_shape[ind:])
            a = torch.eye(prod_ind_end, dtype=dtype, device=device)
            a[-1, -1] = 0   # Now `a` is singular
            a = a.reshape(a_shape)
            with self.assertRaisesRegex(RuntimeError, "Failed to invert the input tensor, because it is singular"):
                torch.linalg.tensorinv(a, ind=ind)

        # test for non-invertible input
        check_singular_input((12, 3, 4), ind=1)
        check_singular_input((3, 6, 18), ind=2)

    def _test_dot_vdot_vs_numpy(self, device, dtype, torch_fn, np_fn):
        def check(x, y):
            # Compare with numpy
            res = torch_fn(x, y)
            ref = torch.from_numpy(np.array(np_fn(x.cpu().numpy(), y.cpu().numpy())))
            self.assertEqual(res.cpu(), ref)

            # Test out variant
            out = torch.empty_like(res)
            torch_fn(x, y, out=out)
            self.assertEqual(out, res)

        # Empty
        x = torch.tensor([], dtype=dtype, device=device)
        y = torch.tensor([], dtype=dtype, device=device)
        check(x, y)

        # Contiguous
        x = torch.randn(10, dtype=dtype, device=device)
        y = torch.randn(10, dtype=dtype, device=device)
        check(x, y)

        # 0 strided
        y = torch.randn(1, dtype=dtype, device=device).expand(10)
        check(x, y)

        # 2 strided
        check(x[::2], y[::2])

    @dtypes(torch.float, torch.cfloat)
    @precisionOverride({torch.cfloat: 1e-4, torch.float32: 5e-5})
    def test_dot_vs_numpy(self, device, dtype):
        self._test_dot_vdot_vs_numpy(device, dtype, torch.dot, np.dot)

    @dtypes(torch.float, torch.cfloat)
    @precisionOverride({torch.cfloat: 1e-4, torch.float32: 5e-5})
    def test_vdot_vs_numpy(self, device, dtype):
        self._test_dot_vdot_vs_numpy(device, dtype, torch.vdot, np.vdot)

    def _test_dot_vdot_invalid_args(self, device, torch_fn, complex_dtypes=False):
        def check(x, y, regex):
            with self.assertRaisesRegex(RuntimeError, regex):
                torch_fn(x, y)

        if complex_dtypes:
            x = torch.randn(1, dtype=torch.cfloat, device=device)
            y = torch.randn(3, dtype=torch.cdouble, device=device)
        else:
            x = torch.randn(1, dtype=torch.float, device=device)
            y = torch.randn(3, dtype=torch.double, device=device)

        check(x, y, 'dot : expected both vectors to have same dtype')
        check(x.reshape(1, 1), y, '1D tensors expected')
        check(x.expand(9), y.to(x.dtype), 'inconsistent tensor size')

        if self.device_type != 'cpu':
            x_cpu = x.expand(3).cpu()
            check(x_cpu, y.to(x.dtype), 'expected all tensors to be on the same device')

    @onlyOnCPUAndCUDA
    def test_vdot_invalid_args(self, device):
        self._test_dot_vdot_invalid_args(device, torch.vdot)
        self._test_dot_vdot_invalid_args(device, torch.vdot, complex_dtypes=True)

    @onlyOnCPUAndCUDA
    def test_dot_invalid_args(self, device):
        self._test_dot_vdot_invalid_args(device, torch.dot)
        self._test_dot_vdot_invalid_args(device, torch.dot, complex_dtypes=True)

    @skipCUDAIfNoMagma
    @skipCPUIfNoLapack
    @dtypes(torch.float32, torch.float64, torch.complex64, torch.complex128)
    def test_matrix_rank(self, device, dtype):
        matrix_rank = torch.linalg.matrix_rank

        def run_test(shape0, shape1, batch):
            a = torch.randn(*batch, shape0, shape1, dtype=dtype, device=device)
            rank_a = matrix_rank(a)

            self.assertEqual(rank_a, matrix_rank(a.conj().transpose(-2, -1)))
            aaH = torch.matmul(a, a.conj().transpose(-2, -1))
            rank_aaH = matrix_rank(aaH)
            rank_aaH_hermitian = matrix_rank(aaH, hermitian=True)
            self.assertEqual(rank_aaH, rank_aaH_hermitian)
            aHa = torch.matmul(a.conj().transpose(-2, -1), a)
            self.assertEqual(matrix_rank(aHa), matrix_rank(aHa, hermitian=True))

            # check against NumPy
            self.assertEqual(rank_a, np.linalg.matrix_rank(a.cpu().numpy()))
            self.assertEqual(matrix_rank(a, 0.01), np.linalg.matrix_rank(a.cpu().numpy(), 0.01))

            self.assertEqual(rank_aaH, np.linalg.matrix_rank(aaH.cpu().numpy()))
            self.assertEqual(matrix_rank(aaH, 0.01), np.linalg.matrix_rank(aaH.cpu().numpy(), 0.01))

            # hermitian flag for NumPy was added in 1.14.0
            if np.lib.NumpyVersion(np.__version__) >= '1.14.0':
                self.assertEqual(rank_aaH_hermitian,
                                 np.linalg.matrix_rank(aaH.cpu().numpy(), hermitian=True))
                self.assertEqual(matrix_rank(aaH, 0.01, True),
                                 np.linalg.matrix_rank(aaH.cpu().numpy(), 0.01, True))

            # check out= variant
            out = torch.empty(a.shape[:-2], dtype=torch.int64, device=device)
            ans = matrix_rank(a, out=out)
            self.assertEqual(ans, out)
            self.assertEqual(ans, rank_a)

        shapes = (3, 13)
        batches = ((), (0, ), (4, ), (3, 5, ))
        for (shape0, shape1), batch in zip(itertools.product(shapes, reversed(shapes)), batches):
            run_test(shape0, shape1, batch)

    @skipCUDAIfNoMagma
    @skipCPUIfNoLapack
    @dtypes(torch.float32, torch.float64, torch.complex64, torch.complex128)
    def test_matrix_rank_tol(self, device, dtype):

        def run_test_tol(shape0, shape1, batch):
            a = make_tensor((*batch, shape0, shape1), dtype=dtype, device=device)
            # Check against NumPy output
            # Test float tol, and specific value for each matrix
            tolerances = [float(torch.rand(1)), ]
            # Test different types of tol tensor
            for tol_type in all_types():
                tolerances.append(make_tensor(a.shape[:-2], dtype=tol_type, device=device, low=0))
            # Test broadcasting of tol
            if a.ndim > 2:
                tolerances.append(make_tensor(a.shape[-3], dtype=torch.float32, device=device, low=0))
            for tol in tolerances:
                actual = torch.linalg.matrix_rank(a, tol=tol)
                numpy_tol = tol if isinstance(tol, float) else tol.cpu().numpy()
                expected = np.linalg.matrix_rank(a.cpu().numpy(), tol=numpy_tol)
                self.assertEqual(actual, expected)

        shapes = (3, 13)
        batches = ((), (0, ), (4, ), (3, 5, ))
        for (shape0, shape1), batch in zip(itertools.product(shapes, reversed(shapes)), batches):
            run_test_tol(shape0, shape1, batch)

    @skipCUDAIfNoMagma
    @skipCPUIfNoLapack
    @dtypes(torch.float32, torch.float64, torch.complex64, torch.complex128)
    def test_matrix_rank_empty(self, device, dtype):
        matrix_rank = torch.linalg.matrix_rank

        # NumPy doesn't work for input with no elements
        def run_test(shape0, shape1, batch):
            a = torch.randn(*batch, shape0, shape1, dtype=dtype, device=device)
            rank_a = matrix_rank(a)
            expected = torch.zeros(batch, dtype=torch.int64, device=device)

            self.assertEqual(rank_a, matrix_rank(a.conj().transpose(-2, -1)))

            aaH = torch.matmul(a, a.conj().transpose(-2, -1))
            rank_aaH = matrix_rank(aaH)
            rank_aaH_hermitian = matrix_rank(aaH, hermitian=True)
            self.assertEqual(rank_aaH, rank_aaH_hermitian)

            aHa = torch.matmul(a.conj().transpose(-2, -1), a)
            self.assertEqual(matrix_rank(aHa), matrix_rank(aHa, hermitian=True))

            self.assertEqual(rank_a, expected)
            self.assertEqual(matrix_rank(a, 0.01), expected)

            self.assertEqual(rank_aaH, expected)
            self.assertEqual(matrix_rank(aaH, 0.01), expected)

            self.assertEqual(rank_aaH_hermitian, expected)
            self.assertEqual(matrix_rank(aaH, 0.01, True), expected)

        batches = ((), (4, ), (3, 5, ))
        for batch in batches:
            run_test(0, 0, batch)
            run_test(0, 3, batch)
            run_test(3, 0, batch)

    @skipCUDAIfNoMagma
    @skipCPUIfNoLapack
    @dtypes(torch.float32, torch.float64, torch.complex64, torch.complex128)
    def test_matrix_rank_out_errors_and_warnings(self, device, dtype):
        # dtypes should be safely castable
        a = torch.eye(2, dtype=dtype, device=device)
        out = torch.empty(0, dtype=torch.bool, device=device)
        with self.assertRaisesRegex(RuntimeError, "but got result with dtype Bool"):
            torch.linalg.matrix_rank(a, out=out)

        # device should match
        if torch.cuda.is_available():
            wrong_device = 'cpu' if self.device_type != 'cpu' else 'cuda'
            out = torch.empty(0, dtype=dtype, device=wrong_device)
            with self.assertRaisesRegex(RuntimeError, "tensors to be on the same device"):
                torch.linalg.matrix_rank(a, out=out)

        # if out tensor with wrong shape is passed a warning is given
        with warnings.catch_warnings(record=True) as w:
            out = torch.empty(3, dtype=dtype, device=device)
            # Trigger warning
            torch.linalg.matrix_rank(a, out=out)
            # Check warning occurs
            self.assertEqual(len(w), 1)
            self.assertTrue("An output with one or more elements was resized" in str(w[-1].message))

    @skipCUDAIfNoMagma
    @skipCPUIfNoLapack
    @dtypes(torch.float32, torch.float64, torch.complex64, torch.complex128)
    def test_matrix_rank_basic(self, device, dtype):
        matrix_rank = torch.linalg.matrix_rank

        a = torch.eye(10, dtype=dtype, device=device)
        self.assertEqual(matrix_rank(a).item(), 10)
        self.assertEqual(matrix_rank(a, hermitian=True).item(), 10)

        a[5, 5] = 0
        self.assertEqual(matrix_rank(a).item(), 9)
        self.assertEqual(matrix_rank(a, hermitian=True).item(), 9)

    @skipCUDAIfNoMagma
    @skipCPUIfNoLapack
    @dtypes(torch.float32, torch.float64, torch.complex64, torch.complex128)
    def test_old_matrix_rank(self, device, dtype):
        a = torch.eye(10, dtype=dtype, device=device)
        self.assertEqual(torch.matrix_rank(a).item(), 10)
        self.assertEqual(torch.matrix_rank(a, True).item(), 10)

        a[5, 5] = 0
        self.assertEqual(torch.matrix_rank(a).item(), 9)
        self.assertEqual(torch.matrix_rank(a, True).item(), 9)

        a = torch.randn(24, 42, dtype=dtype, device=device)
        self.assertEqual(torch.matrix_rank(a), torch.matrix_rank(a.t()))
        aaT = torch.mm(a, a.conj().t())
        self.assertEqual(torch.matrix_rank(aaT), torch.matrix_rank(aaT, True))
        aTa = torch.mm(a.conj().t(), a)
        self.assertEqual(torch.matrix_rank(aTa), torch.matrix_rank(aTa, True))

        a = torch.randn(35, 75, dtype=dtype, device=device)
        self.assertEqual(torch.matrix_rank(a), np.linalg.matrix_rank(a.cpu().numpy()))
        self.assertEqual(torch.matrix_rank(a, 0.01), np.linalg.matrix_rank(a.cpu().numpy(), 0.01))

        aaT = torch.mm(a, a.conj().t())
        self.assertEqual(torch.matrix_rank(aaT), np.linalg.matrix_rank(aaT.cpu().numpy()))
        self.assertEqual(torch.matrix_rank(aaT, 0.01), np.linalg.matrix_rank(aaT.cpu().numpy(), 0.01))

        if np.lib.NumpyVersion(np.__version__) >= '1.14.0':
            self.assertEqual(torch.matrix_rank(aaT, True), np.linalg.matrix_rank(aaT.cpu().numpy(), True))
            self.assertEqual(torch.matrix_rank(aaT, 0.01, True), np.linalg.matrix_rank(aaT.cpu().numpy(), 0.01, True))

    @onlyOnCPUAndCUDA
    @dtypes(torch.double)
    # This tests only the cases where torch.chain_matmul differs from torch.linalg.multi_dot which this is an "alias" for.
    def test_chain_matmul(self, device, dtype):
        # chain_matmul accepts a single input tensor while multi_dot does not
        t = make_tensor((2, 2), device, dtype)
        self.assertEqual(t, torch.chain_matmul(t))
        with self.assertRaisesRegex(RuntimeError, r"chain_matmul\(\): Expected one or more matrices"):
            torch.chain_matmul()

        # chain_matmul expects all tensors to be 2D whereas multi_dot allows the first and last tensors to
        # be either 1D or 2D
        with self.assertRaisesRegex(RuntimeError, r"Tensor dimension is 1, expected 2 instead"):
            torch.chain_matmul(make_tensor(1, device, dtype), make_tensor(1, device, dtype))

    @onlyOnCPUAndCUDA
    @dtypes(torch.double, torch.cdouble)
    def test_multi_dot(self, device, dtype):
        def check(*shapes, noncontiguous=False):
            tensors = [make_tensor(shape, device, dtype, noncontiguous=noncontiguous) for shape in shapes]
            np_arrays = [tensor.cpu().numpy() for tensor in tensors]
            res = torch.linalg.multi_dot(tensors).cpu()
            ref = torch.from_numpy(np.array(np.linalg.multi_dot(np_arrays)))
            self.assertEqual(res, ref)

        # test for inputs with empty dimensions
        check([0], [0])
        check([2], [2, 0])
        check([1, 0], [0])
        check([0, 2], [2, 1])
        check([2, 2], [2, 0])
        check([2, 0], [0, 3])
        check([0, 0], [0, 1])
        check([4, 2], [2, 0], [0, 3], [3, 2])

        # test variable output shapes
        check([2], [2])
        check([1, 2], [2])
        check([2], [2, 1])
        check([1, 2], [2, 1])
        check([3, 2], [2, 4])

        # test multiple input tensors
        check([3], [3, 4], [4, 2], [2, 5], [5])
        check([1, 2], [2, 2], [2, 3], [3, 1])

        # test large tensors
        check([10, 100], [100, 5], [5, 50])
        check([10, 20], [20, 30], [30, 5])

        # test noncontiguous input
        check([3, 2], [2, 2], [2, 3], [3, 4], noncontiguous=True)
        check([15, 5], [5, 10], [10, 20], [20, 25], noncontiguous=True)

    @onlyOnCPUAndCUDA
    @dtypes(torch.float)
    def test_multi_dot_errors(self, device, dtype):
        def check(tensors, out, msg):
            with self.assertRaisesRegex(RuntimeError, msg):
                torch.linalg.multi_dot(tensors, out=out)

        a = make_tensor(2, device, dtype)

        check([], None, "expected at least 2 tensors")
        check([a], None, "expected at least 2 tensors")

        check([torch.tensor(1, device=device, dtype=dtype), a], None, "the first tensor must be 1D or 2D")
        check([a, torch.tensor(1, device=device, dtype=dtype)], None, "the last tensor must be 1D or 2D")

        check([a, a, a], None, "tensor 1 must be 2D")
        check([a, make_tensor((2, 2, 2), device, dtype), a], None, "tensor 1 must be 2D")

        check([a, make_tensor(2, device, torch.double)], None, "all tensors must have be the same dtype")
        check([a, a], torch.empty(0, device=device, dtype=torch.double), "expected out tensor to have dtype")

        if self.device_type == 'cuda':
            check([a, make_tensor(2, 'cpu', dtype)], None, "all tensors must be on the same device")
            check([a, a], torch.empty(0, dtype=dtype), "expected out tensor to be on device")

        check([a, make_tensor(3, device, dtype)], None, "cannot be multiplied")
        check([a, make_tensor((3, 2), device, dtype), a], None, "cannot be multiplied")

    @precisionOverride({torch.float32: 5e-6, torch.complex64: 5e-6})
    @skipCUDAIfNoMagma
    @skipCPUIfNoLapack
    @dtypes(torch.float32, torch.float64, torch.complex64, torch.complex128)
    def test_qr(self, device, dtype):
        def run_test(tensor_dims, some):
            A = torch.randn(*tensor_dims, dtype=dtype, device=device)
            Q, R = torch.qr(A, some=some)

            # Check0: Q[-2:] = (m, n_columns), R[-2:] = (n_columns, n)
            m, n = tensor_dims[-2:]
            n_columns = m if (not some) and m > n else min(m, n)
            self.assertEqual(Q.size(-2), m)
            self.assertEqual(R.size(-1), n)
            self.assertEqual(Q.size(-1), n_columns)

            A_ = A.cpu().numpy()
            Q_ = Q.cpu().numpy()
            R_ = R.cpu().numpy()

            # Check1: A = QR
            self.assertEqual(A_, np.matmul(Q_, R_))

            # Check2: A = QR (with out)
            Q_out, R_out = torch.full_like(Q, math.nan), torch.full_like(R, math.nan)
            torch.qr(A, some=some, out=(Q_out, R_out))
            Q_out_ = Q_out.cpu().numpy()
            R_out_ = R_out.cpu().numpy()
            self.assertEqual(A_, np.matmul(Q_out_, R_out_))

            # Check3: Q == Q_out, R == R_out
            self.assertEqual(Q_, Q_out_)
            self.assertEqual(R_, R_out_)

            # Check4: Q^{T}Q = I, triu(R) = R
            eye = torch.eye(n_columns, device=device, dtype=dtype).expand(Q.shape[:-2] + (n_columns, n_columns)).cpu().numpy()
            self.assertEqual(np.matmul(Q_.swapaxes(-1, -2).conj(), Q_), eye)
            self.assertEqual(R.triu(), R)

        tensor_dims_list = [(3, 5), (5, 5), (5, 3),  # Single matrix
                            (7, 3, 5), (7, 5, 5), (7, 5, 3),  # 3-dim Tensors
                            (7, 5, 3, 5), (7, 5, 5, 5), (7, 5, 5, 3)]  # 4-dim Tensors
        for tensor_dims, some in itertools.product(tensor_dims_list, [True, False]):
            run_test(tensor_dims, some)

    @skipCUDAIfNoMagma
    @skipCPUIfNoLapack
    @dtypes(torch.float, torch.double, torch.cfloat, torch.cdouble)
    def test_qr_vs_numpy(self, device, dtype):
        """
        test torch.linalg.qr vs numpy.linalg.qr
        """
        sizes_to_test = [
            (7, 5),
            (5, 7),
            (5, 0),    # empty
            (0, 5),    # empty
        ]
        for size in sizes_to_test:
            t = torch.randn(size, device=device, dtype=dtype)
            np_t = t.cpu().numpy()
            for mode in ['reduced', 'complete']:
                exp_q, exp_r = np.linalg.qr(np_t, mode=mode)
                q, r = torch.linalg.qr(t, mode=mode)
                self.assertEqual(q, exp_q)
                self.assertEqual(r, exp_r)
            #
            # for mode='r' we need a special logic because numpy returns only r
            exp_r = np.linalg.qr(np_t, mode='r')
            q, r = torch.linalg.qr(t, mode='r')
            # check that q is empty
            self.assertEqual(q.shape, (0,))
            self.assertEqual(q.dtype, t.dtype)
            self.assertEqual(q.device, t.device)
            # check r
            self.assertEqual(r, exp_r)

    @skipCUDAIfNoMagma
    @skipCPUIfNoLapack
    @dtypes(torch.float)
    def test_linalg_qr_autograd_errors(self, device, dtype):
        # torch.linalg.qr(mode='r') returns only 'r' and discards 'q', but
        # without 'q' you cannot compute the backward pass. Check that
        # linalg_qr_backward complains cleanly in that case.
        inp = torch.randn((5, 7), device=device, dtype=dtype, requires_grad=True)
        q, r = torch.linalg.qr(inp, mode='r')
        self.assertEqual(q.shape, (0,))  # empty tensor
        b = torch.sum(r)
        with self.assertRaisesRegex(RuntimeError,
                                    "The derivative of qr is not implemented when mode='r'"):
            b.backward()
        #
        inp = torch.randn((7, 5), device=device, dtype=dtype, requires_grad=True)
        q, r = torch.linalg.qr(inp, mode='complete')
        b = torch.sum(r)
        with self.assertRaisesRegex(RuntimeError,
                                    "The derivative of qr is not implemented when mode='complete' and nrows > ncols"):
            b.backward()

    @skipCUDAIfNoMagma
    @skipCPUIfNoLapack
    @dtypes(torch.float, torch.double, torch.cfloat, torch.cdouble)
    def test_qr_batched(self, device, dtype):
        """
        test torch.linalg.qr vs numpy.linalg.qr. We need some special logic
        because numpy does not support batched qr
        """
        def np_qr_batched(a, mode):
            """poor's man batched version of np.linalg.qr"""
            all_q = []
            all_r = []
            for matrix in a:
                result = np.linalg.qr(matrix, mode=mode)
                if mode == 'r':
                    all_r.append(result)
                else:
                    q, r = result
                    all_q.append(q)
                    all_r.append(r)
            if mode == 'r':
                return np.array(all_r)
            else:
                return np.array(all_q), np.array(all_r)

        t = torch.randn((3, 7, 5), device=device, dtype=dtype)
        np_t = t.cpu().numpy()
        for mode in ['reduced', 'complete']:
            exp_q, exp_r = np_qr_batched(np_t, mode=mode)
            q, r = torch.linalg.qr(t, mode=mode)
            self.assertEqual(q, exp_q)
            self.assertEqual(r, exp_r)
        # for mode='r' we need a special logic because numpy returns only r
        exp_r = np_qr_batched(np_t, mode='r')
        q, r = torch.linalg.qr(t, mode='r')
        # check that q is empty
        self.assertEqual(q.shape, (0,))
        self.assertEqual(q.dtype, t.dtype)
        self.assertEqual(q.device, t.device)
        # check r
        self.assertEqual(r, exp_r)

    @skipCUDAIfNoMagma
    @skipCPUIfNoLapack
    @dtypes(torch.float, torch.double, torch.cfloat, torch.cdouble)
    def test_qr_out(self, device, dtype):
        """
        test torch.linalg.qr(out=...) vs torch.lingalg.qr
        """
        sizes_to_test = [
            (7, 5),
            (5, 7),
            (5, 0),    # empty
            (0, 5),    # empty
        ]
        for size in sizes_to_test:
            t = torch.randn(size, device=device, dtype=dtype)
            np_t = t.cpu().numpy()
            for mode in ['reduced', 'complete', 'r']:
                q, r = torch.linalg.qr(t, mode=mode)
                out = (torch.empty((0), dtype=dtype, device=device),
                       torch.empty((0), dtype=dtype, device=device))
                q2, r2 = torch.linalg.qr(t, mode=mode, out=out)
                self.assertIs(q2, out[0])
                self.assertIs(r2, out[1])
                self.assertEqual(q2, q)
                self.assertEqual(r2, r)

    @skipCUDAIfNoMagma
    @skipCPUIfNoLapack
    @dtypes(torch.float)
    def test_qr_error_cases(self, device, dtype):
        t1 = torch.randn(5, device=device, dtype=dtype)
        with self.assertRaisesRegex(RuntimeError, 'qr input should have at least 2 dimensions, but has 1 dimensions instead'):
            torch.linalg.qr(t1)
        t2 = torch.randn((5, 7), device=device, dtype=dtype)
        with self.assertRaisesRegex(RuntimeError, "qr received unrecognized mode 'hello'"):
            torch.linalg.qr(t2, mode='hello')

    @dtypes(torch.double, torch.cdouble)
    def test_einsum(self, device, dtype):
        def check(equation, *operands):
            ref = np.einsum(equation, *[operand.cpu().numpy() for operand in operands])
            res = torch.einsum(equation, operands)
            self.assertEqual(res.cpu(), torch.from_numpy(np.array(ref)))

            # Check autograd
            ops = [op.detach().requires_grad_() for op in operands]
            self.assertTrue(gradcheck(lambda *ops: torch.einsum(equation, ops), ops))
            for op in ops:
                self.assertTrue(op._version == 0)

        # Test cases from https://gist.github.com/rockt/15ee013889d65342088e9260a377dc8f
        x = torch.rand(5, device=device, dtype=dtype)
        y = torch.rand(7, device=device, dtype=dtype)
        A = torch.randn(3, 5, device=device, dtype=dtype)
        B = torch.randn(2, 5, device=device, dtype=dtype)
        C = torch.randn(2, 3, 5, device=device, dtype=dtype)
        D = torch.randn(2, 5, 7, device=device, dtype=dtype)
        E = torch.randn(7, 9, device=device, dtype=dtype)
        F = torch.randn(2, 3, 3, 5, device=device, dtype=dtype)
        G = torch.randn(5, 4, 6, device=device, dtype=dtype)
        H = torch.randn(4, 4, device=device, dtype=dtype)
        I = torch.rand(2, 3, 2, device=device, dtype=dtype)

        # Note: gradcheck fails if the same input is given multiple times which is why the
        # calls to clone below. (see https://github.com/pytorch/pytorch/issues/9282)

        # Vector operations
        check('i->', x)                     # sum
        check('i,i->', x, x.clone())        # dot
        check('i,i->i', x, x.clone())       # vector element-wisem mul
        check('i,j->ij', x, y)              # outer

        # Matrix operations
        check("ij->ji", A)                  # transpose
        check("ij->j", A)                   # row sum
        check("ij->i", A)                   # col sum
        check("ij,ij->ij", A, A.clone())    # matrix element-wise mul
        check("ij,j->i", A, x)              # matrix vector multiplication
        check("ij,kj->ik", A, B)            # matmul
        check("ij,ab->ijab", A, E)          # matrix outer product

        # Tensor operations
        check("aij,ajk->aik", C, D)         # batch matmul
        check("ijk,jk->i", C, A)            # tensor matrix contraction
        check("aij,jk->aik", D, E)          # tensor matrix contraction
        check("abcd,dfg->abcfg", F, G)      # tensor tensor contraction
        check("ijk,jk->ik", C, A)           # tensor matrix contraction with double indices
        check("ijk,jk->ij", C, A)           # tensor matrix contraction with double indices
        check("ijk,ik->j", C, B)            # non contiguous
        check("ijk,ik->jk", C, B)           # non contiguous with double indices

        # Test diagonals
        check("ii", H)                      # trace
        check("ii->i", H)                   # diagonal
        check('iji->j', I)                  # non-contiguous trace
        check('ngrg...->nrg...', torch.rand((2, 1, 3, 1, 4), device=device, dtype=dtype))

        # Test ellipsis
        check("i...->...", H)
        check("ki,...k->i...", A.t(), B)
        check("k...,jk->...", A.t(), B)
        check('...ik, ...j -> ...ij', C, x)
        check('bik,k...j->i...j', C, torch.rand(5, 3, device=device, dtype=dtype))
        check('i...j, ij... -> ...ij', C, torch.rand(2, 5, 2, 3, device=device, dtype=dtype))

        # torch.bilinear with noncontiguous tensors
        l = torch.randn(10, 5, device=device, dtype=dtype).transpose(0, 1)
        r = torch.randn(20, 5, device=device, dtype=dtype).transpose(0, 1)
        w = torch.randn(15, 10, 20, device=device, dtype=dtype)
        check("bn,anm,bm->ba", l, w, r)

        # with strided tensors
        check("bn,anm,bm->ba", l[:, ::2], w[:, ::2, ::2], r[:, ::2])

    @dtypes(torch.double, torch.cdouble)
    def test_einsum_random(self, device, dtype):
        def check(equation, *operands):
            ref = np.einsum(equation, *[op.cpu().numpy() for op in operands])
            res = torch.einsum(equation, operands)
            self.assertEqual(res.cpu(), torch.from_numpy(np.array(ref)))

        for _ in range(20):
            # Create a random number of input operands, each with a random
            # number of dimensions randomly labeled.
            op_labels = []
            valid_labels = set()
            for _ in range(random.randint(1, 3)):
                labels = np.random.randint(0, 10, random.randint(1, 5))
                op_labels.append(labels)
                valid_labels.update(labels)
            label_size = np.random.randint(1, 5, 10)
            ell_sizes = np.random.randint(1, 5, 3)

            # Build equation and tensors from input operand labels.
            ops = []
            equation = ''
            for labels in op_labels:
                sizes = [label_size[label] for label in labels]
                labels = [chr(ord('a') + label) for label in labels]

                # Add ellipsis dimensions at random
                ell_num_dim = random.randint(0, 3)
                if ell_num_dim > 0:
                    ell_index = random.randint(0, len(labels))
                    sizes[ell_index:ell_index] = ell_sizes[-ell_num_dim:]
                    labels.insert(ell_index, "...")

                equation += ''.join(labels) + ','
                ops.append(torch.rand(sizes, device=device, dtype=dtype))
            equation = equation[:-1]

            # Test with implicit output
            check(equation, *ops)

            # Randomly choose some labels to be part of the output
            out_labels = np.unique(np.random.choice(list(valid_labels), random.randint(1, len(valid_labels))))
            out_labels = [chr(ord('a') + label) for label in out_labels]
            ell_index = random.randint(0, len(out_labels))
            out_labels.insert(ell_index, '...')
            equation += '->' + ''.join(out_labels)

            # Randomly test the output
            check(equation, *ops)

    def test_einsum_corner_cases(self, device):
        def check(equation, *operands, expected_output):
            tensors = [torch.tensor(operand, dtype=torch.float32, device=device) if not isinstance(operand, tuple)
                       else torch.rand(operand, dtype=torch.float32, device=device) for operand in operands]
            output = torch.einsum(equation, tensors)
            self.assertEqual(output, torch.tensor(expected_output, dtype=torch.float32, device=device))

        # Test equation variantions
        check(' ', 1, expected_output=1)
        check(' -> ', 1, expected_output=1)
        check(' , ', 2, 2, expected_output=4)
        check(' , , ', 2, 2, 2, expected_output=8)
        check(' , -> ', 2, 2, expected_output=4)
        check(' i ', [1], expected_output=[1])
        check(' i -> ', [1], expected_output=1)
        check(' i -> i ', [1], expected_output=[1])
        check(' i , i ', [2], [2], expected_output=4)
        check(' i , i -> i ', [2], [2], expected_output=[4])

        # Test tensors with 0 size dimensions
        check('i', [], expected_output=[])
        check(' i j -> j', [[], []], expected_output=[])
        check('ij->i', [[], []], expected_output=[0., 0.])
        check(' i j k  ,  k  -> i j ', (3, 0, 6), (6,), expected_output=[[], [], []])

        # Test broadcasting
        check('i,j', [2], [1, 2], expected_output=[[2, 4]])
        check('i,ij->ij', [1, 2], [[1, 2, 3], [2, 3, 4]], expected_output=[[1, 2, 3], [4, 6, 8]])

        # Test ellipsis broadcasting
        check('...', 1, expected_output=1)
        check('...->', 1, expected_output=1)
        check('...->...', 1, expected_output=1)
        check('...', [1], expected_output=[1])
        check('...->', [1], expected_output=1)
        check('i...->i', [1], expected_output=[1])
        check('i...->...i', [1], expected_output=[1])
        check('...a->', [[2], [4]], expected_output=6)
        check('a...b->ab', [[[1], [2]], [[3], [4]]], expected_output=[[3], [7]])

    def test_einsum_error_cases(self, device):
        def check(equation, operands, regex, exception=RuntimeError):
            with self.assertRaisesRegex(exception, r'einsum\(\) ' + regex):
                torch.einsum(equation, operands)

        x = torch.rand(2)
        y = torch.rand(2, 3)

        check('', [], r'must provide at least one operand')
        check('. ..', [x], r'found \'.\' for operand 0 that is not part of any ellipsis')
        check('... ...', [x], r'found \'.\' for operand 0 for which an ellipsis was already found')
        check('A', [x], r'operand subscript must be in range \[a, z\] but found A for operand 0')
        check(',', [x], r'fewer operands were provided than specified in the equation')
        check('', [x, x], r'more operands were provided than specified in the equation')
        check('', [x], r'the number of subscripts in the equation \(0\) does not match the number '
                       r'of dimensions \(1\) for operand 0 and no ellipsis was given')
        check('ai', [x], r'the number of subscripts in the equation \(2\) does not match the number '
                         r'of dimensions \(1\) for operand 0 and no ellipsis was given')
        check('ai...', [x], r'the number of subscripts in the equation \(2\) is more than the number '
                            r'of dimensions \(1\) for operand 0')
        check('a->... .', [x], r'found \'.\' for output but an ellipsis \(...\) was already found')
        check('a->..', [x], r'found \'.\' for output that is not part of any ellipsis \(...\)')
        check('a->A', [x], r'subscripts must be in range \[a, z\] but found A for the output')
        check('a->aa', [x], r'output subscript a appears more than once in the output')
        check('a->i', [x], r'output subscript i does not appear in the equation for any input operand')
        check('aa', [y], r'subscript a is repeated for operand 0 but the sizes don\'t match, 3 != 2')
        check('a, ba', [x, y], r'operands do not broadcast with remapped shapes \[original->remapped\]: '
                               r'\[2\]->\[1, 2\] \[2, 3\]->\[2, 3\]')

    def triangular_solve_test_helper(self, A_dims, b_dims, upper, unitriangular,
                                     device, dtype):
        triangle_function = torch.triu if upper else torch.tril
        b = torch.randn(*b_dims, dtype=dtype, device=device)
        A = torch.randn(*A_dims, dtype=dtype, device=device)
        # create positive definite matrix
        A = torch.matmul(A, A.transpose(-2, -1))
        A_triangular = triangle_function(A)
        if unitriangular:
            A_triangular.diagonal(dim1=-2, dim2=-1).fill_(1.)
        return b, A_triangular

    @skipCUDAIfNoMagma
    @skipCPUIfNoLapack
    @dtypes(torch.float32, torch.float64, torch.complex64, torch.complex128)
    @precisionOverride({torch.float32: 1e-3, torch.complex64: 1e-3,
                        torch.float64: 1e-8, torch.complex128: 1e-8})
    def test_triangular_solve(self, device, dtype):
        ks = [0, 1, 3]
        ns = [0, 5]
        for (k, n), (upper, unitriangular, transpose) in itertools.product(zip(ks, ns),
                                                                           itertools.product([True, False], repeat=3)):
            b, A = self.triangular_solve_test_helper((n, n), (n, k), upper,
                                                     unitriangular, device, dtype)
            x = torch.triangular_solve(b, A, upper=upper, unitriangular=unitriangular, transpose=transpose)[0]
            if transpose:
                self.assertEqual(b, np.matmul(A.t().cpu(), x.cpu()))
            else:
                self.assertEqual(b, np.matmul(A.cpu(), x.cpu()))

    @skipCPUIfNoLapack
    @skipCUDAIfNoMagma
    @dtypes(torch.float32, torch.float64, torch.complex64, torch.complex128)
    @precisionOverride({torch.float32: 1e-3, torch.complex64: 1e-3,
                        torch.float64: 1e-8, torch.complex128: 1e-8})
    def test_triangular_solve_batched(self, device, dtype):
        def triangular_solve_batch_helper(A_dims, b_dims, upper, unitriangular, transpose):
            b, A = self.triangular_solve_test_helper(A_dims, b_dims, upper,
                                                     unitriangular, device, dtype)
            x_exp_list = []
            for i in range(b_dims[0]):
                x_exp_list.append(torch.triangular_solve(b[i], A[i], upper=upper,
                                                         unitriangular=unitriangular,
                                                         transpose=transpose)[0])
            x_exp = torch.stack(x_exp_list)  # Stacked output
            x_act = torch.triangular_solve(b, A, upper=upper,
                                           unitriangular=unitriangular,
                                           transpose=transpose)[0]  # Actual output
            self.assertEqual(x_act, x_exp)  # Equality check
            if transpose:
                A = A.transpose(-2, -1)

            Ax = np.matmul(A.cpu(), x_act.cpu())
            self.assertEqual(b, Ax)

        def triangular_solve_zero_batch_helper(A_dims, b_dims, upper, unitriangular, transpose):
            b, A = self.triangular_solve_test_helper(A_dims, b_dims, upper,
                                                     unitriangular, device, dtype)
            x = torch.triangular_solve(b, A, upper=upper,
                                       unitriangular=unitriangular,
                                       transpose=transpose)[0]
            self.assertTrue(x.shape == b.shape)

        for upper, unitriangular, transpose in itertools.product([True, False], repeat=3):
            batchsize = 3
            triangular_solve_batch_helper((batchsize, 5, 5), (batchsize, 5, 10),
                                          upper, unitriangular, transpose)

            # test empty input
            triangular_solve_batch_helper((batchsize, 0, 0), (batchsize, 0, 10),
                                          upper, unitriangular, transpose)
            triangular_solve_batch_helper((batchsize, 0, 0), (batchsize, 0, 0),
                                          upper, unitriangular, transpose)

            # test zero batch case
            batchsize = 0
            triangular_solve_zero_batch_helper((batchsize, 5, 5), (batchsize, 5, 10),
                                               upper, unitriangular, transpose)


    @slowTest
    @skipCUDAIfNoMagma
    @skipCPUIfNoLapack
    @dtypes(torch.float32, torch.float64, torch.complex64, torch.complex128)
    @precisionOverride({torch.float32: 1e-3, torch.complex64: 1e-3,
                        torch.float64: 1e-8, torch.complex128: 1e-8})
    def test_triangular_solve_batched_many_batches(self, device, dtype):
        for upper, transpose, unitriangular in itertools.product([True, False], repeat=3):
            # test batched A case
            b, A = self.triangular_solve_test_helper((256, 256, 5, 5), (5, 1),
                                                     upper, unitriangular, device, dtype)
            x, _ = torch.triangular_solve(b, A,
                                          upper=upper, transpose=transpose, unitriangular=unitriangular)
            if transpose:
                A = A.transpose(-2, -1)

            Ax = torch.matmul(A, x)

            rtol = 1e-2 if dtype in [torch.float32, torch.complex64] else self.precision
            self.assertEqual(Ax, b.expand_as(Ax), atol=self.precision, rtol=rtol)

            # test batched b case
            b, A = self.triangular_solve_test_helper((3, 3), (512, 512, 3, 1),
                                                     upper, unitriangular, device, dtype)
            x, _ = torch.triangular_solve(b, A, upper=upper, transpose=transpose,
                                          unitriangular=unitriangular)
            if transpose:
                A = A.transpose(-2, -1)

            self.assertEqual(torch.matmul(A, x), b)

    @skipCUDAIfNoMagma
    @skipCPUIfNoLapack
    @unittest.skipIf(not TEST_SCIPY, "SciPy not found")
    @dtypes(torch.float32, torch.float64, torch.complex64, torch.complex128)
    def test_triangular_solve_batched_broadcasting(self, device, dtype):
        from scipy.linalg import solve_triangular as tri_solve

        def scipy_tri_solve_batched(A, B, upper, trans, diag):
            batch_dims_A, batch_dims_B = A.shape[:-2], B.shape[:-2]
            single_dim_A, single_dim_B = A.shape[-2:], B.shape[-2:]
            expand_dims = tuple(torch._C._infer_size(torch.Size(batch_dims_A),
                                                     torch.Size(batch_dims_B)))
            expand_A = np.broadcast_to(A, expand_dims + single_dim_A)
            expand_B = np.broadcast_to(B, expand_dims + single_dim_B)
            flat_A = expand_A.reshape((-1,) + single_dim_A)
            flat_B = expand_B.reshape((-1,) + single_dim_B)
            flat_X = np.vstack([tri_solve(a, b, lower=(not upper), trans=int(trans), unit_diagonal=diag)
                                for a, b in zip(flat_A, flat_B)])
            return flat_X.reshape(expand_B.shape)

        def run_test(A_dims, b_dims, device, upper, transpose, unitriangular):
            b, A = self.triangular_solve_test_helper(A_dims, b_dims, upper,
                                                     unitriangular, device, dtype)
            x_exp = torch.as_tensor(scipy_tri_solve_batched(A.cpu().numpy(), b.cpu().numpy(),
                                                            upper, transpose, unitriangular))
            x = torch.triangular_solve(b, A, upper=upper, transpose=transpose, unitriangular=unitriangular)[0]

            self.assertEqual(x, x_exp.to(device))

        for upper, transpose, unitriangular in itertools.product([True, False], repeat=3):
            # test against scipy.linalg.solve_triangular
            run_test((2, 1, 3, 4, 4), (2, 1, 3, 4, 6), device, upper, transpose, unitriangular)  # no broadcasting
            run_test((2, 1, 3, 4, 4), (4, 6), device, upper, transpose, unitriangular)  # broadcasting b
            run_test((4, 4), (2, 1, 3, 4, 2), device, upper, transpose, unitriangular)  # broadcasting A
            run_test((1, 3, 1, 4, 4), (2, 1, 3, 4, 5), device, upper, transpose, unitriangular)  # broadcasting A & b

    @onlyCPU
    @skipCPUIfNoLapack
    @dtypes(torch.float32, torch.float64, torch.complex64, torch.complex128)
    def test_triangular_solve_singular(self, device, dtype):
        b = torch.rand(3, 1, dtype=dtype, device=device)
        A = torch.eye(3, 3, dtype=dtype, device=device)
        A[-1, -1] = 0  # Now A is singular
        err_str = r"triangular_solve: U\(3,3\) is zero, singular U\."
        with self.assertRaisesRegex(RuntimeError, err_str):
            torch.triangular_solve(b, A)

    @skipCUDAIfNoMagma
    @skipCPUIfNoLapack
    @dtypes(torch.float32, torch.float64, torch.complex64, torch.complex128)
    def test_triangular_solve_out_errors_and_warnings(self, device, dtype):
        # dtypes should be safely castable
        a = torch.eye(2, dtype=dtype, device=device)
        b = torch.randn(2, 1, dtype=dtype, device=device)
        out = torch.empty_like(b).to(torch.int)
        clone_a = torch.empty_like(a)
        with self.assertRaisesRegex(RuntimeError, "but got result with dtype Int"):
            torch.triangular_solve(b, a, out=(out, clone_a))

        out = torch.empty_like(b)
        clone_a = clone_a.to(torch.int)
        with self.assertRaisesRegex(RuntimeError, "but got clone_A with dtype Int"):
            torch.triangular_solve(b, a, out=(out, clone_a))

        # device should match
        if torch.cuda.is_available():
            wrong_device = 'cpu' if self.device_type != 'cpu' else 'cuda'
            out = torch.empty(0, dtype=dtype, device=wrong_device)
            clone_a = torch.empty_like(a)
            with self.assertRaisesRegex(RuntimeError, "tensors to be on the same device"):
                torch.triangular_solve(b, a, out=(out, clone_a))
            out = torch.empty(0, dtype=dtype, device=device)
            clone_a = torch.empty_like(a).to(wrong_device)
            with self.assertRaisesRegex(RuntimeError, "tensors to be on the same device"):
                torch.triangular_solve(b, a, out=(out, clone_a))

        # if out tensor with wrong shape is passed a warning is given
        with warnings.catch_warnings(record=True) as w:
            out = torch.empty(1, dtype=dtype, device=device)
            clone_a = torch.empty(1, dtype=dtype, device=device)
            # Trigger warning
            torch.triangular_solve(b, a, out=(out, clone_a))
            # Check warning occurs
            self.assertEqual(len(w), 2)
            self.assertTrue("An output with one or more elements was resized" in str(w[-1].message))
            self.assertTrue("An output with one or more elements was resized" in str(w[-2].message))

    def check_single_matmul(self, x, y, shape):
        a = np.array(x, copy=False)
        b = np.array(y, copy=False)
        expected = np.matmul(a, b)

        ans = torch.matmul(x, y)
        self.assertTrue(ans.is_contiguous())
        self.assertTrue(np.array_equal(ans, expected))

        out = torch.zeros(*shape, dtype=torch.int64).to(x.device)
        ans = torch.matmul(x, y, out=out)
        self.assertIs(ans, out)
        self.assertTrue(ans.is_contiguous())
        self.assertTrue(np.array_equal(ans, expected))

    # TODO: update to run on CUDA, too
    @onlyCPU
    def test_matmul_small_brute_force_1d_Nd(self, device):
        # Issue #20452: range(0, 10) does not work.
        n = 1
        for m in range(1, 8):
            for p in range(1, 8):
                for o in range(1, 5):
                    # 1d, 3d, inner dimensions C
                    x = torch.arange(m, device=device)
                    y = torch.arange(o * m * p, device=device).reshape(o, m, p)
                    self.check_single_matmul(x, y, (o, n, p))

                    # 1d, 3d, inner dimensions Fortran
                    x = torch.arange(m, device=device)
                    y = torch.arange(o * p * m, device=device).reshape(o, p, m).transpose(-1, -2)
                    self.check_single_matmul(x, y, (o, n, p))

                    # 1d, 3d, inner dimensions non-contiguous
                    x = torch.arange(2 * m, device=device)[::2]
                    y = torch.arange(o * m * 2 * p, device=device).reshape(o, m, 2 * p)[:, :, ::2]
                    self.check_single_matmul(x, y, (o, n, p))

                    for r in range(1, 5):
                        # 1d, 4d, inner dimensions C
                        x = torch.arange(m)
                        y = torch.arange(r * o * m * p, device=device).reshape(r, o, m, p)
                        self.check_single_matmul(x, y, (r, o, n, p))

                        # 1d, 4d, inner dimensions Fortran
                        x = torch.arange(m)
                        y = torch.arange(r * o * p * m, device=device).reshape(r, o, p, m).transpose(-1, -2)
                        self.check_single_matmul(x, y, (r, o, n, p))

                        # 1d, 4d, inner dimensions non-contiguous
                        x = torch.arange(2 * m, device=device)[::2]
                        y = torch.arange(r * o * m * 2 * p, device=device).reshape(r, o, m, 2 * p)[:, :, :, ::2]
                        self.check_single_matmul(x, y, (r, o, n, p))

    # TODO: update to run on CUDA, too
    @onlyCPU
    def test_matmul_small_brute_force_2d_Nd(self, device):
        # Issue #20452: range(0, 10) does not work.
        for n in range(1, 5):
            for m in range(1, 5):
                for p in range(1, 5):
                    for o in range(1, 3):
                        # 2d, 3d, inner dimensions C
                        x = torch.arange(n * m, device=device).reshape(n, m)
                        y = torch.arange(o * m * p, device=device).reshape(o, m, p)
                        self.check_single_matmul(x, y, (o, n, p))

                        # 2d, 3d, inner dimensions Fortran
                        x = torch.arange(m * n, device=device).reshape(m, n).transpose(-1, -2)
                        y = torch.arange(o * p * m, device=device).reshape(o, p, m).transpose(-1, -2)
                        self.check_single_matmul(x, y, (o, n, p))

                        # 2d, 3d, inner dimensions non-contiguous
                        x = torch.arange(n * 2 * m, device=device).reshape(n, 2 * m)[:, ::2]
                        y = torch.arange(o * m * 2 * p, device=device).reshape(o, m, 2 * p)[:, :, ::2]
                        self.check_single_matmul(x, y, (o, n, p))

                        for r in range(1, 2):
                            # 2d, 4d, inner dimensions C
                            x = torch.arange(n * m, device=device).reshape(n, m)
                            y = torch.arange(r * o * m * p, device=device).reshape(r, o, m, p)
                            self.check_single_matmul(x, y, (r, o, n, p))

                            # 2d, 4d, inner dimensions Fortran
                            x = torch.arange(m * n, device=device).reshape(m, n).transpose(-1, -2)
                            y = torch.arange(r * o * p * m, device=device).reshape(r, o, p, m).transpose(-1, -2)
                            self.check_single_matmul(x, y, (r, o, n, p))

                            # 2d, 4d, inner dimensions non-contiguous
                            x = torch.arange(n * 2 * m, device=device).reshape(n, 2 * m)[:, ::2]
                            y = torch.arange(r * o * m * 2 * p, device=device).reshape(r, o, m, 2 * p)[:, :, :, ::2]
                            self.check_single_matmul(x, y, (r, o, n, p))

    def test_linear_algebra_scalar_raises(self, device) -> None:
        m = torch.randn(5, 5, device=device)
        v = torch.randn(5, device=device)
        s = torch.tensor(7, device=device)
        self.assertRaises(RuntimeError, lambda: torch.mv(m, s))
        self.assertRaises(RuntimeError, lambda: torch.addmv(v, m, s))

    @onlyCPU
    @dtypes(torch.float)
    def test_cross(self, device, dtype):
        x = torch.rand(100, 3, 100, dtype=dtype, device=device)
        y = torch.rand(100, 3, 100, dtype=dtype, device=device)
        res1 = torch.cross(x, y)
        res2 = torch.tensor((), dtype=dtype, device=device)
        torch.cross(x, y, out=res2)
        self.assertEqual(res1, res2)

    # TODO: This test should be removed and OpInfo should enable complex
    #       types after this PR is merged:
    #       https://github.com/pytorch/pytorch/pull/55483
    @dtypes(torch.cdouble)
    def test_cross_autograd(self, device, dtype):
        x = torch.rand(100, 3, dtype=dtype, device=device, requires_grad=True)
        y = torch.rand(100, 3, dtype=dtype, device=device, requires_grad=True)

        if torch.device(device).type == 'cuda' and dtype.is_complex:
            # TODO: Remove this error when cross CUDA supports complex
            with self.assertRaisesRegex(RuntimeError, r'_th_cross_kernel_out not supported on CUDAType for Complex'):
                gradcheck(torch.cross, [x, y])
        else:
            gradcheck(torch.cross, [x, y])
            gradgradcheck(torch.cross, [x, y], atol=1e-3, check_batched_grad=False)

    @onlyCPU
    @dtypes(torch.float)
    def test_cross_with_and_without_dim(self, device, dtype):
        x = torch.rand(100, 3, dtype=dtype, device=device)
        y = torch.rand(100, 3, dtype=dtype, device=device)
        res1 = torch.cross(x, y, dim=1)
        res2 = torch.cross(x, y, dim=-1)
        res3 = torch.cross(x, y)
        self.assertEqual(res1, res2)
        self.assertEqual(res1, res3)

    def test_cross_errors(self, device):
        self.assertRaisesRegex(
            RuntimeError, "inconsistent tensors dimensions",
            lambda: torch.cross(torch.rand(100, 3, device=device), torch.rand(100, 3, 10, device=device)))
        self.assertRaisesRegex(
            RuntimeError, "inconsistent tensors sizes",
            lambda: torch.cross(torch.rand(5, 3, device=device), torch.rand(3, 5, device=device)))
        self.assertRaisesRegex(
            RuntimeError, "no dimension of size 3 in input",
            lambda: torch.cross(torch.rand(5, 4, device=device), torch.rand(5, 4, device=device)))
        self.assertRaisesRegex(
            RuntimeError, "dimension 0 does not have size 3",
            lambda: torch.cross(torch.rand(5, 4, 3, device=device), torch.rand(5, 4, 3, device=device), dim=0))
        self.assertRaisesRegex(
            RuntimeError, "dimension -1 does not have size 3",
            lambda: torch.cross(torch.rand(5, 3, 4, device=device), torch.rand(5, 3, 4, device=device), dim=-1))
        self.assertRaisesRegex(
            IndexError, "Dimension out of range",
            lambda: torch.cross(torch.rand(5, 3, 4, device=device), torch.rand(5, 3, 4, device=device), dim=-5))

    def test_renorm(self, device):
        m1 = torch.randn(10, 5, device=device)
        res1 = torch.tensor((), device=device)

        def renorm(matrix, value, dim, max_norm):
            m1 = matrix.transpose(dim, 0).contiguous()
            # collapse non-dim dimensions.
            m2 = m1.clone().resize_(m1.size(0), int(math.floor(m1.nelement() / m1.size(0))))
            norms = m2.norm(value, 1, True)
            # clip
            new_norms = norms.clone()
            new_norms[torch.gt(norms, max_norm)] = max_norm
            new_norms.div_(norms.add_(1e-7))
            # renormalize
            m1.mul_(new_norms.expand_as(m1))
            return m1.transpose(dim, 0)

        # note that the axis fed to torch.renorm is different (2~=1)
        maxnorm = m1.norm(2, 1).mean()
        m2 = renorm(m1, 2, 1, maxnorm)
        m1.renorm_(2, 1, maxnorm)
        self.assertEqual(m1, m2, atol=1e-5, rtol=0)
        self.assertEqual(m1.norm(2, 0), m2.norm(2, 0), atol=1e-5, rtol=0)

        m1 = torch.randn(3, 4, 5, device=device)
        m2 = m1.transpose(1, 2).contiguous().clone().resize_(15, 4)
        maxnorm = m2.norm(2, 0).mean()
        m2 = renorm(m2, 2, 1, maxnorm)
        m1.renorm_(2, 1, maxnorm)
        m3 = m1.transpose(1, 2).contiguous().clone().resize_(15, 4)
        self.assertEqual(m3, m2)
        self.assertEqual(m3.norm(2, 0), m2.norm(2, 0))

    # TODO: make this work on CUDA, too
    @onlyCPU
    @skipCPUIfNoLapack
    def test_ormqr(self, device):
        mat1 = torch.randn(7, 7)
        mat2 = torch.randn(7, 7)
        q, r = torch.qr(mat1)
        m, tau = torch.geqrf(mat1)
        out_holder = torch.empty_like(mat1)

        res1 = torch.mm(q, mat2)
        res2 = torch.ormqr(m, tau, mat2, left=True, transpose=False)
        torch.ormqr(m, tau, mat2, out=out_holder)
        self.assertEqual(res1, res2)
        self.assertEqual(res2, out_holder)

        res1 = torch.mm(mat2, q)
        res2 = torch.ormqr(m, tau, mat2, left=False, transpose=False)
        torch.ormqr(m, tau, mat2, left=False, transpose=False, out=out_holder)
        self.assertEqual(res1, res2)
        self.assertEqual(res2, out_holder)

        res1 = torch.mm(q.t(), mat2)
        res2 = torch.ormqr(m, tau, mat2, left=True, transpose=True)
        torch.ormqr(m, tau, mat2, left=True, transpose=True, out=out_holder)
        self.assertEqual(res1, res2)
        self.assertEqual(res2, out_holder)

        res1 = torch.mm(mat2, q.t())
        res2 = torch.ormqr(m, tau, mat2, left=False, transpose=True)
        torch.ormqr(m, tau, mat2, left=False, transpose=True, out=out_holder)
        self.assertEqual(res1, res2)
        self.assertEqual(res2, out_holder)

    @skipCUDAIfRocm
    def test_blas_empty(self, device):
        def fn(torchfn, *args, test_out=False, **kwargs):
            def call_torch_fn(*args, **kwargs):
                return torchfn(*tuple(torch.randn(shape, device=device) if isinstance(shape, tuple) else shape
                                      for shape in args), **kwargs)
            result = call_torch_fn(*args, **kwargs)
            if not test_out:
                return result
            else:
                out = torch.full_like(result, math.nan)
                out1 = call_torch_fn(*args, **kwargs, out=out)
                return out

        # mm, addmm
        self.assertEqual((0, 0), fn(torch.mm, (0, 0), (0, 0)).shape)
        self.assertEqual((0, 5), fn(torch.mm, (0, 0), (0, 5)).shape)
        self.assertEqual((5, 0), fn(torch.mm, (5, 0), (0, 0)).shape)
        self.assertEqual((3, 0), fn(torch.mm, (3, 2), (2, 0)).shape)
        self.assertEqual(torch.zeros((5, 6), device=device), fn(torch.mm, (5, 0), (0, 6)))
        self.assertEqual(torch.zeros((5, 6), device=device), fn(torch.mm, (5, 0), (0, 6), test_out=True))

        self.assertEqual((0, 0), fn(torch.addmm, (0, 0), (0, 0), (0, 0)).shape)
        self.assertEqual((0, 1), fn(torch.addmm, (1, ), (0, 17), (17, 1)).shape)
        t = torch.randn((5, 6), device=device)
        self.assertEqual(t, fn(torch.addmm, t, (5, 0), (0, 6)))
        self.assertEqual(t, fn(torch.addmm, t, (5, 0), (0, 6), test_out=True))

        # mv, addmv
        self.assertEqual((0,), fn(torch.mv, (0, 0), (0,)).shape)
        self.assertEqual((0,), fn(torch.mv, (0, 2), (2,)).shape)
        self.assertEqual(torch.zeros((3,), device=device), fn(torch.mv, (3, 0), (0,)))
        self.assertEqual(torch.zeros((3,), device=device), fn(torch.mv, (3, 0), (0,), test_out=True))

        self.assertEqual((0,), fn(torch.addmv, (0,), (0, 0), (0,)).shape)
        t = torch.randn((3,), device=device)
        self.assertEqual(t, fn(torch.addmv, t, (3, 0), (0,)))
        self.assertEqual(t, fn(torch.addmv, t, (3, 0), (0,), test_out=True))

        # bmm, baddbmm
        self.assertEqual((0, 0, 0), fn(torch.bmm, (0, 0, 0), (0, 0, 0)).shape)
        self.assertEqual((3, 0, 5), fn(torch.bmm, (3, 0, 0), (3, 0, 5)).shape)
        self.assertEqual((0, 5, 6), fn(torch.bmm, (0, 5, 0), (0, 0, 6)).shape)
        self.assertEqual(torch.zeros((3, 5, 6), device=device), fn(torch.bmm, (3, 5, 0), (3, 0, 6)))
        self.assertEqual(torch.zeros((3, 5, 6), device=device), fn(torch.bmm, (3, 5, 0), (3, 0, 6), test_out=True))

        self.assertEqual((0, 0, 0), fn(torch.baddbmm, (0, 0, 0), (0, 0, 0), (0, 0, 0)).shape)
        self.assertEqual((3, 0, 5), fn(torch.baddbmm, (3, 0, 5), (3, 0, 0), (3, 0, 5)).shape)
        self.assertEqual((0, 5, 6), fn(torch.baddbmm, (0, 5, 6), (0, 5, 0), (0, 0, 6)).shape)
        self.assertEqual((3, 5, 6), fn(torch.baddbmm, (3, 5, 6), (3, 5, 0), (3, 0, 6)).shape)
        c = torch.arange(30, dtype=torch.float32, device=device).reshape(3, 2, 5)
        self.assertEqual(-2 * c, fn(torch.baddbmm, c, (3, 2, 0), (3, 0, 5), beta=-2))  # Issue #33467
        self.assertEqual(-2 * c, fn(torch.baddbmm, c, (3, 2, 0), (3, 0, 5), beta=-2, test_out=True))  # Issue #33467

        # addbmm
        self.assertEqual((0, 0), fn(torch.addbmm, (0, 0), (0, 0, 0), (0, 0, 0)).shape)
        self.assertEqual((0, 5), fn(torch.addbmm, (0, 5), (3, 0, 0), (3, 0, 5)).shape)
        t = torch.randn((5, 6), device=device)
        self.assertEqual(t, fn(torch.addbmm, t, (0, 5, 0), (0, 0, 6)))
        self.assertEqual(t, fn(torch.addbmm, t, (0, 5, 0), (0, 0, 6), test_out=True))

        # matmul
        self.assertEqual(torch.tensor(0., device=device), fn(torch.matmul, (0,), (0,)))
        self.assertEqual(torch.tensor(0., device=device), fn(torch.matmul, (0,), (0,), test_out=True))
        self.assertEqual((0, 0), fn(torch.matmul, (0, 0), (0, 0)).shape)
        self.assertEqual((0, 0, 0), fn(torch.matmul, (0, 0, 0), (0, 0, 0)).shape)
        self.assertEqual((5, 0, 0), fn(torch.matmul, (5, 0, 0), (5, 0, 0)).shape)
        self.assertEqual(torch.zeros((5, 3, 4), device=device), fn(torch.matmul, (5, 3, 0), (5, 0, 4)))
        self.assertEqual(torch.zeros((5, 3, 4), device=device), fn(torch.matmul, (5, 3, 0), (5, 0, 4), test_out=True))

        # dot
        self.assertEqual(torch.tensor(0., device=device), fn(torch.dot, (0,), (0,)))
        self.assertEqual(torch.tensor(0., device=device), fn(torch.dot, (0,), (0,), test_out=True))

        if torch._C.has_lapack:
            # lu
            A_LU, pivots = fn(torch.lu, (0, 5, 5))
            self.assertEqual([(0, 5, 5), (0, 5)], [A_LU.shape, pivots.shape])
            A_LU, pivots = fn(torch.lu, (0, 0, 0))
            self.assertEqual([(0, 0, 0), (0, 0)], [A_LU.shape, pivots.shape])
            A_LU, pivots = fn(torch.lu, (2, 0, 0))
            self.assertEqual([(2, 0, 0), (2, 0)], [A_LU.shape, pivots.shape])

    @skipCUDAIfRocm
    @dtypesIfCUDA(torch.cfloat, torch.cdouble,
                  *torch.testing.get_all_fp_dtypes(include_half=not CUDA9, include_bfloat16=(CUDA11OrLater and SM53OrLater)))
    @dtypes(*(set(torch.testing.get_all_dtypes()) - {torch.half, torch.bool}))
    def test_blas_alpha_beta_empty(self, device, dtype):
        # This test is disabled on CUDA 9 due to:
        # See: https://github.com/pytorch/pytorch/issues/31006
        if dtype is torch.bfloat16 and self.device_type == 'xla':
            # TODO (@zasdfgbnm): this causes the following error on test
            # TestTorchDeviceTypeXLA.test_blas_alpha_beta_empty_xla_bfloat16:
            #
            #   RuntimeError: _th_equal not supported on CPUType for BFloat16
            return
        # ensure beta is respected
        value = 11
        input = torch.full((2,), value, dtype=dtype, device=device)
        mat = torch.ones((2, 0), dtype=dtype, device=device)
        vec = torch.ones((0,), dtype=dtype, device=device)
        out = torch.empty((2,), dtype=dtype, device=device)
        if dtype.is_complex:
            alpha = 6 + 7j
            beta = 3 + 4j
        else:
            alpha = 6
            beta = 3
        self.assertEqual(torch.full((2,), beta * value, dtype=dtype, device=device),
                         torch.addmv(input=input, mat=mat, vec=vec, alpha=alpha, beta=beta))
        self.assertEqual(torch.full((2,), beta * value, dtype=dtype, device=device),
                         torch.addmv(input=input, mat=mat, vec=vec, alpha=alpha, beta=beta, out=out))

        # torch.addmm
        input = torch.full((2, 3), value, dtype=dtype, device=device)
        mat2 = torch.ones((0, 3), dtype=dtype, device=device)
        out = torch.empty((2, 3), dtype=dtype, device=device)
        self.assertEqual(torch.full((2, 3), beta * value, dtype=dtype, device=device),
                         torch.addmm(input=input, mat1=mat, mat2=mat2, alpha=alpha, beta=beta))
        self.assertEqual(torch.full((2, 3), beta * value, dtype=dtype, device=device),
                         torch.addmm(input=input, mat1=mat, mat2=mat2, alpha=alpha, beta=beta, out=out))

    @dtypes(*(torch.testing.get_all_complex_dtypes() + torch.testing.get_all_fp_dtypes()))
    def test_blas_nan_out(self, device, dtype):
        # These functions should work correctly with NaN filled outputs,
        # but need special handling, see [NOTE: cpu_zero]
        b = 3
        n = 5
        m = 7
        p = 11

        # torch.mv
        nm = torch.randn((m, n), device=device).t()
        _m = torch.randn((), device=device).expand(m)
        _m_out = torch.full((m,), float('nan'), device=device)
        self.assertEqual(torch.mv(nm, _m), torch.mv(nm, _m, out=_m_out))
        self.assertEqual(0, torch.isnan(torch.mv(nm, _m)).sum())

        # torch.mm
        mp = torch.randn((p, m), device=device).t()
        np_out = torch.full((n, p), float('nan'), device=device)
        self.assertEqual(torch.mm(nm, mp), torch.mm(nm, mp, out=np_out))

        # torch.bmm
        bnm = torch.randn((b, m, n), device=device).transpose(1, 2)
        bmp = torch.randn((b, p, m), device=device).transpose(1, 2)
        bnp_out = torch.full((b, n, p), float('nan'), device=device)
        self.assertEqual(torch.bmm(bnm, bmp), torch.bmm(bnm, bmp, out=bnp_out))

    @onlyCPU  # not supported by CUBLAS
    def test_blas_mv_large_input(self, device):
        # This would previously fail if the allocated output had NaNs, see:
        # https://github.com/pytorch/pytorch/issues/31663 and [NOTE: cpu_zero]
        n = 3000
        m = 200

        nm = torch.randn((m, n), device=device).t()
        _m = torch.randn((), device=device).expand(m)
        _m_out = torch.full((m,), 0., device=device)

        self.assertEqual(torch.mv(nm, _m), torch.mv(nm, _m, out=_m_out))

    @onlyCPU
    def test_renorm_ps(self, device):
        # full reduction
        x = torch.randn(5, 5)
        xn = x.numpy()
        for p in [1, 2, 3, 4, inf]:
            res = x.renorm(p, 1, 1)
            expected = x / x.norm(p, 0, keepdim=True).clamp(min=1)
            self.assertEqual(res, expected, msg="renorm failed for {}-norm".format(p))

    @skipCPUIfNoLapack
    @skipCUDAIfNoCusolver
    @skipCUDAIfRocm
    @dtypes(torch.float32, torch.float64, torch.complex64, torch.complex128)
    def test_householder_product(self, device, dtype):
        def generate_reflectors_and_tau(A):
            """
            This function uses numpy.linalg.qr with mode "raw" to extract output of LAPACK's geqrf.
            There is torch.geqrf function but it doesn't work with complex-valued input.
            """
            if A.numel() > 0:
                A_cpu = A.cpu()
                flattened_batch_shape = [-1, *A_cpu.shape[-2:]]
                reflectors = torch.empty_like(A_cpu).view(*flattened_batch_shape)
                tau_shape = [*A_cpu.shape[:-2], A_cpu.shape[-1]]
                tau = torch.empty(tau_shape, dtype=dtype).view(-1, A_cpu.shape[-1])
                for A_i, reflectors_i, tau_i in zip(A_cpu.contiguous().view(*flattened_batch_shape), reflectors, tau):
                    reflectors_tmp, tau_i[:] = map(torch.from_numpy, np.linalg.qr(A_i, mode='raw'))
                    reflectors_i[:] = reflectors_tmp.T
                reflectors = reflectors.view(*A_cpu.shape)
                tau = tau.view(tau_shape)
                return reflectors.to(A.device), tau.to(A.device)

            reflectors = torch.empty_like(A)
            tau = torch.empty(*A.shape[:-2], A.shape[-1], dtype=dtype, device=device)
            return reflectors, tau

        def run_test(shape):
            A = torch.randn(*shape, dtype=dtype, device=device)
            reflectors, tau = generate_reflectors_and_tau(A)
            expected, _ = torch.linalg.qr(A)
            actual = torch.linalg.householder_product(reflectors, tau)
            # torch.linalg.qr does not work correctly for zero batch dimension tensors
            # see https://github.com/pytorch/pytorch/issues/50576
            if (A.numel() > 0):
                self.assertEqual(expected, actual)
            else:
                self.assertTrue(actual.shape == shape)

            # if tau is empty and A is not the result should be a matrix with ones on the diagonal
            if (A.numel() > 0):
                tau_empty = torch.empty(*shape[:-2], 0, dtype=dtype, device=device)
                identity_mat = torch.zeros_like(reflectors)
                identity_mat.diagonal(dim1=-1, dim2=-2)[:] = 1
                actual = torch.linalg.householder_product(reflectors, tau_empty)
                self.assertEqual(actual, identity_mat)

            out = torch.empty_like(A)
            ans = torch.linalg.householder_product(reflectors, tau, out=out)
            self.assertEqual(ans, out)
            if (A.numel() > 0):
                self.assertEqual(expected, out)

        shapes = [(0, 0), (5, 0),  # Empty matrix
                  (5, 5), (5, 3),  # Single matrix
                  (0, 0, 0), (0, 5, 5), (0, 5, 3),  # Zero batch dimension tensors
                  (2, 5, 5), (2, 5, 3),  # 3-dim tensors
                  (2, 1, 5, 5), (2, 1, 5, 3)]  # 4-dim tensors
        for shape in shapes:
            run_test(shape)

    @skipCPUIfNoLapack
    @skipCUDAIfNoCusolver
    @skipCUDAIfRocm
    def test_householder_product_errors_and_warnings(self, device):
        test_cases = [
            # input1 size, input2 size, error regex
            ((10,), (2,), r"input must have at least 2 dimensions"),
            ((10, 6), (20,), r"input.shape\[-1\] must be greater than or equal to tau.shape\[-1\]"),
            ((6, 10), (5,), r"input.shape\[-2\] must be greater than or equal to input.shape\[-1\]"),
        ]
        for a_size, tau_size, error_regex in test_cases:
            a = torch.rand(*a_size, device=device)
            tau = torch.rand(*tau_size, device=device)
            with self.assertRaisesRegex(RuntimeError, error_regex):
                torch.linalg.householder_product(a, tau)

        # if out tensor with wrong shape is passed a warning is given
        reflectors = torch.randn(3, 3, device=device)
        tau = torch.randn(3, device=device)
        out = torch.empty(2, 3, device=device)
        with warnings.catch_warnings(record=True) as w:
            # Trigger warning
            torch.linalg.householder_product(reflectors, tau, out=out)
            # Check warning occurs
            self.assertEqual(len(w), 1)
            self.assertTrue("An output with one or more elements was resized" in str(w[-1].message))

        # dtypes should be safely castable
        out = torch.empty_like(reflectors).to(torch.int)
        with self.assertRaisesRegex(RuntimeError, "but got result with dtype Int"):
            torch.linalg.householder_product(reflectors, tau, out=out)

        with self.assertRaisesRegex(RuntimeError, "tau dtype Int does not match input dtype"):
            torch.linalg.householder_product(reflectors, tau.to(torch.int))

        if torch.cuda.is_available():
            # device of out and input should match
            wrong_device = 'cpu' if self.device_type != 'cpu' else 'cuda'
            out = torch.empty_like(reflectors).to(wrong_device)
            with self.assertRaisesRegex(RuntimeError, "Expected result and input tensors to be on the same device"):
                torch.linalg.householder_product(reflectors, tau, out=out)

            # device of tau and input should match
            wrong_device = 'cpu' if self.device_type != 'cpu' else 'cuda'
            tau = tau.to(wrong_device)
            with self.assertRaisesRegex(RuntimeError, "Expected input and tau to be on the same device"):
                torch.linalg.householder_product(reflectors, tau)

    @precisionOverride({torch.complex64: 5e-6})
    @skipCUDAIfNoMagma
    @skipCPUIfNoLapack
    @dtypes(torch.double, torch.cfloat, torch.cdouble)
    @skipCUDAIfRocm
    def test_lu(self, device, dtype):
        from torch.testing._internal.common_utils import random_matrix

        def run_test(device, pivot):
            def run_subtest(matrix_size, batches, device, pivot, singular=False, a=None):
                if isinstance(matrix_size, int):
                    rows = columns = matrix_size
                else:
                    rows, columns = matrix_size
                if a is None:
                    a = random_matrix(rows, columns, *batches, **dict(singular=singular, dtype=dtype)).to(device)
                a_LU_info, pivots_info, info_ = a.lu(pivot=pivot, get_infos=True)
                self.assertEqual(a_LU_info.size(), torch.Size(batches + (rows, columns)))
                self.assertEqual(pivots_info.size(), torch.Size(batches + (min(rows, columns),)))
                self.assertEqual(info_.size(), torch.Size(batches))
                # If a randomly generated input matrix is singular,
                # then info_ contains indices i such that U[i, i] ==
                # 0. This however conveys that the factorization was
                # successful albeit with a singular input. Therefore,
                # we require info.min() >= 0
                self.assertGreaterEqual(info_.min(), 0)
                a_LU, pivots = a.lu(pivot=pivot)
                self.assertEqual(a_LU, a_LU_info)
                self.assertEqual(pivots_info, pivots)


                P, L, U = torch.lu_unpack(a_LU, pivots)
                P_ = P.cpu().numpy()
                L_ = L.cpu().numpy()
                U_ = U.cpu().numpy()

                self.assertEqual(np.matmul(P_, np.matmul(L_, U_)), a)

                if self.device_type == 'cuda':
                    # lu without pivoting is implemented only for cuda device
                    a_LU_info_nopiv, nopiv, info_nopiv = a.lu(pivot=False, get_infos=True)
                    P_nopiv, L_nopiv, U_nopiv = torch.lu_unpack(a_LU_info_nopiv, nopiv)
                    P_nopiv_ = P_nopiv.cpu().numpy()
                    L_nopiv_ = L_nopiv.cpu().numpy()
                    U_nopiv_ = U_nopiv.cpu().numpy()

                    self.assertEqual(np.matmul(P_nopiv_, np.matmul(L_nopiv_, U_nopiv_)), a)

                    k = min(rows, columns)
                    self.assertEqual(nopiv, torch.arange(1, 1 + k, device=device, dtype=torch.int32).expand(a.shape[:-2] + (k, )))
                    if not singular:
                        # It is not guaranteed that LU factorization
                        # without pivoting is able to determine if a
                        # matrix is singular while LU factorization
                        # with pivoting is. Therefore, we require the
                        # equality of info-s only for non-singular
                        # matrices.
                        # NOTE: infor_ is reshaped because info_nopiv might have
                        # squashed batch dimensions for complex types on CUDA,
                        # see the TODOs above.
                        self.assertEqual(info_.reshape(info_nopiv.shape), info_nopiv)

            for ms, batch in itertools.product([3, 5, 7, (4, 2), (3, 4)], [(), (2,), (3,), (3, 5)]):
                run_subtest(ms, batch, device, pivot)
                run_subtest(ms, batch, device, pivot, singular=True)

                # Reproducer of a magma bug, see https://bitbucket.org/icl/magma/issues/13/getrf_batched-kernel-produces-nans-on
                a = torch.ones(batch + (ms if isinstance(ms, tuple) else (ms, ms)), dtype=torch.double, device=device)
                run_subtest(ms, batch, device, pivot, singular=True, a=a)

            # Info should be positive for rank deficient matrices
            a = torch.ones(5, 3, 3, device=device)
            self.assertGreater(a.lu(pivot=pivot, get_infos=True)[2][0], 0)

        run_test(device, True)

        if self.device_type == 'cpu':
            # Error checking, no pivoting variant on CPU
            with self.assertRaisesRegex(RuntimeError, 'lu without pivoting is not implemented on the CPU'):
                torch.lu(torch.empty(1, 2, 2), pivot=False)
        else:
            run_test(device, False)

    @skipCPUIfNoLapack
    @skipCUDAIfNoMagma
    @dtypes(torch.double)
    @skipCUDAIfRocm
    def test_lu_unpack(self, device, dtype):
        def run_test(pivot):
            for shape in ((3, 3), (5, 3, 3), (7, 3, 5, 5), (7, 5, 3, 3, 3)):
                a = torch.randn(*shape, dtype=dtype, device=device)
                a_lu, p = torch.lu(a, pivot=pivot)
                p_ref, l_ref, u_ref = torch.lu_unpack(a_lu, p)
                self.assertEqual(p_ref.matmul(l_ref.matmul(u_ref)), a)

        run_test(True)

        if self.device_type == 'cuda':
            run_test(False)

    @skipCUDAIfNoMagma
    @skipCPUIfNoLapack
    @dtypes(torch.double)
    @skipCUDAIfRocm
    def test_lobpcg_basic(self, device, dtype):
        self._test_lobpcg_method(device, dtype, 'basic')

    @skipCUDAIfNoMagma
    @skipCPUIfNoLapack
    @dtypes(torch.double)
    @skipCUDAIfRocm
    def test_lobpcg_ortho(self, device, dtype):
        self._test_lobpcg_method(device, dtype, 'ortho')

    def _test_lobpcg_method(self, device, dtype, method):
        from torch.testing._internal.common_utils import random_symmetric_pd_matrix, random_sparse_pd_matrix
        from torch._linalg_utils import matmul, qform
        from torch._lobpcg import lobpcg

        def test_tracker(worker):
            k = worker.iparams['k']
            nc = worker.ivars['converged_count']
            if k <= nc:
                tol = worker.fparams['tol']
                rerr = worker.tvars['rerr']
                X = worker.X
                E = worker.E
                B = worker.B
                A = worker.A
                dtype = X.dtype
                device = X.device

                # Check convergence
                self.assertLessEqual(rerr[:k].max(), tol)

                # Check B-orthogonality
                I = torch.eye(k, k, dtype=dtype, device=device)
                self.assertEqual(qform(B, X[:, :k]), I)

                # Check block equation
                self.assertEqual(qform(A, X[:, :k]) / E[:k], I, atol=0.2, rtol=0)

        orig_lobpcg = lobpcg

        def lobpcg(*args, **kwargs):
            kwargs['tracker'] = test_tracker
            kwargs['niter'] = 1000
            kwargs['method'] = method
            kwargs['tol'] = 1e-8
            return orig_lobpcg(*args, **kwargs)
        prec = 5e-4

        # check dense input
        mm = torch.matmul
        for batches in [(), (2,), (2, 3)]:
            for m, n, k in [
                    (9, 3, 1),
                    (9, 3, 2),
                    (9, 2, 2),
                    (100, 15, 5),
            ]:
                # skip tests that are known to fail with the basic
                # LOBPCG method due to calling cholesky on singular
                # input
                if method == 'basic' and (m, n, k) in [(9, 2, 2), (100, 15, 5)]:
                    continue
                A = random_symmetric_pd_matrix(m, *batches, device=device, dtype=dtype)
                B = random_symmetric_pd_matrix(m, *batches, device=device, dtype=dtype)

                # classical eigenvalue problem, smallest eigenvalues
                E, V = lobpcg(A, k=k, n=n, largest=False)
                self.assertEqual(E.shape, batches + (k,))
                self.assertEqual(V.shape, batches + (m, k))
                self.assertEqual(matmul(A, V), mm(V, E.diag_embed()), atol=prec, rtol=0)
                e = torch.symeig(A)[0]
                e_smallest = e[..., :k]
                self.assertEqual(E, e_smallest)

                # classical eigenvalue problem, largest eigenvalues
                E, V = lobpcg(A, k=k, n=n, largest=True)
                e_largest, _ = torch.sort(e[..., -k:], descending=True)
                self.assertEqual(E, e_largest, atol=prec, rtol=0)
                self.assertEqual(matmul(A, V), mm(V, E.diag_embed()), atol=prec, rtol=0)

                # generalized eigenvalue problem, smallest eigenvalues
                E, V = lobpcg(A, B=B, k=k, n=n, largest=False)
                self.assertEqual(matmul(A, V), mm(matmul(B, V), E.diag_embed()), atol=prec, rtol=0)

                # generalized eigenvalue problem, largest eigenvalues
                E, V = lobpcg(A, B=B, k=k, n=n, largest=True)
                self.assertEqual(matmul(A, V) / E.max(), mm(matmul(B, V), (E / E.max()).diag_embed()),
                                 atol=prec, rtol=0)

        # check sparse input
        for m, n, k, density in [
                (5, 1, 1, 0.8),
                (9, 3, 2, 0.5),
                (100, 1, 1, 0.1),
                (1000, 7, 3, 0.01),
        ]:
            # skip tests that are known to fail with the basic LOBCG
            # method due to insufficient accuracy
            if method == 'basic' and (m, n, k, density) in [(1000, 7, 3, 0.01)]:
                continue
            A = random_sparse_pd_matrix(m, density=density, device=device, dtype=dtype)
            B = random_sparse_pd_matrix(m, density=density, device=device, dtype=dtype)
            A_eigenvalues = torch.arange(1, m + 1, dtype=dtype) / m
            e_smallest = A_eigenvalues[..., :k]
            e_largest, _ = torch.sort(A_eigenvalues[..., -k:], descending=True)

            # classical eigenvalue problem, smallest eigenvalues
            E, V = lobpcg(A, k=k, n=n, largest=False)
            self.assertEqual(E, e_smallest)
            self.assertEqual(matmul(A, V), mm(V, E.diag_embed()), atol=prec, rtol=0)

            # classical eigenvalue problem, largest eigenvalues
            E, V = lobpcg(A, k=k, n=n, largest=True)
            self.assertEqual(matmul(A, V), mm(V, E.diag_embed()), atol=prec, rtol=0)
            self.assertEqual(E, e_largest)

            # generalized eigenvalue problem, smallest eigenvalues
            E, V = lobpcg(A, B=B, k=k, n=n, largest=False)
            self.assertEqual(matmul(A, V), matmul(B, mm(V, E.diag_embed())), atol=prec, rtol=0)

            # generalized eigenvalue problem, largest eigenvalues
            E, V = lobpcg(A, B=B, k=k, n=n, largest=True)
            self.assertEqual(matmul(A, V) / E.max(), mm(matmul(B, V), (E / E.max()).diag_embed()),
                             atol=prec, rtol=0)

    @skipCPUIfNoLapack
    @onlyCPU
    @dtypes(torch.double)
    def test_lobpcg_torchscript(self, device, dtype):
        from torch.testing._internal.common_utils import random_sparse_pd_matrix
        from torch._linalg_utils import matmul as mm

        lobpcg = torch.jit.script(torch.lobpcg)

        m = 500
        k = 5
        A1 = random_sparse_pd_matrix(m, density=2.0 / m, device=device, dtype=dtype)
        X1 = torch.randn((m, k), dtype=dtype, device=device)
        E1, V1 = lobpcg(A1, X=X1)
        eq_err = torch.norm((mm(A1, V1) - V1 * E1), 2) / E1.max()
        self.assertLess(eq_err, 1e-6)

    @unittest.skipIf(not TEST_SCIPY or (TEST_SCIPY and scipy.__version__ < '1.4.1'), "Scipy not found or older than 1.4.1")
    @skipCPUIfNoLapack
    @onlyCPU
    @dtypes(torch.double)
    def test_lobpcg_scipy(self, device, dtype):
        """Compare torch and scipy.sparse.linalg implementations of lobpcg
        """
        import time
        from torch.testing._internal.common_utils import random_sparse_pd_matrix
        from torch._linalg_utils import matmul as mm
        from scipy.sparse.linalg import lobpcg as scipy_lobpcg
        import scipy.sparse

        def toscipy(A):
            if A.layout == torch.sparse_coo:
                values = A.coalesce().values().cpu().numpy().copy()
                indices = A.coalesce().indices().cpu().numpy().copy()
                return scipy.sparse.coo_matrix((values, (indices[0], indices[1])), A.shape)
            return A.cpu().numpy().copy()

        niter = 1000
        repeat = 10
        m = 500   # size of the square matrix
        k = 7     # the number of requested eigenpairs
        A1 = random_sparse_pd_matrix(m, density=2.0 / m, device=device, dtype=dtype)
        B1 = random_sparse_pd_matrix(m, density=2.0 / m, device=device, dtype=dtype)
        X1 = torch.randn((m, k), dtype=dtype, device=device)

        A2 = toscipy(A1)
        B2 = toscipy(B1)
        X2 = toscipy(X1)

        lambdas1 = []

        def tracker(worker):
            lambdas1.append(worker.E[:])

        tol = 1e-8
        # tol for scipy lobpcg will be choosed so that the number of
        # iterations will be equal or very close to pytorch lobpcg
        # (that is around 170-180)

        # Standard eigenvalue problem
        E1, V1 = torch.lobpcg(A1, X=X1, niter=niter, largest=True, tracker=tracker, tol=tol)
        E2, V2, lambdas2 = scipy_lobpcg(A2, X2, maxiter=niter, largest=True, retLambdaHistory=True, tol=1.1 * tol)
        iters1 = len(lambdas1)
        iters2 = len(lambdas2)
        self.assertLess(abs(iters1 - iters2), 0.05 * max(iters1, iters2))

        E2a, V2a = scipy_lobpcg(A2, X2, maxiter=niter, largest=False)

        eq_err = torch.norm((mm(A1, V1) - V1 * E1), 2) / E1.max()
        eq_err_scipy = (abs(A2.dot(V2) - V2 * E2)**2).sum() ** 0.5 / E2.max()
        self.assertLess(eq_err, 1e-6)        # std
        self.assertLess(eq_err_scipy, 1e-6)  # std

        self.assertEqual(E1, torch.from_numpy(E2.copy()))

        # Generalized eigenvalue problem
        lambdas1 = []

        def tracker(worker):
            lambdas1.append(worker.E[:])

        E1, V1 = torch.lobpcg(A1, B=B1, X=X1, niter=niter, largest=True, tracker=tracker, tol=tol)
        E2, V2, lambdas2 = scipy_lobpcg(A2, X2, B=B2, maxiter=niter, largest=True, retLambdaHistory=True, tol=39 * tol)
        E2a, V2a = scipy_lobpcg(A2, X2, B=B2, maxiter=niter, largest=False)
        iters1 = len(lambdas1)
        iters2 = len(lambdas2)
        self.assertLess(abs(iters1 - iters2), 0.05 * max(iters1, iters2))

        eq_err = torch.norm((mm(A1, V1) - mm(B1, V1) * E1), 2) / E1.max()
        eq_err_scipy = (abs(A2.dot(V2) - B2.dot(V2) * E2)**2).sum() ** 0.5 / E2.max()
        self.assertLess(eq_err, 1e-6)        # general
        self.assertLess(eq_err_scipy, 1e-6)  # general

        self.assertEqual(E1, torch.from_numpy(E2.copy()))

        # Timings
        elapsed_ortho = 0
        elapsed_ortho_general = 0
        elapsed_scipy = 0
        elapsed_general_scipy = 0
        for i in range(repeat):
            start = time.time()
            torch.lobpcg(A1, X=X1, niter=niter, method='ortho', tol=tol)
            end = time.time()
            elapsed_ortho += end - start

            start = time.time()
            torch.lobpcg(A1, X=X1, B=B1, niter=niter, method='ortho', tol=tol)
            end = time.time()
            elapsed_ortho_general += end - start

            start = time.time()
            scipy_lobpcg(A2, X2, maxiter=niter, tol=1.1 * tol)
            end = time.time()
            elapsed_scipy += end - start

            start = time.time()
            scipy_lobpcg(A2, X2, B=B2, maxiter=niter, tol=39 * tol)
            end = time.time()
            elapsed_general_scipy += end - start

        elapsed_ortho_ms = 1000.0 * elapsed_ortho / repeat
        elapsed_ortho_general_ms = 1000.0 * elapsed_ortho_general / repeat
        elapsed_scipy_ms = 1000.0 * elapsed_scipy / repeat
        elapsed_general_scipy_ms = 1000.0 * elapsed_general_scipy / repeat

        print('''
CPU timings: torch.lobpcg vs scipy.sparse.linalg.lobpcg
-------------------------------------------------------
              | standard    | generalized | method
torch.lobpcg  | {:10.2f}  | {:10.2f}  | ortho
scipy_lobpcg  | {:10.2f}  | {:10.2f}  | N/A
-(input size: {:4}, eigenpairs:{:2}, units: ms per call)-
        '''.format(elapsed_ortho_ms, elapsed_ortho_general_ms,
                   elapsed_scipy_ms, elapsed_general_scipy_ms,
                   m, k))

        # Handling of very small tolerence
        tol = 1e-100

        lambdas1 = []

        def tracker(worker):
            lambdas1.append(worker.E[:])

        E1, V1 = torch.lobpcg(A1, X=X1, niter=niter, largest=True, tracker=tracker, tol=tol)
        iters1 = len(lambdas1)
        eq_err = torch.norm((mm(A1, V1) - V1 * E1), 2) / E1.max()

        try:
            E2, V2, lambdas2 = scipy_lobpcg(A2, X2, maxiter=niter, largest=True, retLambdaHistory=True, tol=tol)
            iters2 = len(lambdas2)
            eq_err_scipy = (abs(A2.dot(V2) - V2 * E2)**2).sum() ** 0.5 / E2.max()
        except Exception as msg:
            print('Calling scipy_lobpcg failed [standard]:', msg)
            iters2 = -1
            eq_err_scipy = -1

        lambdas1 = []

        def tracker(worker):
            lambdas1.append(worker.E[:])

        E1, V1 = torch.lobpcg(A1, X=X1, B=B1, niter=niter, largest=True, tracker=tracker, tol=tol)
        iters1_general = len(lambdas1)
        eq_err_general = torch.norm((mm(A1, V1) - mm(B1, V1) * E1), 2) / E1.max()

        try:
            E2, V2, lambdas2 = scipy_lobpcg(A2, X2, B=B2, maxiter=niter, largest=True, retLambdaHistory=True, tol=tol)
            iters2_general = len(lambdas2)
            eq_err_general_scipy = (abs(A2.dot(V2) - B2.dot(V2) * E2)**2).sum() ** 0.5 / E2.max()
        except Exception as msg:
            print('Calling scipy_lobpcg failed [generalized]:', msg)
            iters2_general = -1
            eq_err_general_scipy = -1

        print('''\
Handling of small tol={:6.0e}: torch.lobpcg vs scipy.sparse.linalg.lobpcg
----------------------------------------------------------------------------
              | standard    | generalized |  niter | method
torch.lobpcg  | {:10.2e}  | {:10.2e}  | {:6} | ortho
scipy_lobpcg  | {:10.2e}  | {:10.2e}  | {:6} | N/A
---(input size: {:4}, eigenpairs:{:2}, units: relative error, maxiter={:4})---
'''.format(tol, eq_err, eq_err_general, iters1, eq_err_scipy, eq_err_general_scipy, iters2, m, k, niter))

    def _test_addmm_addmv(self, f, t, m, v, *, alpha=None, beta=None, transpose_out=False):
        dtype = t.dtype
        numpy_dtype = dtype
        if dtype in {torch.bfloat16}:
            numpy_dtype = torch.float
        if dtype.is_complex:
            alpha = 0.9 + 0.3j if alpha is None else alpha
            beta = 0.5 + 0.6j if beta is None else beta
        else:
            alpha = 1.2 if alpha is None else alpha
            beta = 0.8 if beta is None else beta
        res1 = f(t, m, v, alpha=alpha, beta=beta)
        res2 = torch.full_like(res1, math.nan)
        if transpose_out:
            res2 = res2.t().clone(memory_format=torch.contiguous_format).t()
        f(t, m, v, alpha=alpha, beta=beta, out=res2)
        res3 = alpha * (m.to(numpy_dtype).cpu().numpy() @ v.to(numpy_dtype).cpu().numpy())
        if beta != 0:
            res3 += (beta * t).to(numpy_dtype).cpu().numpy()
        res3 = torch.from_numpy(res3).to(dtype)
        self.assertEqual(res1, res2)
        self.assertEqual(res1, res3)

    @precisionOverride({torch.bfloat16: 1e-0, torch.half: 5e-4, torch.float: 1e-4, torch.double: 1e-8,
                        torch.cfloat: 1e-4, torch.cdouble: 1e-8})
    @dtypesIfCUDA(*torch.testing.get_all_complex_dtypes(),
                  *torch.testing.get_all_fp_dtypes(include_bfloat16=(TEST_WITH_ROCM or (CUDA11OrLater and SM53OrLater)),
                                                   include_half=(not TEST_WITH_ROCM)))
    @dtypes(torch.bfloat16, torch.float, torch.double, torch.cfloat, torch.cdouble)
    def test_addmv(self, device, dtype):
        # have to use torch.randn(...).to(bfloat16) instead of
        # torch.randn(..., dtype=bfloat16). randn does not support
        # bfloat16 yet.
        ts = [
            torch.randn(10, device=device).to(dtype),
            torch.randn(1, device=device).to(dtype).expand(10),
        ]
        vs = [
            torch.randn(100, device=device).to(dtype),
            torch.ones(1, device=device).to(dtype).expand(100),  # to reduce errors for low precision
        ]
        ms = [
            # 0d
            torch.ones((), device=device).to(dtype).expand(10, 100),  # to reduce errors for low precision
            # 1d
            torch.randn((1, 100), device=device).to(dtype).expand(10, 100),
            # this initialization reduces errors for low precision for broadcasted matrices
            # by making sure that intermediate and result values are exactly representable
            # in low precision type
            torch.randint(3, (10, 1), dtype=torch.float, device=device).to(dtype).expand(10, 100),
            # 2d
            torch.randn((10, 100), device=device).to(dtype),
            torch.randn((100, 10), device=device).to(dtype).t(),
        ]
        for m, v, t in itertools.product(ms, vs, ts):
            self._test_addmm_addmv(torch.addmv, t, m, v)
        # Test beta=0, t=nan
        t = torch.full((10,), math.nan, device=device).to(dtype)
        for m, v in itertools.product(ms, vs):
            self._test_addmm_addmv(torch.addmv, t, m, v, beta=0)

    @dtypesIfCUDA(*torch.testing.get_all_fp_dtypes(include_bfloat16=(TEST_WITH_ROCM or (CUDA11OrLater and SM53OrLater))))
    @dtypes(torch.float, torch.double)
    def test_addmv_rowmajor_colmajor_incx_incy_lda(self, device, dtype):
        # tests (o, s)*(s).  o is output size, s is summed size.
        o = 5
        s = 3
        a_data = torch.arange(1, o * s + 1, device=device, dtype=dtype).view(o, s)
        x_data = torch.arange(1, s + 1, 1, device=device, dtype=dtype)
        y_data = torch.ones(o, device=device, dtype=dtype)
        control = torch.tensor([15., 33., 51., 69., 87.], device=device, dtype=dtype)

        def _test(row_major, incx, incy, lda_tail):
            if row_major:
                a_storage = torch.full((o, s + lda_tail), float('nan'), device=device, dtype=dtype)
            else:
                a_storage = torch.full((s, o + lda_tail), float('nan'), device=device, dtype=dtype).permute(1, 0)
            a = a_storage[:o, :s].copy_(a_data)

            x_storage = torch.full((s, incx), float('nan'), device=device, dtype=dtype)
            x = x_storage[:, 0].copy_(x_data)

            y_storage = torch.full((o, incy), float('nan'), device=device, dtype=dtype)
            y = y_storage[:, 0].copy_(y_data)

            self._test_addmm_addmv(torch.addmv, y, a, x)

        for row_major, incx, incy, lda_tail in itertools.product((False, True), (1, 2), (1, 2), (0, 1)):
            _test(row_major, incx, incy, lda_tail)

    @precisionOverride({torch.double: 1e-8, torch.float: 1e-4, torch.bfloat16: 0.6,
                        torch.half: 1e-1, torch.cfloat: 1e-4, torch.cdouble: 1e-8})
    @dtypesIfCUDA(*torch.testing.get_all_complex_dtypes(),
                  *torch.testing.get_all_fp_dtypes(include_bfloat16=(TEST_WITH_ROCM or (CUDA11OrLater and SM53OrLater))))
    @dtypes(*torch.testing.get_all_complex_dtypes(), *torch.testing.get_all_fp_dtypes())
    @tf32_on_and_off(0.05)
    def test_addmm(self, device, dtype):
        M = torch.randn(10, 25, device=device).to(dtype)
        m1 = torch.randn(10, 50, device=device).to(dtype)
        m2 = torch.randn(50, 25, device=device).to(dtype)
        self._test_addmm_addmv(torch.addmm, M, m1, m2)

        # Test 0-strided
        M = torch.randn(10, 1, device=device).to(dtype).expand(10, 25)
        m1 = torch.randn(10, 1, device=device).to(dtype).expand(10, 50)
        m2 = torch.randn(50, 25, device=device).to(dtype)
        self._test_addmm_addmv(torch.addmm, M, m1, m2)

        # Test beta=0, M=nan
        M = torch.full((10, 25), math.nan, device=device).to(dtype)
        m1 = torch.randn(10, 50, device=device).to(dtype)
        m2 = torch.randn(50, 25, device=device).to(dtype)
        self._test_addmm_addmv(torch.addmm, M, m1, m2, beta=0)

        # Test transpose
        for t1, t2, t3, t4 in itertools.product([True, False], repeat=4):
            def maybe_transpose(cond, m):
                if not cond:
                    return m
                return m.t().clone(memory_format=torch.contiguous_format).t()

            M = maybe_transpose(t1, torch.randn(10, 25, device=device).to(dtype))
            m1 = maybe_transpose(t2, torch.randn(10, 50, device=device).to(dtype))
            m2 = maybe_transpose(t3, torch.randn(50, 25, device=device).to(dtype))
            self._test_addmm_addmv(torch.addmm, M, m1, m2, transpose_out=t4)

    @dtypes(torch.float, torch.double)
    @dtypesIfCUDA(*([torch.float, torch.double] + torch.testing.get_all_complex_dtypes()))
    @tf32_on_and_off(0.005)
    def test_addmm_sizes(self, device, dtype):
        for m in [0, 1, 25]:
            for n in [0, 1, 10]:
                for k in [0, 1, 8]:
                    M = torch.randn(n, m, device=device).to(dtype)
                    m1 = torch.randn(n, k, device=device).to(dtype)
                    m2 = torch.randn(k, m, device=device).to(dtype)
                    self._test_addmm_addmv(torch.addmm, M, m1, m2)

    @unittest.skipIf(IS_FBCODE and IS_REMOTE_GPU, "cublas runtime error")
    @onlyCUDA
    def test_matmul_45724(self, device):
        # https://github.com/pytorch/pytorch/issues/45724
        a = torch.rand(65537, 22, 64, device=device, dtype=torch.half)
        b = torch.rand(65537, 64, 22, device=device, dtype=torch.half)
        c = torch.full((65537, 22, 22), math.nan, dtype=torch.half, device=device)
        cpu_result = torch.matmul(a.cpu().float(), b.cpu().float()).cuda().half()
        torch.matmul(a, b, out=c)
        self.assertEqual(c, cpu_result)

    @slowTest
    @onlyOnCPUAndCUDA
    @dtypes(torch.float32, torch.float64, torch.bfloat16, torch.int32, torch.int64, torch.cfloat, torch.cdouble)
    @dtypesIfCUDA(torch.float32, torch.float64, torch.cfloat, torch.cdouble)
    @tf32_on_and_off(0.01)
    def test_mm(self, device, dtype):
        def _test_mm(n, m, p, dtype, genf):
            # helper function
            def matrixmultiply(mat1, mat2):
                n = mat1.size(0)
                m = mat1.size(1)
                p = mat2.size(1)
                res = torch.zeros(n, p, dtype=dtype, device=device)
                for i, j in iter_indices(res):
                    res[i, j] = sum(mat1[i, k] * mat2[k, j] for k in range(m))
                return res

            # contiguous case
            mat1 = genf(n, m)
            mat2 = genf(m, p)
            res = torch.mm(mat1, mat2)

            res2 = matrixmultiply(mat1, mat2)
            self.assertEqual(res, res2)

            # non contiguous case 1
            mat1 = genf(n, m)
            mat2 = genf(p, m).t()
            res = torch.mm(mat1, mat2)

            res2 = matrixmultiply(mat1, mat2)
            self.assertEqual(res, res2)

            # non contiguous case 2
            mat1 = genf(m, n).t()
            mat2 = genf(m, p)
            res = torch.mm(mat1, mat2)

            res2 = matrixmultiply(mat1, mat2)
            self.assertEqual(res, res2)

            # non contiguous case 3
            mat1 = genf(m, n).t()
            mat2 = genf(p, m).t()
            res = torch.mm(mat1, mat2)

            res2 = matrixmultiply(mat1, mat2)
            self.assertEqual(res, res2)

            # test with zero stride
            mat1 = genf(n, m)
            mat2 = genf(m, 1).expand(m, p)
            res = torch.mm(mat1, mat2)

            res2 = matrixmultiply(mat1, mat2)
            self.assertEqual(res, res2)

            # explicitly exercise the _out variant in torch.mm().
            # contiguous case
            mat1 = genf(n, m)
            mat2 = genf(m, p)
            res = genf(n, p)
            torch.mm(mat1, mat2, out=res)

            res2 = matrixmultiply(mat1, mat2)
            self.assertEqual(res, res2)

            # explicitly exercise the _out variant in torch.mm().
            # non contiguous case 3
            mat1 = genf(m, n).t()
            mat2 = genf(p, m).t()
            res = genf(n, p)
            torch.mm(mat1, mat2, out=res)

            res2 = matrixmultiply(mat1, mat2)
            self.assertEqual(res, res2)

        def genf_int(x, y):
            return torch.randint(0, 100, (x, y), dtype=dtype, device=device)

        def genf_bfloat(x, y):
            return torch.randn(x, y, dtype=torch.float32, device=device).to(dtype)

        def genf_float(x, y):
            return torch.randn(x, y, dtype=dtype, device=device)

        for (n, m, p) in [(20, 10, 5), (15, 5, 10), (5, 18, 10)]:
            if (dtype == torch.int32) or (dtype == torch.int64):
                genf = genf_int
            elif (dtype == torch.bfloat16):
                genf = genf_bfloat
            else:
                genf = genf_float

            _test_mm(n, m, p, dtype, genf)

    @onlyOnCPUAndCUDA
    @dtypes(torch.float32, torch.float64)
    def test_strided_mm_bmm(self, device, dtype):
        # Tests strided view case with stride smaller than corresponding dimension size
        x = torch.tensor([[1., 2., 3.], [4., 5., 6.]], dtype=dtype, device=device)
        new_shape = [2, 2, 2]
        new_stride = [3, 1, 1]
        sx = torch.as_strided(x, size=new_shape, stride=new_stride)

        torch_fn = lambda x: torch.bmm(x, x)  # noqa: E731
        np_fn = lambda x: np.matmul(x, x)  # noqa: E731
        self.compare_with_numpy(torch_fn, np_fn, sx)

        torch_fn = lambda x: torch.mm(x, x)  # noqa: E731
        self.compare_with_numpy(torch_fn, np_fn, sx[0])

    @precisionOverride({torch.half: 0.05, torch.bfloat16: 0.05})
    @skipCUDAIf(torch.version.cuda == "10.1", "flaky on CUDA 10.1")
    @onlyOnCPUAndCUDA
    @dtypes(*torch.testing.get_all_fp_dtypes(), *torch.testing.get_all_complex_dtypes())
    @tf32_on_and_off(0.05)
    def test_bmm(self, device, dtype):
        if self.device_type == 'cuda' and dtype is torch.bfloat16 and CUDA11OrLater and not SM53OrLater:
            # cuBLAS does not guarantee BFloat16 support on SM < 53.
            # So on PyTorch, we consider BFloat16 support on SM < 53 as
            # undefined bahavior
            return

        batch_sizes = [1, 10]
        M, N, O = 23, 8, 12
        numpy_dtype = dtype if dtype != torch.bfloat16 else torch.float32

        is_supported = True
        if dtype == torch.bfloat16 and self.device_type == 'cuda':
            is_supported = TEST_WITH_ROCM or (CUDA11OrLater and SM53OrLater)

        if not is_supported:
            for num_batches in batch_sizes:
                b1 = torch.randn(num_batches, M, N, device=device).to(dtype)
                b2 = torch.randn(num_batches, N, O, device=device).to(dtype)
                self.assertRaisesRegex(RuntimeError, "type|Type|not implemented|CUBLAS_STATUS_NOT_SUPPORTED",
                                       lambda: torch.bmm(b1, b2))
            return

        def invert_perm(p):
            d = {x: i for i, x in enumerate(p)}
            return (d[0], d[1], d[2])

        def generate_inputs(num_batches):
            # transposed tensors
            for perm1, perm2 in itertools.product(itertools.permutations((0, 1, 2)), repeat=2):
                b1 = make_tensor((num_batches, M, N), device, dtype, low=-1, high=1)
                b2 = make_tensor((num_batches, N, O), device, dtype, low=-1, high=1)
                b1 = b1.permute(perm1).contiguous().permute(invert_perm(perm1))
                b2 = b2.permute(perm2).contiguous().permute(invert_perm(perm2))
                yield b1, b2
            # broadcasting tensors
            for b1, b2, b3, b4, b5, b6 in itertools.product((True, False), repeat=6):
                shape1 = (num_batches if b1 else 1, M if b2 else 1, N if b3 else 1)
                shape2 = (num_batches if b4 else 1, N if b5 else 1, O if b6 else 1)
                b1 = make_tensor(shape1, device, dtype, low=-1, high=1).expand(num_batches, M, N)
                b2 = make_tensor(shape2, device, dtype, low=-1, high=1).expand(num_batches, N, O)
                yield b1, b2
            # zero-sized tensors
            for z1, z2, z3, z4 in itertools.product((True, False), repeat=4):
                shape1 = (num_batches if z1 else 0, M if z2 else 0, N if z3 else 0)
                shape2 = (num_batches if z1 else 0, N if z3 else 0, O if z4 else 0)
                b1 = torch.randn(shape1, dtype=dtype, device=device)
                b2 = torch.randn(shape2, dtype=dtype, device=device)
                yield b1, b2

        for num_batches in batch_sizes:
            for (b1, b2), perm3 in itertools.product(generate_inputs(num_batches), itertools.permutations((0, 1, 2))):
                res1 = torch.bmm(b1, b2)
                res2 = torch.full((num_batches, M, O), math.nan, dtype=dtype, device=device) \
                    .permute(perm3).contiguous().permute(invert_perm(perm3))
                torch.bmm(b1, b2, out=res2)
                expect = torch.from_numpy(
                    b1.to(numpy_dtype).cpu().numpy() @ b2.to(numpy_dtype).cpu().numpy()).to(device=device, dtype=dtype)
                self.assertEqual(expect, res1)
                self.assertEqual(expect, res2)

                if self.device_type == 'cuda':
                    # check that mixed arguments are rejected
                    self.assertRaises(RuntimeError, lambda: torch.bmm(b1, b2.cpu()))
                    self.assertRaises(RuntimeError, lambda: torch.bmm(b1.cpu(), b2))
                    self.assertRaises(RuntimeError, lambda: torch.bmm(b1, b2, out=res2.cpu()))

    def _test_addbmm_baddbmm(self, func, b1, b2, ref, out_tensor):
        getattr(out_tensor, func + "_")(b1, b2)
        self.assertEqual(out_tensor, ref)
        res3 = out_tensor.clone()

        with self.assertWarnsOnceRegex(
                UserWarning, f"This overload of {func}_ is deprecated"):
            getattr(out_tensor, func + "_")(1, b1, b2)
        self.assertEqual(out_tensor, ref * 2),
        getattr(res3, func + "_")(b1, b2, beta=1)
        self.assertEqual(out_tensor, res3)

        with self.assertWarnsOnceRegex(
                UserWarning, f"This overload of {func}_ is deprecated"):
            getattr(out_tensor, func + "_")(1., .5, b1, b2)
        self.assertEqual(out_tensor, ref * 2.5)
        getattr(res3, func + "_")(b1, b2, beta=1., alpha=.5)
        self.assertEqual(out_tensor, res3)

        with self.assertWarnsOnceRegex(
                UserWarning, f"This overload of {func} is deprecated"):
            self.assertEqual(out_tensor, getattr(torch, func)(1, out_tensor, 0, b1, b2))

        res4 = getattr(torch, func)(out_tensor, b1, b2, beta=1, alpha=.5)
        self.assertEqual(res4, ref * 3),

        nan = torch.full_like(out_tensor, math.nan)
        res5 = getattr(torch, func)(nan, b1, b2, beta=0, alpha=1)
        self.assertEqual(res5, ref)

        if b1.is_complex():
            res6 = getattr(torch, func)(out_tensor, b1, b2, beta=.1j, alpha=.5j)
            self.assertEqual(res6, out_tensor * .1j + .5j * ref)
        else:
            res6 = getattr(torch, func)(out_tensor, b1, b2, beta=.1, alpha=.5)
            self.assertEqual(res6, out_tensor * .1 + .5 * ref)

        res7 = torch.full_like(out_tensor, math.nan)
        getattr(torch, func)(nan, b1, b2, beta=0, out=res7)
        self.assertEqual(res7, ref)

    @precisionOverride({torch.half: 0.05, torch.bfloat16: 0.05})
    @onlyOnCPUAndCUDA
    @dtypes(*torch.testing.get_all_fp_dtypes(), *torch.testing.get_all_complex_dtypes())
    @tf32_on_and_off(0.05)
    def test_addbmm(self, device, dtype):
        if self.device_type == 'cuda' and dtype is torch.bfloat16 and CUDA11OrLater and not SM53OrLater:
            # cuBLAS does not guarantee BFloat16 support on SM < 53.
            # So on PyTorch, we consider BFloat16 support on SM < 53 as
            # undefined bahavior
            return

        num_batches = 2
        M, N, O = 2, 3, 4

        is_supported = True
        if dtype == torch.bfloat16:
            if self.device_type == 'cpu':
                self.precision = 1  # 43 vs 43.75
            else:
                is_supported = TEST_WITH_ROCM or (CUDA11OrLater and SM53OrLater)

        if not is_supported:
            b1 = make_tensor((num_batches, M, N), device, dtype, low=-1, high=1)
            b2 = make_tensor((num_batches, N, O), device, dtype, low=-1, high=1)
            t = make_tensor((M, O), device, dtype, low=-1, high=1)
            self.assertRaisesRegex(RuntimeError, "type|Type|not implemented|CUBLAS_STATUS_NOT_SUPPORTED",
                                   lambda: torch.addbmm(t, b1, b2))
            return

        def invert_perm(p):
            d = {x: i for i, x in enumerate(p)}
            return (d[0], d[1], d[2])

        def generate_tensor():
            numpy_dtype = dtype if dtype != torch.bfloat16 else torch.float32
            # transposed tensors
            for perm1, perm2 in itertools.product(itertools.permutations((0, 1, 2)), repeat=2):
                for perm3 in itertools.permutations((0, 1)):
                    b1 = make_tensor((num_batches, M, N), device, dtype, low=-1, high=1)
                    b2 = make_tensor((num_batches, N, O), device, dtype, low=-1, high=1)
                    b1 = b1.permute(perm1).contiguous().permute(invert_perm(perm1))
                    b2 = b2.permute(perm2).contiguous().permute(invert_perm(perm2))
                    ref = torch.from_numpy(
                        b1.to(numpy_dtype).cpu().numpy() @ b2.to(numpy_dtype).cpu().numpy()
                    ).to(device=device, dtype=dtype).sum(0)
                    out_tensor = torch.zeros_like(ref).permute(perm3).contiguous().permute(perm3)
                    yield b1, b2, ref, out_tensor
            # broadcasting tensors
            for s1, s2, s3, s4, s5, s6 in itertools.product((True, False), repeat=6):
                shape1 = (num_batches if s1 else 1, M if s2 else 1, N if s3 else 1)
                shape2 = (num_batches if s4 else 1, N if s5 else 1, O if s6 else 1)
                b1 = make_tensor(shape1, device, dtype, low=-1, high=1).expand(num_batches, M, N)
                b2 = make_tensor(shape2, device, dtype, low=-1, high=1).expand(num_batches, N, O)
                ref = torch.from_numpy(
                    b1.to(numpy_dtype).cpu().numpy() @ b2.to(numpy_dtype).cpu().numpy()
                ).to(device=device, dtype=dtype).sum(0)
                out_tensor = torch.zeros_like(ref)
                yield b1, b2, ref, out_tensor
            # zero-sized tensors
            for z1, z2, z3, z4 in itertools.product((True, False), repeat=4):
                shape1 = (num_batches if z1 else 0, M if z2 else 0, N if z3 else 0)
                shape2 = (num_batches if z1 else 0, N if z3 else 0, O if z4 else 0)
                b1 = make_tensor(shape1, device, dtype, low=-1, high=1)
                b2 = make_tensor(shape2, device, dtype, low=-1, high=1)
                ref = torch.from_numpy(
                    b1.to(numpy_dtype).cpu().numpy() @ b2.to(numpy_dtype).cpu().numpy()
                ).to(device=device, dtype=dtype).sum(0)
                out_tensor = torch.zeros_like(ref)
                yield b1, b2, ref, out_tensor

        for b1, b2, ref, out_tensor in generate_tensor():
            self._test_addbmm_baddbmm("addbmm", b1, b2, ref, out_tensor)

    @precisionOverride({torch.half: 0.1, torch.bfloat16: 0.5})
    @onlyOnCPUAndCUDA
    @dtypes(*torch.testing.get_all_fp_dtypes(), *torch.testing.get_all_complex_dtypes())
    @tf32_on_and_off(0.05)
    def test_baddbmm(self, device, dtype):
        if self.device_type == 'cuda' and dtype is torch.bfloat16 and CUDA11OrLater and not SM53OrLater:
            # cuBLAS does not guarantee BFloat16 support on SM < 53.
            # So on PyTorch, we consider BFloat16 support on SM < 53 as
            # undefined bahavior
            return

        num_batches = 10
        M, N, O = 12, 8, 5

        is_supported = True
        if dtype == torch.bfloat16 and self.device_type == 'cuda':
            is_supported = TEST_WITH_ROCM or (CUDA11OrLater and SM53OrLater)

        if not is_supported:
            b1 = make_tensor((num_batches, M, N), device, dtype, low=-1, high=1)
            b2 = make_tensor((num_batches, N, O), device, dtype, low=-1, high=1)
            t = make_tensor((num_batches, M, O), device, dtype, low=-1, high=1)
            self.assertRaisesRegex(RuntimeError, "type|Type|not implemented|CUBLAS_STATUS_NOT_SUPPORTED",
                                   lambda: torch.baddbmm(t, b1, b2))
            return

        def invert_perm(p):
            d = {x: i for i, x in enumerate(p)}
            return (d[0], d[1], d[2])

        def generate_tensor():
            numpy_dtype = dtype if dtype != torch.bfloat16 else torch.float32
            # transposed tensors
            for perm1, perm2, perm3 in itertools.product(itertools.permutations((0, 1, 2)), repeat=3):
                b1 = make_tensor((num_batches, M, N), device, dtype, low=-1, high=1)
                b2 = make_tensor((num_batches, N, O), device, dtype, low=-1, high=1)
                b1 = b1.permute(perm1).contiguous().permute(invert_perm(perm1))
                b2 = b2.permute(perm2).contiguous().permute(invert_perm(perm2))
                ref = torch.from_numpy(
                    b1.to(numpy_dtype).cpu().numpy() @ b2.to(numpy_dtype).cpu().numpy()).to(device=device, dtype=dtype)
                out_tensor = torch.zeros_like(ref)
                out_tensor = out_tensor.permute(perm3).contiguous().permute(invert_perm(perm3))
                yield b1, b2, ref, out_tensor
            # broadcasting tensors
            for s1, s2, s3, s4, s5, s6 in itertools.product((True, False), repeat=6):
                shape1 = (num_batches if s1 else 1, M if s2 else 1, N if s3 else 1)
                shape2 = (num_batches if s4 else 1, N if s5 else 1, O if s6 else 1)
                b1 = make_tensor(shape1, device, dtype, low=-1, high=1).expand(num_batches, M, N)
                b2 = make_tensor(shape2, device, dtype, low=-1, high=1).expand(num_batches, N, O)
                ref = torch.from_numpy(
                    b1.to(numpy_dtype).cpu().numpy() @ b2.to(numpy_dtype).cpu().numpy()).to(device=device, dtype=dtype)
                out_tensor = torch.zeros_like(ref)
                yield b1, b2, ref, out_tensor
            # zero-sized tensors
            for z1, z2, z3, z4 in itertools.product((True, False), repeat=4):
                shape1 = (num_batches if z1 else 0, M if z2 else 0, N if z3 else 0)
                shape2 = (num_batches if z1 else 0, N if z3 else 0, O if z4 else 0)
                b1 = make_tensor(shape1, device, dtype, low=-2, high=2)
                b2 = make_tensor(shape2, device, dtype, low=-2, high=2)
                ref = torch.from_numpy(
                    b1.to(numpy_dtype).cpu().numpy() @ b2.to(numpy_dtype).cpu().numpy()).to(device=device, dtype=dtype)
                out_tensor = torch.zeros_like(ref)
                yield b1, b2, ref, out_tensor

        for b1, b2, ref, out_tensor in generate_tensor():
            self._test_addbmm_baddbmm("baddbmm", b1, b2, ref, out_tensor)

    # TODO: update to compare against NumPy
    @onlyCUDA
    def test_solve_methods_arg_device(self, device):
        for b_device, A_device in itertools.product(['cpu', device], repeat=2):
            if b_device == A_device:
                continue

            b = torch.randn(3, 1, device=b_device)
            A = torch.randn(3, 3, device=A_device)
            err_str = "Expected b and A to be on the same device"
            with self.assertRaisesRegex(RuntimeError, err_str):
                torch.solve(b, A)

            with self.assertRaisesRegex(RuntimeError, err_str):
                torch.cholesky_solve(b, A)

            with self.assertRaisesRegex(RuntimeError, err_str):
                torch.triangular_solve(b, A)

            # b and A have to be modified to match accepted inputs sizes for lu_solve
            b = b.unsqueeze(0)
            A = A.unsqueeze(0)
            with self.assertRaisesRegex(RuntimeError, err_str):
                torch.lu_solve(b, A, torch.rand(A.shape[:-1], device=A_device).int())

            # This checks if a suitable error message is thrown
            # when LU output and pivots are on the same device
            with self.assertRaisesRegex(RuntimeError,
                                        "Expected LU_pivots and LU_data to be on the same device"):
                torch.lu_solve(b, A, torch.rand(A.shape[:-1], device=b_device).int())

    @precisionOverride({torch.float32: 5e-3, torch.complex64: 1e-3})
    @skipCUDAIfNoMagma
    @skipCPUIfNoLapack
    @dtypes(torch.float32, torch.float64, torch.complex64, torch.complex128)
    def test_pinverse(self, device, dtype):
        from torch.testing._internal.common_utils import random_fullrank_matrix_distinct_singular_value as fullrank

        def run_test(M):
            # Testing against definition for pseudo-inverses
            MPI = torch.pinverse(M)
            MPI_ = MPI.cpu().numpy()
            M_ = M.cpu().numpy()
            if M.numel() > 0:
                self.assertEqual(M_, np.matmul(np.matmul(M_, MPI_), M_))
                self.assertEqual(MPI_, np.matmul(np.matmul(MPI_, M_), MPI_))
                self.assertEqual(np.matmul(M_, MPI_), np.matmul(M_, MPI_).swapaxes(-2, -1).conj())
                self.assertEqual(np.matmul(MPI_, M_), np.matmul(MPI_, M_).swapaxes(-2, -1).conj())
            else:
                self.assertEqual(M.shape, MPI.shape[:-2] + (MPI.shape[-1], MPI.shape[-2]))
        for sizes in [(5, 5), (3, 5, 5), (3, 7, 5, 5),  # square matrices
                      (3, 2), (5, 3, 2), (7, 5, 3, 2),  # fat matrices
                      (2, 3), (5, 2, 3), (7, 5, 2, 3),  # thin matrices
                      (0, 0), (0, 2), (2, 0), (3, 0, 0), (0, 3, 0), (0, 0, 3)]:  # zero numel matrices
            M = torch.randn(*sizes, dtype=dtype, device=device)
            run_test(M)

        # Test inverse and pseudo-inverse for invertible matrix
        for sizes in [(5, 5), (3, 5, 5), (3, 7, 5, 5)]:
            matsize = sizes[-1]
            batchdims = sizes[:-2]
            M = fullrank(matsize, *batchdims, dtype=dtype, device=device)
            self.assertEqual(torch.eye(matsize, dtype=dtype, device=device).expand(sizes), M.pinverse().matmul(M),
                             atol=1e-7, rtol=0, msg='pseudo-inverse for invertible matrix')

    @skipCPUIfNoLapack
    @skipCUDAIfNoMagmaAndNoCusolver
    @dtypes(torch.double, torch.cdouble)
    def test_matrix_power_non_negative(self, device, dtype):
        def check(*size, noncontiguous=False):
            t = make_tensor(size, device, dtype, noncontiguous=noncontiguous)
            for n in range(8):
                res = torch.linalg.matrix_power(t, n)
                ref = np.linalg.matrix_power(t.cpu().numpy(), n)
                self.assertEqual(res.cpu(), torch.from_numpy(ref))

        check(0, 0)
        check(1, 1)
        check(5, 5)
        check(5, 5, noncontiguous=True)
        check(0, 3, 3)
        check(2, 3, 3)
        check(2, 3, 4, 4, noncontiguous=True)

    @skipCUDAIfRocm
    @skipCPUIfNoLapack
    @skipCUDAIfNoMagmaAndNoCusolver
    @dtypes(torch.double, torch.cdouble)
    def test_matrix_power_negative(self, device, dtype):
        from torch.testing._internal.common_utils import random_fullrank_matrix_distinct_singular_value

        def check(*size):
            t = random_fullrank_matrix_distinct_singular_value(*size, dtype=dtype, device=device)
            for n in range(-7, 0):
                res = torch.linalg.matrix_power(t, n)
                ref = np.linalg.matrix_power(t.cpu().numpy(), n)
                self.assertEqual(res.cpu(), torch.from_numpy(ref))

        check(0)
        check(5)
        check(0, 2)
        check(3, 0)
        check(3, 2)
        check(5, 2, 3)

    @skipCUDAIfNoMagma
    @skipCPUIfNoLapack
    @dtypes(torch.float, torch.complex64)
    def test_matrix_exp_utils(self, device, dtype):
        # test linear combination
        def run_test(coeff_shape, data_shape):
            coeffs = torch.rand(*coeff_shape, device=device, dtype=torch.float)
            x = torch.rand(coeff_shape[1], *data_shape, device=device, dtype=dtype)

            res1 = torch._compute_linear_combination(x, coeffs)
            res2 = (x.unsqueeze(0) * coeffs.view(*coeff_shape, *([1] * len(data_shape)))).sum(1)
            self.assertEqual(res1, res2, atol=1e-5, rtol=0.0)

            # check `out=` version
            res3 = torch.zeros(coeff_shape[0], *data_shape, device=device, dtype=dtype)
            torch._compute_linear_combination(x, coeffs, out=res3)
            self.assertEqual(res1, res3, atol=1e-5, rtol=0.0)

            res4 = torch.ones(coeff_shape[0], *data_shape, device=device, dtype=dtype)
            torch._compute_linear_combination(x, coeffs, out=res4)
            self.assertEqual(res1, res4 - 1.0, atol=1e-5, rtol=0.0)

            res5 = torch.ones(coeff_shape[0], *data_shape, device=device, dtype=dtype)
            res5_clone = res5.clone()
            torch._compute_linear_combination(x, coeffs, out=res5)
            self.assertEqual(res1, res5 - res5_clone, atol=1e-5, rtol=0.0)

        run_test([1, 3], [2, 2])
        run_test([3, 1], [2, 2])
        run_test([1, 10], [10, 10])
        run_test([10, 1], [10, 10])
        run_test([5, 3], [2, 2])
        run_test([5, 3], [100, 100])
        run_test([3, 4], [3, 3, 3])
        run_test([3, 4], [3, 3, 3, 3])

    @skipCUDAIfNoMagma
    @skipCPUIfNoLapack
    @dtypes(torch.float, torch.double, torch.complex64, torch.complex128)
    def test_matrix_exp_boundary_cases(self, device, dtype):

        with self.assertRaisesRegex(RuntimeError, "expected a tensor of floating or complex types"):
            torch.randn(3, 3).type(torch.int).matrix_exp()

        with self.assertRaisesRegex(RuntimeError, "with dim at least 2"):
            torch.randn(3).matrix_exp()

        with self.assertRaisesRegex(RuntimeError, "expected a tensor of squared matrices"):
            torch.randn(3, 2, 1).matrix_exp()

        # check 1x1 matrices
        x = torch.randn(3, 3, 1, 1)
        mexp = x.matrix_exp()
        self.assertEqual(mexp, x.exp())

    @slowTest
    @skipCUDAIfNoMagma
    @skipCPUIfNoLapack
    @dtypes(torch.float, torch.double, torch.cfloat, torch.cdouble)
    def test_matrix_exp_analytic(self, device, dtype):
        # check zero matrix
        x = torch.zeros(20, 20, dtype=dtype, device=device)
        self.assertTrue((x.matrix_exp() == torch.eye(20, 20, dtype=dtype, device=device)).all().item())

        def normalize_to_1_operator_norm(sample, desired_norm):
            sample_norm, _ = sample.abs().sum(-2).max(-1)
            sample_to_1_norm = sample / sample_norm.unsqueeze(-1).unsqueeze(-1)
            return sample_to_1_norm * desired_norm

        def gen_good_cond_number_matrices(*n):
            """
            Generates a diagonally-domimant matrix
            with the eigenvalues centered at 1
            and the radii at most (n[-1] - 1) / (n[-2] ** 2)
            """
            identity = torch.eye(n[-2], n[-1], dtype=dtype, device=device).expand(*n)
            x = torch.rand(*n, dtype=dtype, device=device) / (n[-1] ** 2)
            x = (x - x * identity) + identity
            return x

        def run_test(*n):
            if dtype == torch.float:
                thetas = [
                    1.192092800768788e-07,  # deg 1
                    5.978858893805233e-04,  # deg 2
                    5.116619363445086e-02,  # deg 4
                    5.800524627688768e-01,  # deg 8
                    1.461661507209034e+00,  # deg 12
                    3.010066362817634e+00   # deg 18
                ]
            else:  # if torch.double
                thetas = [
                    2.220446049250313e-16,  # deg 1
                    2.580956802971767e-08,  # deg 2
                    3.397168839976962e-04,  # deg 4
                    4.991228871115323e-02,  # deg 8
                    2.996158913811580e-01,  # deg 12
                    1.090863719290036e+00   # deg 18
                ]

            # generate input
            q = gen_good_cond_number_matrices(*n)
            q_ = q.cpu().numpy()
            qinv = torch.inverse(q)
            qinv_ = qinv.cpu().numpy()
            d = torch.randn(n[:-1], dtype=dtype, device=device)
            x = torch.from_numpy(
                np.matmul(q_, np.matmul(torch.diag_embed(d).cpu().numpy(), qinv_))).to(device)
            x_norm, _ = x.abs().sum(-2).max(-1)

            # test simple analytic whatever norm generated
            mexp = x.matrix_exp()
            mexp_analytic = np.matmul(
                q_,
                np.matmul(
                    torch.diag_embed(d.exp()).cpu().numpy(),
                    qinv_
                )
            )
            self.assertEqual(mexp, mexp_analytic, atol=1e-3, rtol=0.0)

            # generate norms to test different degree expansions
            sample_norms = []
            for i in range(len(thetas) - 1):
                sample_norms.append(0.5 * (thetas[i] + thetas[i + 1]))
            sample_norms = [thetas[0] / 2] + sample_norms + [thetas[-1] * 2]

            # matrices to equal norm
            for sample_norm in sample_norms:
                x_normalized = normalize_to_1_operator_norm(x, sample_norm)

                mexp = x_normalized.matrix_exp()
                mexp_analytic = np.matmul(
                    q_,
                    np.matmul(
                        torch.diag_embed((d / x_norm.unsqueeze(-1) * sample_norm).exp()).cpu().numpy(),
                        qinv_
                    )
                )
                self.assertEqual(mexp, mexp_analytic, atol=1e-3, rtol=0.0)

        # single matrix
        run_test(2, 2)
        run_test(3, 3)
        run_test(4, 4)
        run_test(5, 5)
        run_test(100, 100)
        run_test(200, 200)

        # small batch of matrices
        run_test(3, 2, 2)
        run_test(3, 3, 3)
        run_test(3, 4, 4)
        run_test(3, 5, 5)
        run_test(3, 100, 100)
        run_test(3, 200, 200)

        # large batch of matrices
        run_test(3, 3, 2, 2)
        run_test(3, 3, 3, 3)
        run_test(3, 3, 4, 4)
        run_test(3, 3, 5, 5)
        run_test(3, 3, 100, 100)
        run_test(3, 3, 200, 200)

    @skipCUDAIfNoMagma
    @skipCPUIfNoLapack
    @dtypes(torch.float, torch.double)
    def test_matrix_exp_batch(self, device, dtype):

        def run_test(*n):
            tensors_batch = torch.zeros(n, dtype=dtype, device=device)
            tensors_batch = tensors_batch.view(-1, n[-2], n[-1])

            num_matrices = tensors_batch.size(0)
            tensors_list = []
            for i in range(num_matrices):
                tensors_list.append(torch.randn(n[-2], n[-1], dtype=dtype, device=device))

            for i in range(num_matrices):
                tensors_batch[i, ...] = tensors_list[i]

            tensors_exp_map = (x.matrix_exp() for x in tensors_list)
            tensors_exp_batch = tensors_batch.matrix_exp()

            for i, tensor_exp in enumerate(tensors_exp_map):
                self.assertEqual(tensors_exp_batch[i, ...], tensor_exp)

        # small batch of matrices
        run_test(3, 2, 2)
        run_test(3, 3, 3)
        run_test(3, 4, 4)
        run_test(3, 5, 5)

        # large batch of matrices
        run_test(3, 3, 2, 2)
        run_test(3, 3, 3, 3)
        run_test(3, 3, 4, 4)
        run_test(3, 3, 5, 5)

    @skipCUDAIfNoMagma
    @skipCPUIfNoLapack
    @dtypes(torch.float, torch.double, torch.cfloat, torch.cdouble)
    def test_matrix_exp_compare_with_taylor(self, device, dtype):

        def normalize_to_1_operator_norm(sample, desired_norm):
            sample_norm, _ = sample.abs().sum(-2).max(-1)
            sample_to_1_norm = sample / sample_norm.unsqueeze(-1).unsqueeze(-1)
            return sample_to_1_norm * desired_norm

        def gen_good_cond_number_matrices(*n):
            """
            Generates a diagonally-domimant matrix
            with the eigenvalues centered at 1
            and the radii at most (n[-1] - 1) / (n[-2] ** 2)
            """
            identity = torch.eye(n[-2], n[-1], dtype=dtype, device=device).expand(*n)
            x = torch.rand(*n, dtype=dtype, device=device) / (n[-1] ** 2)
            x = (x - x * identity) + identity
            return x

        def get_taylor_approximation(a, deg):
            a_ = a.cpu().numpy()
            identity = torch.eye(a.size(-2), a.size(-1), dtype=dtype, device=device).expand_as(a)
            res = identity.cpu().numpy()
            taylor_term = identity.cpu().numpy()

            for i in range(1, deg + 1):
                taylor_term = np.matmul(a_, taylor_term) / i
                res = res + taylor_term

            return res

        def scale_square(a, deg):
            if a.abs().pow(2).sum().sqrt() < 1.0:
                return get_taylor_approximation(a, 12)
            else:
                s = int(torch.log2(a.abs().pow(2).sum().sqrt()).ceil().item())
                b = a / (2 ** s)
                b = get_taylor_approximation(b, 18)
                for _ in range(s):
                    b = np.matmul(b, b)
                return torch.from_numpy(b).to(a.device)

        def run_test(*n):
            degs = [1, 2, 4, 8, 12, 18]
            if dtype == torch.float:
                thetas = [
                    1.192092800768788e-07,  # deg 1
                    5.978858893805233e-04,  # deg 2
                    5.116619363445086e-02,  # deg 4
                    5.800524627688768e-01,  # deg 8
                    1.461661507209034e+00,  # deg 12
                    3.010066362817634e+00   # deg 18
                ]
            else:  # if torch.double
                thetas = [
                    2.220446049250313e-16,  # deg 1
                    2.580956802971767e-08,  # deg 2
                    3.397168839976962e-04,  # deg 4
                    4.991228871115323e-02,  # deg 8
                    2.996158913811580e-01,  # deg 12
                    1.090863719290036e+00   # deg 18
                ]

            # generate norms to test different degree expansions
            sample_norms = []
            for i in range(len(thetas) - 1):
                sample_norms.append(0.5 * (thetas[i] + thetas[i + 1]))
            sample_norms = [thetas[0] / 2] + sample_norms + [thetas[-1] * 2]
            degs = [degs[0]] + degs

            for sample_norm, deg in zip(sample_norms, degs):
                x = gen_good_cond_number_matrices(*n)
                x = normalize_to_1_operator_norm(x, sample_norm)

                mexp = x.matrix_exp()
                mexp_taylor = scale_square(x, deg)

                self.assertEqual(mexp, mexp_taylor, atol=1e-2, rtol=0.0)

        # single matrix
        run_test(2, 2)
        run_test(3, 3)
        run_test(4, 4)
        run_test(5, 5)

        # small batch of matrices
        run_test(3, 2, 2)
        run_test(3, 3, 3)
        run_test(3, 4, 4)
        run_test(3, 5, 5)

        # large batch of matrices
        run_test(3, 3, 2, 2)
        run_test(3, 3, 3, 3)
        run_test(3, 3, 4, 4)
        run_test(3, 3, 5, 5)

    @skipCUDAIfNoMagma
    @skipCUDAIfRocm
    @skipCPUIfNoLapack
    @dtypes(torch.float32, torch.float64, torch.complex64, torch.complex128)
    @precisionOverride({torch.float32: 1e-3, torch.complex64: 1e-3,
                        torch.float64: 1e-8, torch.complex128: 1e-8})
    def test_slogdet(self, device, dtype):
        from torch.testing._internal.common_utils import (random_hermitian_matrix, random_hermitian_psd_matrix,
                                                          random_hermitian_pd_matrix, random_square_matrix_of_rank)

        # mat_chars denotes matrix characteristics
        # possible values are: hermitian, hermitian_psd, hermitian_pd, singular, non_singular
        def run_test(matsize, batchdims, mat_chars):
            num_matrices = np.prod(batchdims)
            list_of_matrices = []
            if num_matrices != 0:
                for idx in range(num_matrices):
                    mat_type = idx % len(mat_chars)
                    if mat_chars[mat_type] == 'hermitian':
                        list_of_matrices.append(random_hermitian_matrix(matsize, dtype=dtype, device=device))
                    elif mat_chars[mat_type] == 'hermitian_psd':
                        list_of_matrices.append(random_hermitian_psd_matrix(matsize, dtype=dtype, device=device))
                    elif mat_chars[mat_type] == 'hermitian_pd':
                        list_of_matrices.append(random_hermitian_pd_matrix(matsize, dtype=dtype, device=device))
                    elif mat_chars[mat_type] == 'singular':
                        list_of_matrices.append(torch.ones(matsize, matsize, dtype=dtype, device=device))
                    elif mat_chars[mat_type] == 'non_singular':
                        list_of_matrices.append(random_square_matrix_of_rank(matsize, matsize, dtype=dtype, device=device))
                full_tensor = torch.stack(list_of_matrices, dim=0).reshape(batchdims + (matsize, matsize))
            else:
                full_tensor = torch.randn(*batchdims, matsize, matsize, dtype=dtype, device=device)

            actual_value = torch.linalg.slogdet(full_tensor)
            expected_value = np.linalg.slogdet(full_tensor.cpu().numpy())
            self.assertEqual(expected_value[0], actual_value[0], atol=self.precision, rtol=self.precision)
            self.assertEqual(expected_value[1], actual_value[1], atol=self.precision, rtol=self.precision)

            # test out=variant
            sign_out = torch.empty_like(actual_value[0])
            logabsdet_out = torch.empty_like(actual_value[1])
            ans = torch.linalg.slogdet(full_tensor, out=(sign_out, logabsdet_out))
            self.assertEqual(ans[0], sign_out)
            self.assertEqual(ans[1], logabsdet_out)
            self.assertEqual(sign_out, actual_value[0])
            self.assertEqual(logabsdet_out, actual_value[1])

        for matsize, batchdims in itertools.product([0, 3, 5], [(0,), (3,), (5, 3)]):
            run_test(matsize, batchdims, mat_chars=['hermitian_pd'])
            run_test(matsize, batchdims, mat_chars=['singular'])
            run_test(matsize, batchdims, mat_chars=['non_singular'])
            run_test(matsize, batchdims, mat_chars=['hermitian', 'hermitian_pd', 'hermitian_psd'])
            run_test(matsize, batchdims, mat_chars=['singular', 'non_singular'])

    @skipCUDAIfNoMagma
    @skipCPUIfNoLapack
    @dtypes(torch.float32, torch.float64, torch.complex64, torch.complex128)
    def test_slogdet_errors_and_warnings(self, device, dtype):
        # slogdet requires the input to be a square matrix or batch of square matrices
        a = torch.randn(2, 3, device=device, dtype=dtype)
        with self.assertRaisesRegex(RuntimeError, r'must be batches of square matrices'):
            torch.linalg.slogdet(a)

        # slogdet requires the input to be at least 2 dimensional tensor
        a = torch.randn(2, device=device, dtype=dtype)
        with self.assertRaisesRegex(RuntimeError, r'must have at least 2 dimensions'):
            torch.linalg.slogdet(a)

        # slogdet requires the input to be of float, double, cfloat or cdouble types
        a = torch.randn(2, 2, device=device, dtype=torch.bfloat16)
        with self.assertRaisesRegex(RuntimeError, r'of float, double, cfloat or cdouble types'):
            torch.linalg.slogdet(a)

        # if non-empty out tensor with wrong shape is passed a warning is given
        a = torch.randn(2, 3, 3, device=device, dtype=dtype)
        sign_out = torch.empty(1, device=device, dtype=dtype)
        real_dtype = a.real.dtype if dtype.is_complex else dtype
        logabsdet_out = torch.empty(1, device=device, dtype=real_dtype)
        with warnings.catch_warnings(record=True) as w:
            # Trigger warning
            torch.linalg.slogdet(a, out=(sign_out, logabsdet_out))
            # Check warning occurs
            self.assertEqual(len(w), 1)
            self.assertTrue("An output with one or more elements was resized" in str(w[-1].message))

        # dtypes should be safely castable
        sign_out = torch.empty_like(a).to(torch.int)
        logabsdet_out = torch.empty_like(a).to(torch.int)
        with self.assertRaisesRegex(RuntimeError, "but got sign with dtype Int"):
            torch.linalg.slogdet(a, out=(sign_out, logabsdet_out))

        sign_out = torch.empty(0, device=device, dtype=dtype)
        with self.assertRaisesRegex(RuntimeError, "but got logabsdet with dtype Int"):
            torch.linalg.slogdet(a, out=(sign_out, logabsdet_out))

        # device should match
        if torch.cuda.is_available():
            wrong_device = 'cpu' if self.device_type != 'cpu' else 'cuda'
            sign_out = torch.empty(0, device=wrong_device, dtype=dtype)
            logabsdet_out = torch.empty(0, device=wrong_device, dtype=real_dtype)
            with self.assertRaisesRegex(RuntimeError, "tensors to be on the same device"):
                torch.linalg.slogdet(a, out=(sign_out, logabsdet_out))

    @slowTest
    @skipCUDAIfNoMagma
    @skipCPUIfNoLapack
    @dtypes(torch.double)
    def test_det_logdet_slogdet(self, device, dtype):
        def reference_slogdet(M):
            sdet, logabsdet = np.linalg.slogdet(M.detach().cpu().numpy())
            return M.new_tensor(sdet), M.new_tensor(logabsdet)

        def test_single_det(M, target, desc):
            target_sdet, target_logabsdet = target

            det = M.det()
            logdet = M.logdet()
            sdet, logabsdet = M.slogdet()
            linalg_sdet, linalg_logabsdet = torch.linalg.slogdet(M)

            # Test det
            self.assertEqual(det, target_sdet * target_logabsdet.exp(),
                             atol=1e-7, rtol=0, msg='{} (det)'.format(desc))

            # Test slogdet
            # Compare the overall value rather than individual parts because of
            # precision issues when det is near zero.
            self.assertEqual(sdet * logabsdet.exp(), target_sdet * target_logabsdet.exp(),
                             atol=1e-7, rtol=0, msg='{} (slogdet)'.format(desc))
            self.assertEqual(linalg_sdet * linalg_logabsdet.exp(), target_sdet * target_logabsdet.exp(),
                             atol=1e-7, rtol=0, msg='{} (linalg_slogdet)'.format(desc))

            # Test logdet
            # Compare logdet against our own pytorch slogdet because they should
            # be consistent, while it may behave slightly differently with other
            # slogdet implementations when det is near zero due to precision
            # issues.
            if sdet.item() < 0:
                self.assertTrue(logdet.item() != logdet.item(), '{} (logdet negative case)'.format(desc))
            else:
                self.assertEqual(logdet.exp(), target_logabsdet.exp(),
                                 atol=1e-7, rtol=0, msg='{} (logdet non-negative case)'.format(desc))

        eye = torch.eye(5, dtype=dtype, device=device)
        test_single_det(eye, (torch.ones((), dtype=dtype, device=device), torch.zeros((), dtype=dtype, device=device)), 'identity')
        # Testing bug in #34061 (https://github.com/pytorch/pytorch/issues/34061)
        for n in range(250, 551, 100):
            mat = torch.randn(n, n, dtype=dtype, device=device)
            q, _ = torch.qr(mat)
            ref_det, ref_logabsdet = reference_slogdet(q)
            test_single_det(q, (ref_det, ref_logabsdet), 'orthogonal')

        def test(M):
            assert M.size(0) >= 5, 'this helper fn assumes M to be at least 5x5'
            M = M.to(device)

            ref_M_sdet, ref_M_logabsdet = reference_slogdet(M)

            test_single_det(M, (ref_M_sdet, ref_M_logabsdet), 'basic')
            if ref_M_logabsdet.exp().item() >= 1e-6:  # skip singular
                M_inv = M.inverse()
                test_single_det(M_inv, reference_slogdet(M_inv), 'inverse')

            test_single_det(M, (ref_M_sdet, ref_M_logabsdet), 'transpose')

            for x in [0, 2, 4]:
                for scale in [-2, -0.1, 0, 10]:
                    if scale > 0:
                        target = ref_M_sdet, ref_M_logabsdet + math.log(scale)
                    elif scale == 0:
                        target = torch.zeros_like(ref_M_sdet), torch.full_like(ref_M_logabsdet, -inf)
                    else:
                        target = ref_M_sdet.neg(), ref_M_logabsdet + math.log(-scale)

                    # dim 0
                    M_clone = M.clone()
                    M_clone[:, x] *= scale
                    test_single_det(M_clone, target, 'scale a row')
                    # dim 1
                    M_clone = M.clone()
                    M_clone[x, :] *= scale
                    test_single_det(M_clone, target, 'scale a column')

            for x1, x2 in [(0, 3), (4, 1), (3, 2)]:
                assert x1 != x2, 'x1 and x2 needs to be different for this test'
                target = torch.zeros_like(ref_M_sdet), torch.full_like(ref_M_logabsdet, -inf)
                # dim 0
                M_clone = M.clone()
                M_clone[:, x2] = M_clone[:, x1]
                test_single_det(M_clone, target, 'two rows are same')
                # dim 1
                M_clone = M.clone()
                M_clone[x2, :] = M_clone[x1, :]
                test_single_det(M_clone, target, 'two columns are same')

                for scale1, scale2 in [(0.3, -1), (0, 2), (10, 0.1)]:
                    det_scale = scale1 * scale2 * -1
                    if det_scale > 0:
                        target = ref_M_sdet, ref_M_logabsdet + math.log(det_scale)
                    elif det_scale == 0:
                        target = torch.zeros_like(ref_M_sdet), torch.full_like(ref_M_logabsdet, -inf)
                    else:
                        target = ref_M_sdet.neg(), ref_M_logabsdet + math.log(-det_scale)

                    # dim 0
                    M_clone = M.clone()
                    t = M_clone[:, x1] * scale1
                    M_clone[:, x1] += M_clone[:, x2] * scale2
                    M_clone[:, x2] = t
                    test_single_det(M_clone, target, 'exchanging rows')
                    # dim 1
                    M_clone = M.clone()
                    t = M_clone[x1, :] * scale1
                    M_clone[x1, :] += M_clone[x2, :] * scale2
                    M_clone[x2, :] = t
                    test_single_det(M_clone, target, 'exchanging columns')

        def get_random_mat_scale(n):
            # For matrices with values i.i.d. with 0 mean, unit variance, and
            # subexponential tail, we have:
            #   E[log det(A^2)] \approx log((n-1)!)
            #
            # Notice:
            #   log Var[det(A)] = log E[det(A^2)] >= E[log det(A^2)]
            #
            # So:
            #   stddev[det(A)] >= sqrt( (n-1)! )
            #
            # We use this as an intuitive guideline to scale random generated
            # matrices so our closeness tests can work more robustly:
            #   scale by sqrt( (n-1)! )^(-1/n) = ( (n-1)! )^(-1/(2n))
            #
            # source: https://arxiv.org/pdf/1112.0752.pdf

            # TODO: technically we need subexponential distn for this to hold,
            #       but we mostly use gaussian entries below. Consider switching
            #       to Chi-sq if this turns out not stable enough, since Chi-sq
            #       is easy enough to sample from.
            return math.factorial(n - 1) ** (-1.0 / (2 * n))

        for n in [5, 10, 25]:
            scale = get_random_mat_scale(n)
            test(torch.randn(n, n, dtype=dtype, device=device) * scale)
            r = torch.randn(n, n, dtype=dtype, device=device) * scale
            # symmetric psd
            test(r.mm(r.t()))
            # symmetric pd
            r = torch.randn(n, n, dtype=dtype, device=device) * scale
            test(r.mm(r.t()) + torch.eye(n, dtype=dtype, device=device) * 1e-6)
            # symmetric
            r = torch.randn(n, n, dtype=dtype, device=device) * scale
            for i in range(n):
                for j in range(i):
                    r[i, j] = r[j, i]
            test(r)
            # non-contiguous
            test((torch.randn(n, n, n + 1, dtype=dtype, device=device) * scale)[:, 2, 1:])
            # det = 0
            r = torch.randn(n, n, dtype=dtype, device=device) * scale
            u, s, v = r.svd()
            if reference_slogdet(u)[0] < 0:
                u = -u
            if reference_slogdet(v)[0] < 0:
                v = -v
            s[0] *= -1
            s[-1] = 0
            test(u.mm(s.diag()).mm(v))

        # Small values to test numerical stability. Note that we don't scale
        # this matrix.
        r = torch.randn(512, 512, dtype=dtype, device=device)
        u, s, v = r.svd()
        s.fill_(1. / (100 * s.numel()))
        test(u.mm(s.diag()).mm(v))

    @skipCUDAIfNoMagma
    @skipCPUIfNoLapack
    @dtypes(torch.double)
    @skipCUDAIfRocm
    def test_det_logdet_slogdet_batched(self, device, dtype):
        from torch.testing._internal.common_utils import (random_symmetric_matrix, random_symmetric_psd_matrix,
                                                          random_symmetric_pd_matrix, random_square_matrix_of_rank)

        # mat_chars denotes matrix characteristics
        # possible values are: sym, sym_psd, sym_pd, sing, non_sym
        def run_test(matsize, batchdims, mat_chars):
            num_matrices = reduce(lambda x, y: x * y, batchdims, 1)
            list_of_matrices = []

            for idx in range(num_matrices):
                mat_type = idx % len(mat_chars)
                if mat_chars[mat_type] == 'sym':
                    list_of_matrices.append(random_symmetric_matrix(matsize, dtype=dtype, device=device))
                elif mat_chars[mat_type] == 'sym_psd':
                    list_of_matrices.append(random_symmetric_psd_matrix(matsize, dtype=dtype, device=device))
                elif mat_chars[mat_type] == 'sym_pd':
                    list_of_matrices.append(random_symmetric_pd_matrix(matsize, dtype=dtype, device=device))
                elif mat_chars[mat_type] == 'sing':
                    list_of_matrices.append(torch.ones(matsize, matsize, dtype=dtype, device=device))
                elif mat_chars[mat_type] == 'non_sing':
                    list_of_matrices.append(random_square_matrix_of_rank(matsize, matsize, dtype=dtype, device=device))
            full_tensor = torch.stack(list_of_matrices, dim=0).reshape(batchdims + (matsize, matsize))
            # Scaling adapted from `get_random_mat_scale` in _test_det_logdet_slogdet
            full_tensor *= (math.factorial(matsize - 1) ** (-1.0 / (2 * matsize)))

            for fn in [torch.det, torch.logdet, torch.slogdet, torch.linalg.slogdet]:
                expected_value = []
                actual_value = fn(full_tensor)
                for full_idx in itertools.product(*map(lambda x: list(range(x)), batchdims)):
                    expected_value.append(fn(full_tensor[full_idx]))

                if fn == torch.slogdet or fn == torch.linalg.slogdet:
                    sign_value = torch.stack([tup[0] for tup in expected_value], dim=0).reshape(batchdims)
                    expected_value = torch.stack([tup[1] for tup in expected_value], dim=0).reshape(batchdims)
                    self.assertEqual(sign_value, actual_value[0])
                    self.assertEqual(expected_value, actual_value[1])
                else:
                    expected_value = torch.stack(expected_value, dim=0).reshape(batchdims)
                    self.assertEqual(actual_value, expected_value)

        for matsize, batchdims in itertools.product([3, 5], [(3,), (5, 3)]):
            run_test(matsize, batchdims, mat_chars=['sym_pd'])
            run_test(matsize, batchdims, mat_chars=['sing'])
            run_test(matsize, batchdims, mat_chars=['non_sing'])
            run_test(matsize, batchdims, mat_chars=['sym', 'sym_pd', 'sym_psd'])
            run_test(matsize, batchdims, mat_chars=['sing', 'non_sing'])

    @skipCUDAIfNoMagma
    @skipCUDAIfRocm
    @skipCPUIfNoLapack
    @dtypes(torch.float32, torch.float64, torch.complex64, torch.complex128)
    def test_cholesky_inverse(self, device, dtype):
        from torch.testing._internal.common_utils import random_hermitian_pd_matrix

        def run_test(shape, batch, upper, contiguous):
            A = random_hermitian_pd_matrix(shape, *batch, dtype=dtype, device=device)
            if A.numel() > 0 and not contiguous:
                A = A.transpose(-2, -1)
                self.assertFalse(A.is_contiguous())
            L = torch.linalg.cholesky(A)
            expected_inverse = torch.inverse(A)
            L = L.conj().transpose(-2, -1) if upper else L
            actual_inverse = torch.cholesky_inverse(L, upper)
            self.assertEqual(actual_inverse, expected_inverse)

        shapes = (0, 3, 5)
        batches = ((), (0,), (3, ), (2, 2))
        for shape, batch, upper, contiguous in list(itertools.product(shapes, batches, (True, False), (True, False))):
            run_test(shape, batch, upper, contiguous)

        # check the out= variant
        A = random_hermitian_pd_matrix(3, 2, dtype=dtype, device=device)
        L = torch.linalg.cholesky(A)

        # There are two code paths currently for the out= variant
        # 1. When 'out' tensor is in Fortran (column-major) memory format
        # then the fast route is taken and the storage is reused directly in the computations
        # 2. When 'out' tensor is not in Fortran format then a temporary tensor is allocated internally
        # and the result is copied from the temporary tensor to 'out' tensor

        # This test checks the first code path
        out = torch.empty_like(A)
        out_t = out.transpose(-2, -1).clone(memory_format=torch.contiguous_format)
        out = out_t.transpose(-2, -1)
        ans = torch.cholesky_inverse(L, out=out)
        self.assertEqual(ans, out)
        expected = torch.inverse(A)
        self.assertEqual(expected, out)

        # This test checks the second code path
        out = torch.empty_like(A)
        ans = torch.cholesky_inverse(L, out=out)
        self.assertEqual(ans, out)
        expected = torch.inverse(A)
        self.assertEqual(expected, out)

    @skipCUDAIfNoMagma
    @skipCPUIfNoLapack
    @dtypes(torch.float32, torch.float64, torch.complex64, torch.complex128)
    def test_cholesky_inverse_errors_and_warnings(self, device, dtype):
        # cholesky_inverse requires the input to be at least 2 dimensional tensor
        a = torch.randn(2, device=device, dtype=dtype)
        with self.assertRaisesRegex(RuntimeError, "must have at least 2 dimensions"):
            torch.cholesky_inverse(a)

        # cholesky_inverse requires a square matrix
        a = torch.randn(2, 3, device=device, dtype=dtype)
        with self.assertRaisesRegex(RuntimeError, "must be batches of square matrices"):
            torch.cholesky_inverse(a)

        # if non-empty out tensor with wrong shape is passed a warning is given
        a = torch.randn(3, 3, device=device, dtype=dtype)
        out = torch.empty(2, 3, device=device, dtype=dtype)
        with warnings.catch_warnings(record=True) as w:
            # Trigger warning
            torch.cholesky_inverse(a, out=out)
            # Check warning occurs
            self.assertEqual(len(w), 1)
            self.assertTrue("An output with one or more elements was resized" in str(w[-1].message))

        # dtypes should be safely castable
        out = torch.empty(*a.shape, dtype=torch.int, device=device)
        with self.assertRaisesRegex(RuntimeError, "but got result with dtype Int"):
            torch.cholesky_inverse(a, out=out)

        # device should match
        if torch.cuda.is_available():
            wrong_device = 'cpu' if self.device_type != 'cpu' else 'cuda'
            out = torch.empty(0, device=wrong_device, dtype=dtype)
            with self.assertRaisesRegex(RuntimeError, "Expected result and input tensors to be on the same device"):
                torch.cholesky_inverse(a, out=out)

        # cholesky_inverse raises an error for invalid inputs on CPU
        # for example if at least one diagonal element is zero
        a = torch.randn(3, 3, device=device, dtype=dtype)
        a[1, 1] = 0
        if self.device_type == 'cpu':
            with self.assertRaisesRegex(RuntimeError, r"cholesky_inverse: U\(2,2\) is zero, singular U\."):
                torch.cholesky_inverse(a)
        # cholesky_inverse on GPU does not raise an error for this case
        elif self.device_type == 'cuda':
            out = torch.cholesky_inverse(a)
            self.assertTrue(out.isinf().any() or out.isnan().any())

    def _select_broadcastable_dims(self, dims_full=None):
        # select full dimensionality
        if dims_full is None:
            dims_full = []
            ndims = random.randint(1, 4)
            dims_full = [random.randint(1, 8) for _ in range(ndims)]
        else:
            ndims = len(dims_full)

        # select actual dimensions for ops:
        # larger: full ndims, individual sizes may be reduced
        # smaller: possibly reduced ndims, sizes may be reduced
        smaller_ndims = random.randint(1, ndims)
        dims_small = []
        dims_large = []
        for i in range(ndims - 1, -1, -1):
            j = random.randint(1, 3)
            if j == 1:  # no reduced singleton dimension
                ds = dims_full[i]
                dl = dims_full[i]
            elif j == 2:  # larger may have reduced singleton dimension
                ds = dims_full[i]
                dl = 1 if len(dims_small) < smaller_ndims else dims_full[i]
            elif j == 3:  # smaller may have reduced singleton dimension
                ds = 1
                dl = dims_full[i]
            dims_large = [dl] + dims_large
            if len(dims_small) < smaller_ndims:
                dims_small = [ds] + dims_small
        return (dims_small, dims_large, dims_full)

    def test_broadcast_fused_matmul(self, device):
        fns = ["baddbmm", "addbmm", "addmm", "addmv", "addr"]

        for fn in fns:
            batch_dim = random.randint(1, 8)
            n_dim = random.randint(1, 8)
            m_dim = random.randint(1, 8)
            p_dim = random.randint(1, 8)

            def dims_full_for_fn():
                if fn == "baddbmm":
                    return ([batch_dim, n_dim, p_dim], [batch_dim, n_dim, m_dim], [batch_dim, m_dim, p_dim])
                elif fn == "addbmm":
                    return ([n_dim, p_dim], [batch_dim, n_dim, m_dim], [batch_dim, m_dim, p_dim])
                elif fn == "addmm":
                    return ([n_dim, p_dim], [n_dim, m_dim], [m_dim, p_dim])
                elif fn == "addmv":
                    return ([n_dim], [n_dim, m_dim], [m_dim])
                elif fn == "addr":
                    return ([n_dim, m_dim], [n_dim], [m_dim])
                else:
                    raise AssertionError("unknown function")

            (t0_dims_full, t1_dims, t2_dims) = dims_full_for_fn()
            (t0_dims_small, _, _) = self._select_broadcastable_dims(t0_dims_full)

            t0_small = torch.randn(*t0_dims_small, device=device).float()
            t1 = torch.randn(*t1_dims, device=device).float()
            t2 = torch.randn(*t2_dims, device=device).float()

            t0_full = t0_small.expand(*t0_dims_full).to(device)

            fntorch = getattr(torch, fn)
            r0 = fntorch(t0_small, t1, t2)
            r1 = fntorch(t0_full, t1, t2)
            self.assertEqual(r0, r1)

    @tf32_on_and_off(0.001)
    def test_broadcast_batched_matmul(self, device):
        n_dim = random.randint(1, 8)
        m_dim = random.randint(1, 8)
        p_dim = random.randint(1, 8)
        full_batch_dims = [random.randint(1, 3) for i in range(random.randint(1, 3))]
        (batch_dims_small, _, _) = self._select_broadcastable_dims(full_batch_dims)

        def verify_batched_matmul(full_lhs, one_dimensional):
            if not one_dimensional:
                lhs_dims = [n_dim, m_dim]
                rhs_dims = [m_dim, p_dim]
                result_dims = [n_dim, p_dim]
            else:
                lhs_dims = [n_dim, m_dim] if full_lhs else [m_dim]
                rhs_dims = [m_dim, p_dim] if not full_lhs else [m_dim]
                result_dims = [n_dim] if full_lhs else [p_dim]

            lhs_mat_dims = lhs_dims if len(lhs_dims) != 1 else [1, m_dim]
            rhs_mat_dims = rhs_dims if len(rhs_dims) != 1 else [m_dim, 1]
            full_mat_dims = lhs_mat_dims if full_lhs else rhs_mat_dims
            dim0_dims = rhs_dims if full_lhs else lhs_dims
            small_dims = batch_dims_small + (rhs_mat_dims if full_lhs else lhs_mat_dims)

            small = torch.randn(*(small_dims), device=device).float()
            dim0 = torch.randn(*(dim0_dims), device=device).float()
            full = torch.randn(*(full_batch_dims + full_mat_dims), device=device).float()
            if not one_dimensional:
                (lhsTensors, rhsTensors) = ((full,), (small, dim0)) if full_lhs else ((small, dim0), (full,))
            else:
                (lhsTensors, rhsTensors) = ((full,), (dim0,)) if full_lhs else ((dim0,), (full,))

            def maybe_squeeze_result(l, r, result):
                if len(lhs_dims) == 1 and l.dim() != 1:
                    return result.squeeze(-2)
                elif len(rhs_dims) == 1 and r.dim() != 1:
                    return result.squeeze(-1)
                else:
                    return result

            for lhs in lhsTensors:
                lhs_expanded = lhs.expand(*(torch.Size(full_batch_dims) + torch.Size(lhs_mat_dims)))
                lhs_expanded_matmul_fn = lhs_expanded.matmul
                for rhs in rhsTensors:
                    rhs_expanded = ((rhs if len(rhs_dims) != 1 else rhs.unsqueeze(-1)).
                                    expand(*(torch.Size(full_batch_dims) + torch.Size(rhs_mat_dims))))
                    truth = maybe_squeeze_result(lhs_expanded, rhs_expanded, lhs_expanded_matmul_fn(rhs_expanded))
                    for l in (lhs, lhs_expanded):
                        for r in (rhs, rhs_expanded):
                            l_matmul_fn = l.matmul
                            result = maybe_squeeze_result(l, r, l_matmul_fn(r))
                            self.assertEqual(truth, result)
                            # test torch.matmul function as well
                            torch_result = maybe_squeeze_result(l, r, torch.matmul(l, r))
                            self.assertEqual(truth, torch_result)
                            # test torch.matmul with out
                            out = torch.zeros_like(torch_result)
                            torch.matmul(l, r, out=out)
                            self.assertEqual(truth, maybe_squeeze_result(l, r, out))

                # compare to bmm
                bmm_result = (torch.bmm(lhs_expanded.contiguous().view(-1, *lhs_mat_dims),
                                        rhs_expanded.contiguous().view(-1, *rhs_mat_dims)))
                self.assertEqual(truth.view(-1, *result_dims), bmm_result.view(-1, *result_dims))

        for indices in itertools.product((True, False), repeat=2):
            verify_batched_matmul(*indices)

    @skipCUDAIfNoMagma
    @skipCPUIfNoLapack
    @dtypes(torch.float32, torch.float64, torch.complex64, torch.complex128)
    @skipCUDAIfRocm
    def test_lu_solve_batched_non_contiguous(self, device, dtype):
        from numpy.linalg import solve
        from torch.testing._internal.common_utils import random_fullrank_matrix_distinct_singular_value

        A = random_fullrank_matrix_distinct_singular_value(2, 2, dtype=dtype, device='cpu')
        b = torch.randn(2, 2, 2, dtype=dtype, device='cpu')
        x_exp = torch.as_tensor(solve(A.permute(0, 2, 1).numpy(), b.permute(2, 1, 0).numpy())).to(device)
        A = A.to(device).permute(0, 2, 1)
        b = b.to(device).permute(2, 1, 0)
        assert not A.is_contiguous() and not b.is_contiguous(), "contiguous inputs"
        LU_data, LU_pivots = torch.lu(A)
        x = torch.lu_solve(b, LU_data, LU_pivots)
        self.assertEqual(x, x_exp)

    def lu_solve_test_helper(self, A_dims, b_dims, pivot, device, dtype):
        from torch.testing._internal.common_utils import random_fullrank_matrix_distinct_singular_value

        b = torch.randn(*b_dims, dtype=dtype, device=device)
        A = random_fullrank_matrix_distinct_singular_value(*A_dims, dtype=dtype).to(device)
        LU_data, LU_pivots, info = torch.lu(A, get_infos=True, pivot=pivot)
        self.assertEqual(info, torch.zeros_like(info))
        return b, A, LU_data, LU_pivots

    @skipCPUIfNoLapack
    @skipCUDAIfNoMagma
    @dtypes(torch.float32, torch.float64, torch.complex64, torch.complex128)
    @precisionOverride({torch.float32: 1e-3, torch.complex64: 1e-3,
                        torch.float64: 1e-8, torch.complex128: 1e-8})
    def test_lu_solve(self, device, dtype):
        def sub_test(pivot):
            for k, n in zip([2, 3, 5], [3, 5, 7]):
                b, A, LU_data, LU_pivots = self.lu_solve_test_helper((n,), (n, k), pivot, device, dtype)
                x = torch.lu_solve(b, LU_data, LU_pivots)
                self.assertEqual(b, np.matmul(A.cpu(), x.cpu()))

        sub_test(True)
        if self.device_type == 'cuda':
            sub_test(False)

    @skipCUDAIfNoMagma
    @skipCPUIfNoLapack
    @dtypes(torch.float32, torch.float64, torch.complex64, torch.complex128)
    @precisionOverride({torch.float32: 1e-3, torch.complex64: 1e-3,
                        torch.float64: 1e-8, torch.complex128: 1e-8})
    @skipCUDAIfRocm
    def test_lu_solve_batched(self, device, dtype):
        def sub_test(pivot):
            def lu_solve_batch_test_helper(A_dims, b_dims, pivot):
                b, A, LU_data, LU_pivots = self.lu_solve_test_helper(A_dims, b_dims, pivot, device, dtype)
                x_exp_list = []
                for i in range(b_dims[0]):
                    x_exp_list.append(torch.lu_solve(b[i], LU_data[i], LU_pivots[i]))
                x_exp = torch.stack(x_exp_list)  # Stacked output
                x_act = torch.lu_solve(b, LU_data, LU_pivots)  # Actual output
                self.assertEqual(x_exp, x_act)  # Equality check
                Ax = np.matmul(A.cpu(), x_act.cpu())
                self.assertEqual(b, Ax)

            for batchsize in [1, 3, 4]:
                lu_solve_batch_test_helper((5, batchsize), (batchsize, 5, 10), pivot)

        # Tests tensors with 0 elements
        b = torch.randn(3, 0, 3, dtype=dtype, device=device)
        A = torch.randn(3, 0, 0, dtype=dtype, device=device)
        LU_data, LU_pivots = torch.lu(A)
        self.assertEqual(torch.empty_like(b), b.lu_solve(LU_data, LU_pivots))

        sub_test(True)
        if self.device_type == 'cuda':
            sub_test(False)

    @slowTest
    @skipCUDAIfNoMagma
    @skipCPUIfNoLapack
    @dtypes(torch.float32, torch.float64, torch.complex64, torch.complex128)
    def test_lu_solve_batched_many_batches(self, device, dtype):
        def run_test(A_dims, b_dims):
            b, A, LU_data, LU_pivots = self.lu_solve_test_helper(A_dims, b_dims, True, device, dtype)
            x = torch.lu_solve(b, LU_data, LU_pivots)
            Ax = torch.matmul(A, x)
            self.assertEqual(Ax, b.expand_as(Ax))

        run_test((5, 65536), (65536, 5, 10))
        run_test((5, 262144), (262144, 5, 10))

    @skipCUDAIfNoMagma
    @skipCPUIfNoLapack
    @dtypes(torch.float32, torch.float64, torch.complex64, torch.complex128)
    @skipCUDAIfRocm
    def test_lu_solve_batched_broadcasting(self, device, dtype):
        from numpy.linalg import solve
        from torch.testing._internal.common_utils import random_fullrank_matrix_distinct_singular_value

        def run_test(A_dims, b_dims, pivot=True):
            A_matrix_size = A_dims[-1]
            A_batch_dims = A_dims[:-2]
            A = random_fullrank_matrix_distinct_singular_value(A_matrix_size, *A_batch_dims, dtype=dtype)
            b = torch.randn(*b_dims, dtype=dtype)
            x_exp = torch.as_tensor(solve(A.numpy(), b.numpy())).to(dtype=dtype, device=device)
            A, b = A.to(device), b.to(device)
            LU_data, LU_pivots = torch.lu(A, pivot=pivot)
            x = torch.lu_solve(b, LU_data, LU_pivots)
            self.assertEqual(x, x_exp)

        # test against numpy.linalg.solve
        run_test((2, 1, 3, 4, 4), (2, 1, 3, 4, 6))  # no broadcasting
        run_test((2, 1, 3, 4, 4), (4, 6))  # broadcasting b
        run_test((4, 4), (2, 1, 3, 4, 2))  # broadcasting A
        run_test((1, 3, 1, 4, 4), (2, 1, 3, 4, 5))  # broadcasting A & b

    @skipCUDAIfNoMagma
    @skipCPUIfNoLapack
    @dtypes(torch.float32, torch.float64, torch.complex64, torch.complex128)
    def test_lu_solve_out_errors_and_warnings(self, device, dtype):
        # dtypes should be safely castable
        a = torch.eye(2, dtype=dtype, device=device)
        LU_data, LU_pivots = torch.lu(a, pivot=True)
        b = torch.randn(2, 1, dtype=dtype, device=device)
        out = torch.empty(0, dtype=torch.int, device=device)
        with self.assertRaisesRegex(RuntimeError, "but got result with dtype Int"):
            torch.lu_solve(b, LU_data, LU_pivots, out=out)

        # device should match
        if torch.cuda.is_available():
            wrong_device = 'cpu' if self.device_type != 'cpu' else 'cuda'
            out = torch.empty(0, dtype=dtype, device=wrong_device)
            with self.assertRaisesRegex(RuntimeError, "tensors to be on the same device"):
                torch.lu_solve(b, LU_data, LU_pivots, out=out)

        # if out tensor with wrong shape is passed a warning is given
        with warnings.catch_warnings(record=True) as w:
            out = torch.empty(1, dtype=dtype, device=device)
            # Trigger warning
            torch.lu_solve(b, LU_data, LU_pivots, out=out)
            # Check warning occurs
            self.assertEqual(len(w), 1)
            self.assertTrue("An output with one or more elements was resized" in str(w[-1].message))

    @precisionOverride({torch.float32: 1e-5, torch.complex64: 1e-5})
    @skipCUDAIfNoMagma
    @skipCPUIfNoLapack
    @dtypes(torch.float32, torch.float64, torch.complex64, torch.complex128)
    def test_symeig(self, device, dtype):
        from torch.testing._internal.common_utils import random_hermitian_matrix

        def run_test(dims, eigenvectors, upper):
            x = random_hermitian_matrix(*dims, dtype=dtype, device=device)
            if dtype.is_complex:
                real_dtype = torch.float32 if dtype is torch.complex64 else torch.float64
            else:
                real_dtype = dtype
            oute = torch.empty(dims[1:] + dims[:1], dtype=real_dtype, device=device)
            outv = torch.empty(dims[1:] + dims[:1] * 2, dtype=dtype, device=device)
            torch.symeig(x, eigenvectors=eigenvectors, upper=upper, out=(oute, outv))

            if eigenvectors:
                outv_ = outv.cpu().numpy()
                x_recon = np.matmul(np.matmul(outv_, torch.diag_embed(oute.to(dtype)).cpu().numpy()),
                                    outv_.swapaxes(-2, -1).conj())
                self.assertEqual(x, x_recon, atol=1e-8, rtol=0, msg='Incorrect reconstruction using V @ diag(e) @ V.T')
            else:
                eigvals, _ = torch.symeig(x, eigenvectors=True, upper=upper)
                self.assertEqual(eigvals, oute, msg='Eigenvalues mismatch')
                self.assertEqual(torch.empty(0, device=device, dtype=dtype), outv, msg='Eigenvector matrix not empty')

            rese, resv = x.symeig(eigenvectors=eigenvectors, upper=upper)
            self.assertEqual(rese, oute, msg="outputs of symeig and symeig with out don't match")
            self.assertEqual(resv, outv, msg="outputs of symeig and symeig with out don't match")

            # test non-contiguous
            x = random_hermitian_matrix(*dims, dtype=dtype, device=device)
            n_dim = len(dims) + 1
            # Reverse the batch dimensions and the matrix dimensions and then concat them
            x = x.permute(tuple(range(n_dim - 3, -1, -1)) + (n_dim - 1, n_dim - 2))
            assert not x.is_contiguous(), "x is intentionally non-contiguous"
            rese, resv = torch.symeig(x, eigenvectors=eigenvectors, upper=upper)
            if eigenvectors:
                resv_ = resv.cpu().numpy()
                x_recon = np.matmul(np.matmul(resv_, torch.diag_embed(rese.to(dtype)).cpu().numpy()),
                                    resv_.swapaxes(-2, -1).conj())
                self.assertEqual(x, x_recon, atol=1e-8, rtol=0, msg='Incorrect reconstruction using V @ diag(e) @ V.T')
            else:
                eigvals, _ = torch.symeig(x, eigenvectors=True, upper=upper)
                self.assertEqual(eigvals, rese, msg='Eigenvalues mismatch')
                self.assertEqual(torch.empty(0, device=device, dtype=dtype), resv, msg='Eigenvector matrix not empty')

        batch_dims_set = [(), (3,), (3, 5), (5, 3, 5)]
        for batch_dims, eigenvectors, upper in itertools.product(batch_dims_set, (True, False), (True, False)):
            run_test((5,) + batch_dims, eigenvectors, upper)

    @skipCUDAIfNoMagma
    @skipCPUIfNoLapack
    @dtypes(torch.float32, torch.float64, torch.complex64, torch.complex128)
    def test_symeig_out_errors_and_warnings(self, device, dtype):
        from torch.testing._internal.common_utils import random_hermitian_matrix

        # if non-empty out tensor with wrong shape is passed a warning is given
        a = random_hermitian_matrix(3, dtype=dtype, device=device)
        real_dtype = a.real.dtype if dtype.is_complex else dtype
        out_w = torch.empty(7, 7, dtype=real_dtype, device=device)
        out_v = torch.empty(7, 7, dtype=dtype, device=device)
        with warnings.catch_warnings(record=True) as w:
            # Trigger warning
            torch.symeig(a, out=(out_w, out_v))
            # Check warning occurs
            self.assertEqual(len(w), 2)
            self.assertTrue("An output with one or more elements was resized" in str(w[-2].message))
            self.assertTrue("An output with one or more elements was resized" in str(w[-1].message))

        # dtypes should be safely castable
        out_w = torch.empty(0, dtype=real_dtype, device=device)
        out_v = torch.empty(0, dtype=torch.int, device=device)
        with self.assertRaisesRegex(RuntimeError, "but got eigenvectors with dtype Int"):
            torch.symeig(a, out=(out_w, out_v))

        out_w = torch.empty(0, dtype=torch.int, device=device)
        out_v = torch.empty(0, dtype=dtype, device=device)
        with self.assertRaisesRegex(RuntimeError, "but got eigenvalues with dtype Int"):
            torch.symeig(a, out=(out_w, out_v))

        # device should match
        if torch.cuda.is_available():
            wrong_device = 'cpu' if self.device_type != 'cpu' else 'cuda'
            out_w = torch.empty(0, device=wrong_device, dtype=dtype)
            out_v = torch.empty(0, device=device, dtype=dtype)
            with self.assertRaisesRegex(RuntimeError, "tensors to be on the same device"):
                torch.symeig(a, out=(out_w, out_v))
            out_w = torch.empty(0, device=device, dtype=dtype)
            out_v = torch.empty(0, device=wrong_device, dtype=dtype)
            with self.assertRaisesRegex(RuntimeError, "tensors to be on the same device"):
                torch.symeig(a, out=(out_w, out_v))

    @skipCUDAIfNoMagma
    @skipCPUIfNoLapack
    def test_pca_lowrank(self, device):
        from torch.testing._internal.common_utils import random_lowrank_matrix, random_sparse_matrix

        dtype = torch.double

        def run_subtest(guess_rank, actual_rank, matrix_size, batches, device, pca, **options):
            density = options.pop('density', 1)
            if isinstance(matrix_size, int):
                rows = columns = matrix_size
            else:
                rows, columns = matrix_size
            if density == 1:
                a_input = random_lowrank_matrix(actual_rank, rows, columns, *batches, device=device, dtype=dtype)
                a = a_input
            else:
                a_input = random_sparse_matrix(rows, columns, density, device=device, dtype=dtype)
                a = a_input.to_dense()

            u, s, v = pca(a_input, q=guess_rank, **options)

            self.assertEqual(s.shape[-1], guess_rank)
            self.assertEqual(u.shape[-2], rows)
            self.assertEqual(u.shape[-1], guess_rank)
            self.assertEqual(v.shape[-1], guess_rank)
            self.assertEqual(v.shape[-2], columns)

            A1 = u.matmul(s.diag_embed()).matmul(v.transpose(-2, -1))
            ones_m1 = torch.ones(batches + (rows, 1), dtype=a.dtype, device=device)
            c = a.sum(axis=-2) / rows
            c = c.reshape(batches + (1, columns))
            A2 = a - ones_m1.matmul(c)
            self.assertEqual(A1, A2)

            if density == 1:
                # actual rank is known only for dense input
                detect_rank = (s.abs() > 1e-5).sum(axis=-1)
                self.assertEqual(actual_rank * torch.ones(batches, device=device, dtype=torch.int64), detect_rank)
                U, S, V = torch.svd(A2)
                self.assertEqual(s[..., :actual_rank], S[..., :actual_rank])

        all_batches = [(), (1,), (3,), (2, 3)]
        for actual_rank, size, all_batches in [
                (2, (17, 4), all_batches),
                (2, (100, 4), all_batches),
                (6, (100, 40), all_batches),
                (12, (1000, 1000), [()]),
        ]:
            for batches in all_batches:
                for guess_rank in [
                        actual_rank,
                        actual_rank + 2,
                        actual_rank + 6,
                ]:
                    if guess_rank <= min(*size):
                        run_subtest(guess_rank, actual_rank, size, batches, device, torch.pca_lowrank)
                        run_subtest(guess_rank, actual_rank, size[::-1], batches, device, torch.pca_lowrank)

        # sparse input
        for guess_rank, size in [
                (4, (17, 4)), (4, (4, 17)), (16, (17, 17)),
                (21, (100, 40)), (20, (40, 100)), (600, (1000, 1000))]:
            for density in [0.005, 0.1]:
                run_subtest(guess_rank, None, size, (), device, torch.pca_lowrank, density=density)

        # jitting support
        jitted = torch.jit.script(torch.pca_lowrank)
        guess_rank, actual_rank, size, batches = 2, 2, (17, 4), ()
        run_subtest(guess_rank, actual_rank, size, batches, device, jitted)

    # Ensure that nuclear_norm's out variant gives the same result as the non-out
    @onlyOnCPUAndCUDA
    @skipCUDAIfNoMagma
    @skipCPUIfNoLapack
    @dtypes(torch.float32, torch.float64)
    def test_nuclear_norm_out(self, device, dtype):
        test_cases = [
            # input size, dim
            ((25, 25), None),
            ((25, 25), (0, 1)),
            ((25, 25), (1, 0)),
            ((25, 25, 25), (2, 0)),
            ((25, 25, 25), (0, 1)),
        ]
        for keepdim in [False, True]:
            for input_size, dim in test_cases:
                msg = f'input_size: {input_size}, dim: {dim}, keepdim: {keepdim}'
                x = torch.randn(*input_size, device=device, dtype=dtype)
                result_out = torch.empty(0, device=device, dtype=dtype)
                if dim is None:
                    result = torch.nuclear_norm(x, keepdim=keepdim)
                    torch.nuclear_norm(x, keepdim=keepdim, out=result_out)
                else:
                    result = torch.nuclear_norm(x, keepdim=keepdim, dim=dim)
                    torch.nuclear_norm(x, keepdim=keepdim, dim=dim, out=result_out)
                self.assertEqual(result, result_out, msg=msg)

    @skipCUDAIfNoMagma
    @skipCPUIfNoLapack
<<<<<<< HEAD
    def test_geqrf(self, device):
        a = torch.randn(5, 5, device=device)
        b, c = torch.geqrf(a)
        b_placeholder, c_placeholder = torch.empty_like(b), torch.empty_like(c)
        torch.geqrf(a, out=(b_placeholder, c_placeholder))
        self.assertEqual(b, b_placeholder)
        self.assertEqual(c, c_placeholder)
=======
    @dtypes(torch.float32, torch.float64, torch.complex64, torch.complex128)
    def test_geqrf(self, device, dtype):

        def run_test(shape):
            # numpy.linalg.qr with mode = 'raw' computes the same operation as torch.geqrf
            # so this test compares against that function
            A = make_tensor(shape, dtype=dtype, device=device)

            # numpy.linalg.qr doesn't work with batched input
            m, n = A.shape[-2:]
            tau_size = "n" if m > n else "m"
            np_dtype = A.cpu().numpy().dtype
            ot = [np_dtype, np_dtype]
            numpy_geqrf_batched = np.vectorize(
                lambda x: np.linalg.qr(x, mode='raw'),
                otypes=ot,
                signature=f'(m,n)->(n,m),({tau_size})')

            expected = numpy_geqrf_batched(A.cpu())
            actual = torch.geqrf(A)

            # numpy.linalg.qr returns transposed result
            self.assertEqual(expected[0].swapaxes(-2, -1), actual[0])
            self.assertEqual(expected[1], actual[1])

        batches = [(), (0, ), (2, ), (2, 1)]
        ns = [5, 2, 0]
        for batch, (m, n) in product(batches, product(ns, ns)):
            run_test((*batch, m, n))
>>>>>>> e1a7ec3c

    @skipCUDAIfNoMagma
    @skipCPUIfNoLapack
    @dtypes(torch.double)
    def test_lstsq(self, device, dtype):
        def _test_underdetermined(a, b, expectedNorm):
            # underdetermined systems are only supported on CPU
            if self.device_type != 'cpu':
                return

            m = a.size()[0]
            n = a.size()[1]
            assert(m <= n)

            a_copy = a.clone()
            b_copy = b.clone()
            res1 = torch.lstsq(b, a)[0]
            self.assertEqual(a, a_copy, atol=0, rtol=0)
            self.assertEqual(b, b_copy, atol=0, rtol=0)
            self.assertEqual((torch.mm(a, res1) - b).norm(), expectedNorm, atol=1e-8, rtol=0)

            ta = torch.tensor((), dtype=dtype, device=device)
            tb = torch.tensor((), dtype=dtype, device=device)
            res2 = torch.lstsq(b, a, out=(tb, ta))[0]
            self.assertEqual(a, a_copy, atol=0, rtol=0)
            self.assertEqual(b, b_copy, atol=0, rtol=0)
            self.assertEqual((torch.mm(a, res1) - b).norm(), expectedNorm, atol=1e-8, rtol=0)

            res3 = torch.lstsq(b, a, out=(b, a))[0]
            self.assertEqual((torch.mm(a_copy, b) - b_copy).norm(), expectedNorm, atol=1e-8, rtol=0)
            self.assertEqual(res1, tb, atol=0, rtol=0)
            self.assertEqual(res1, b, atol=0, rtol=0)
            self.assertEqual(res1, res2, atol=0, rtol=0)
            self.assertEqual(res1, res3, atol=0, rtol=0)

        def _test_overdetermined(a, b, expectedNorm):
            m = a.size()[0]
            n = a.size()[1]
            assert(m > n)

            def check_norm(a, b, expected_norm, gels_result):
                # Checks |ax - b| and the residual info from the result

                # The first n rows is the least square solution.
                # Rows n to m-1 contain residual information.
                x = gels_result[:n]
                resid_info = gels_result[n:]

                resid_norm = (torch.mm(a, x) - b).norm()
                self.assertEqual(resid_norm, expectedNorm, atol=1e-8, rtol=0)
                self.assertEqual(resid_info.norm(), resid_norm, atol=1e-8, rtol=0)

            a_copy = a.clone()
            b_copy = b.clone()
            res1 = torch.lstsq(b, a)[0]
            self.assertEqual(a, a_copy, atol=0, rtol=0)
            self.assertEqual(b, b_copy, atol=0, rtol=0)
            check_norm(a, b, expectedNorm, res1)

            ta = torch.tensor((), dtype=dtype, device=device)
            tb = torch.tensor((), dtype=dtype, device=device)
            res2 = torch.lstsq(b, a, out=(tb, ta))[0]
            self.assertEqual(a, a_copy, atol=0, rtol=0)
            self.assertEqual(b, b_copy, atol=0, rtol=0)
            check_norm(a, b, expectedNorm, res2)

            res3 = torch.lstsq(b, a, out=(b, a))[0]
            check_norm(a_copy, b_copy, expectedNorm, res3)

            self.assertEqual(res1, tb, atol=0, rtol=0)
            self.assertEqual(res1, b, atol=0, rtol=0)
            self.assertEqual(res1, res2, atol=0, rtol=0)
            self.assertEqual(res1, res3, atol=0, rtol=0)

        # basic test
        expectedNorm = 0
        a = torch.tensor(((1.44, -9.96, -7.55, 8.34),
                          (-7.84, -0.28, 3.24, 8.09),
                          (-4.39, -3.24, 6.27, 5.28),
                          (4.53, 3.83, -6.64, 2.06)), dtype=dtype, device=device).t()
        b = torch.tensor(((8.58, 8.26, 8.48, -5.28),
                          (9.35, -4.43, -0.70, -0.26)), dtype=dtype, device=device).t()
        _test_underdetermined(a, b, expectedNorm)

        # test overdetermined
        expectedNorm = 17.390200628863
        a = torch.tensor(((1.44, -9.96, -7.55, 8.34, 7.08, -5.45),
                          (-7.84, -0.28, 3.24, 8.09, 2.52, -5.70),
                          (-4.39, -3.24, 6.27, 5.28, 0.74, -1.19),
                          (4.53, 3.83, -6.64, 2.06, -2.47, 4.70)), dtype=dtype, device=device).t()
        b = torch.tensor(((8.58, 8.26, 8.48, -5.28, 5.72, 8.93),
                          (9.35, -4.43, -0.70, -0.26, -7.36, -2.52)), dtype=dtype, device=device).t()
        _test_overdetermined(a, b, expectedNorm)

        # test underdetermined
        expectedNorm = 0
        a = torch.tensor(((1.44, -9.96, -7.55),
                          (-7.84, -0.28, 3.24),
                          (-4.39, -3.24, 6.27),
                          (4.53, 3.83, -6.64)), dtype=dtype, device=device).t()
        b = torch.tensor(((8.58, 8.26, 8.48),
                          (9.35, -4.43, -0.70)), dtype=dtype, device=device).t()
        _test_underdetermined(a, b, expectedNorm)

        # test reuse
        expectedNorm = 0
        a = torch.tensor(((1.44, -9.96, -7.55, 8.34),
                          (-7.84, -0.28, 3.24, 8.09),
                          (-4.39, -3.24, 6.27, 5.28),
                          (4.53, 3.83, -6.64, 2.06)), dtype=dtype, device=device).t()
        b = torch.tensor(((8.58, 8.26, 8.48, -5.28),
                          (9.35, -4.43, -0.70, -0.26)), dtype=dtype, device=device).t()
        ta = torch.tensor((), dtype=dtype, device=device)
        tb = torch.tensor((), dtype=dtype, device=device)
        torch.lstsq(b, a, out=(tb, ta))
        self.assertEqual((torch.mm(a, tb) - b).norm(), expectedNorm, atol=1e-8, rtol=0)
        torch.lstsq(b, a, out=(tb, ta))
        self.assertEqual((torch.mm(a, tb) - b).norm(), expectedNorm, atol=1e-8, rtol=0)
        torch.lstsq(b, a, out=(tb, ta))
        self.assertEqual((torch.mm(a, tb) - b).norm(), expectedNorm, atol=1e-8, rtol=0)

    @skipCUDAIfNoMagma
    @skipCUDAIfRocm
    @skipCPUIfNoLapack
    def test_lapack_empty(self, device):
        # FIXME: these are just a selection of LAPACK functions -- we need a general strategy here.
        # The LAPACK functions themselves generally do NOT work with zero sized dimensions, although
        # numpy/sci often has a direct wrapper (e.g. lu_factor) and a wrapper that "does the right thing"
        # (e.g. lu).  We often name our functions identically to the lapack function, so it will take work
        # to name / migrate-to better wrappers.
        def fn(torchfn, *args):
            return torchfn(*tuple(torch.randn(shape, device=device) if isinstance(shape, tuple) else shape
                                  for shape in args))

        # inverse, pinverse
        self.assertEqual((0, 0), fn(torch.inverse, (0, 0)).shape)
        self.assertEqual((5, 0), fn(torch.pinverse, (0, 5)).shape)
        self.assertEqual((0, 5), fn(torch.pinverse, (5, 0)).shape)
        self.assertEqual((0, 0), fn(torch.pinverse, (0, 0)).shape)

        # det, logdet, slogdet
        self.assertEqual(torch.tensor(1., device=device), fn(torch.det, (0, 0)))
        self.assertEqual(torch.tensor(0., device=device), fn(torch.logdet, (0, 0)))
        self.assertEqual((torch.tensor(1., device=device), torch.tensor(0., device=device)),
                         fn(torch.slogdet, (0, 0)))

        # eig, symeig
        evalues, evectors = fn(torch.eig, (0, 0), True)
        self.assertEqual([(0, 2), (0, 0)], [evalues.shape, evectors.shape])
        evalues, evectors = fn(torch.symeig, (0, 0), True)
        self.assertEqual([(0,), (0, 0)], [evalues.shape, evectors.shape])

        # qr
        q, r = fn(torch.qr, (3, 0), True)
        self.assertEqual([(3, 0), (0, 0)], [q.shape, r.shape])
        q, r = fn(torch.qr, (0, 3), True)
        self.assertEqual([(0, 0), (0, 3)], [q.shape, r.shape])
        q, r = fn(torch.qr, (3, 0), False)
        self.assertEqual([(3, 3), (3, 0)], [q.shape, r.shape])

        # lstsq
        self.assertRaises(RuntimeError, lambda: torch.lstsq(torch.randn(0, 0), torch.randn(0, 0)))
        self.assertRaises(RuntimeError, lambda: torch.lstsq(torch.randn(0,), torch.randn(0, 0)))

    @tf32_on_and_off(0.005)
    def test_tensordot(self, device):
        a = torch.arange(60., device=device).reshape(3, 4, 5)
        b = torch.arange(24., device=device).reshape(4, 3, 2)
        c = torch.tensordot(a, b, dims=([1, 0], [0, 1])).cpu()
        cn = torch.from_numpy(np.tensordot(a.cpu().numpy(), b.cpu().numpy(),
                                           axes=([1, 0], [0, 1])))
        self.assertEqual(c, cn)

        cout = torch.zeros((5, 2), device=device)
        torch.tensordot(a, b, dims=([1, 0], [0, 1]), out=cout).cpu()
        self.assertEqual(c, cout)

        a = torch.randn(2, 3, 4, 5, device=device)
        b = torch.randn(4, 5, 6, 7, device=device)
        c = torch.tensordot(a, b, dims=2).cpu()
        cn = torch.from_numpy(np.tensordot(a.cpu().numpy(), b.cpu().numpy(),
                                           axes=2))

        with self.assertRaisesRegex(RuntimeError, "expects dims >= 0"):
            torch.tensordot(a, b, dims=-1)

        self.assertEqual(c, cn)
        c = torch.tensordot(a, b).cpu()
        cn = torch.from_numpy(np.tensordot(a.cpu().numpy(), b.cpu().numpy()))
        self.assertEqual(c, cn)


instantiate_device_type_tests(TestLinalg, globals())

if __name__ == '__main__':
    run_tests()<|MERGE_RESOLUTION|>--- conflicted
+++ resolved
@@ -2810,6 +2810,25 @@
             assert USV.V is out[2]
             self.assertEqual(USV.S, np_s)
 
+    @skipCUDAIfNoMagmaAndNoCusolver
+    @skipCPUIfNoLapack
+    @dtypes(torch.float32, torch.float64, torch.complex64, torch.complex128)
+    def test_svdvals(self, device, dtype):
+
+        def run_test(shape):
+            # NumPy doesn't have separate svdvals function, it is included in
+            # svd with compute_uv=False
+            # so we test our implementation against numpy.linalg.svd(*, compute_uv=False)
+            A = make_tensor(shape, dtype=dtype, device=device)
+            expected = np.linalg.svd(A.cpu(), compute_uv=False)
+            actual = torch.linalg.svdvals(A)
+            self.assertEqual(actual, expected)
+
+        batches = [(), (0, ), (2, ), (2, 1)]
+        ns = [5, 2, 0]
+        for batch, (m, n) in itertools.product(batches, product(ns, ns)):
+            run_test((*batch, m, n))
+
     def cholesky_solve_test_helper(self, A_dims, b_dims, upper, device, dtype):
         from torch.testing._internal.common_utils import random_hermitian_pd_matrix
 
@@ -4309,10 +4328,10 @@
         check("ij,ab->ijab", A, E)          # matrix outer product
 
         # Tensor operations
-        check("aij,ajk->aik", C, D)         # batch matmul
+        check("Aij,Ajk->Aik", C, D)         # batch matmul
         check("ijk,jk->i", C, A)            # tensor matrix contraction
         check("aij,jk->aik", D, E)          # tensor matrix contraction
-        check("abcd,dfg->abcfg", F, G)      # tensor tensor contraction
+        check("abCd,dFg->abCFg", F, G)      # tensor tensor contraction
         check("ijk,jk->ik", C, A)           # tensor matrix contraction with double indices
         check("ijk,jk->ij", C, A)           # tensor matrix contraction with double indices
         check("ijk,ik->j", C, B)            # non contiguous
@@ -4329,7 +4348,7 @@
         check("ki,...k->i...", A.t(), B)
         check("k...,jk->...", A.t(), B)
         check('...ik, ...j -> ...ij', C, x)
-        check('bik,k...j->i...j', C, torch.rand(5, 3, device=device, dtype=dtype))
+        check('Bik,k...j->i...j', C, torch.rand(5, 3, device=device, dtype=dtype))
         check('i...j, ij... -> ...ij', C, torch.rand(2, 5, 2, 3, device=device, dtype=dtype))
 
         # torch.bilinear with noncontiguous tensors
@@ -4339,7 +4358,7 @@
         check("bn,anm,bm->ba", l, w, r)
 
         # with strided tensors
-        check("bn,anm,bm->ba", l[:, ::2], w[:, ::2, ::2], r[:, ::2])
+        check("bn,Anm,bm->bA", l[:, ::2], w[:, ::2, ::2], r[:, ::2])
 
     @dtypes(torch.double, torch.cdouble)
     def test_einsum_random(self, device, dtype):
@@ -4426,8 +4445,8 @@
         check('...->...', 1, expected_output=1)
         check('...', [1], expected_output=[1])
         check('...->', [1], expected_output=1)
-        check('i...->i', [1], expected_output=[1])
-        check('i...->...i', [1], expected_output=[1])
+        check('z...->z', [1], expected_output=[1])
+        check('Z...->...Z', [1], expected_output=[1])
         check('...a->', [[2], [4]], expected_output=6)
         check('a...b->ab', [[[1], [2]], [[3], [4]]], expected_output=[[3], [7]])
 
@@ -4442,7 +4461,7 @@
         check('', [], r'must provide at least one operand')
         check('. ..', [x], r'found \'.\' for operand 0 that is not part of any ellipsis')
         check('... ...', [x], r'found \'.\' for operand 0 for which an ellipsis was already found')
-        check('A', [x], r'operand subscript must be in range \[a, z\] but found A for operand 0')
+        check('1', [x], r'operand subscript must be in \[a-zA-Z\] but found 1 for operand 0')
         check(',', [x], r'fewer operands were provided than specified in the equation')
         check('', [x, x], r'more operands were provided than specified in the equation')
         check('', [x], r'the number of subscripts in the equation \(0\) does not match the number '
@@ -4453,7 +4472,7 @@
                             r'of dimensions \(1\) for operand 0')
         check('a->... .', [x], r'found \'.\' for output but an ellipsis \(...\) was already found')
         check('a->..', [x], r'found \'.\' for output that is not part of any ellipsis \(...\)')
-        check('a->A', [x], r'subscripts must be in range \[a, z\] but found A for the output')
+        check('a->1', [x], r'subscripts must be in \[a-zA-Z\] but found 1 for the output')
         check('a->aa', [x], r'output subscript a appears more than once in the output')
         check('a->i', [x], r'output subscript i does not appear in the equation for any input operand')
         check('aa', [y], r'subscript a is repeated for operand 0 but the sizes don\'t match, 3 != 2')
@@ -7390,15 +7409,6 @@
 
     @skipCUDAIfNoMagma
     @skipCPUIfNoLapack
-<<<<<<< HEAD
-    def test_geqrf(self, device):
-        a = torch.randn(5, 5, device=device)
-        b, c = torch.geqrf(a)
-        b_placeholder, c_placeholder = torch.empty_like(b), torch.empty_like(c)
-        torch.geqrf(a, out=(b_placeholder, c_placeholder))
-        self.assertEqual(b, b_placeholder)
-        self.assertEqual(c, c_placeholder)
-=======
     @dtypes(torch.float32, torch.float64, torch.complex64, torch.complex128)
     def test_geqrf(self, device, dtype):
 
@@ -7428,7 +7438,6 @@
         ns = [5, 2, 0]
         for batch, (m, n) in product(batches, product(ns, ns)):
             run_test((*batch, m, n))
->>>>>>> e1a7ec3c
 
     @skipCUDAIfNoMagma
     @skipCPUIfNoLapack

import builtins
import contextlib
import copy
import functools
import inspect
import math
import numbers
import operator
import os
import pickle
import sys
import torch
import traceback
import warnings
import unittest
from math import sqrt
from pathlib import Path
from torch.multiprocessing import Process
from torch.testing import FileCheck
from torch.testing._internal.common_methods_invocations import op_db
from torch.testing._internal.common_device_type import ops, onlyCPU, instantiate_device_type_tests
from torch.fx import symbolic_trace, Proxy, Node, GraphModule, Interpreter, Tracer, Transformer, Graph, wrap
import torch._C._fx
from torch.fx.node import Target, Argument
from torch.fx.passes import shape_prop
from torch.fx.immutable_collections import immutable_dict, immutable_list
from torch.fx.experimental.rewriter import RewritingTracer
from torch.fx.operator_schemas import get_signature_for_torch_op
from copy import deepcopy

from torch.fx.proxy import TraceError

from fx.test_subgraph_rewriter import TestSubgraphRewriter  # noqa: F401
from fx.test_dce_pass import TestDCE  # noqa: F401
from fx.test_fx_const_fold import TestConstFold  # noqa: F401

from typing import Any, Callable, Dict, NamedTuple, List, Optional, Tuple, Union
from torch.testing._internal.common_utils import run_tests, TEST_WITH_ROCM, IS_WINDOWS, IS_SANDCASTLE, IS_MACOS
from torch.testing._internal.jit_utils import JitTestCase

from fx.named_tup import MyNamedTup

try:
    from torchvision import models as torchvision_models
    HAS_TORCHVISION = True
except ImportError:
    HAS_TORCHVISION = False
skipIfNoTorchVision = unittest.skipIf(not HAS_TORCHVISION, "no torchvision")

class SimpleTest(torch.nn.Module):
    def forward(self, x):
        return torch.relu(x + 3.0)

def a_non_torch_leaf(a, b):
    return a + b

# Test wrap() passing both a function name as well as a function
# directly
def a_lifted_leaf(a, b):
    return a[0] + a[1] + b

wrap('a_lifted_leaf')
# Test wrapping twice doesn't break anything
wrap('a_lifted_leaf')

def a_lifted_leaf2(a, b):
    return a[0] + a[1] + b

wrap(a_lifted_leaf2)

wrap('len')

@wrap
def wrapped_via_decorator(a):
    return a + 1


real_wrapped_via_decorator = wrapped_via_decorator
real_a_lifed_leaf = a_lifted_leaf
real_a_lifed_leaf2 = a_lifted_leaf2
_sqrt = sqrt

wrap('wrapper_fn')

def wrapper_fn(x):
    return torch.foo(x)

class Pair(NamedTuple):
    x : torch.Tensor
    y : torch.Tensor

class TestFX(JitTestCase):
    def setUp(self):
        if TEST_WITH_ROCM or IS_SANDCASTLE or IS_WINDOWS or IS_MACOS:
            return
        torch_root = Path(__file__).resolve().parent.parent
        p = torch_root / 'build' / 'lib' / 'libtorchbind_test.so'
        torch.ops.load_library(str(p))

    def checkGraphModule(self, m: torch.nn.Module, args, kwargs=None):
        """Check that an nn.Module's results match the GraphModule version
        for a given set of args/kwargs.
        """
        kwargs = kwargs if kwargs else {}
        ref_outs = m(*args, **kwargs)
        gm = symbolic_trace(m)
        gm.graph.lint()
        test_outs = gm(*args, **kwargs)
        self.assertEqual(ref_outs, test_outs)

    def test_graph_module(self):
        class MySub(torch.nn.Module):
            def __init__(self):
                super().__init__()
                self.w = torch.nn.Parameter(torch.rand(4, 3))

            def forward(self, x):
                return self.w + x

        class MyModule(torch.nn.Module):
            def __init__(self):
                super().__init__()
                self.lin = torch.nn.Linear(4, 3)
                self.sub_mod = MySub()
                self.w = torch.nn.Parameter(torch.rand(3))

            def forward(self, A, B, c):
                t = torch.sigmoid(A) + self.lin(c)
                return self.sub_mod(t.data + self.w + t + 1 - A + B // A + -A + A.add(B, alpha=3))

        m = MyModule()
        gm = symbolic_trace(m)

        ms = torch.jit.script(gm)

        class M2(torch.nn.Module):
            def forward(self, A):
                m, idx = torch.max(A, 0)
                return m + 1, idx + 1

        m2 = M2()
        gm2 = symbolic_trace(m2)

        class T(torch.nn.Module):

            def forward(self, A, b=4, *args, c=5, **kwargs):
                x = A + 1 + args[0] + kwargs['3']
                return x

        t = T()
        symbolic_trace(t)

    def test_custom_import(self):
        graph = torch.fx.Graph()
        a = graph.placeholder('x')
        b = graph.placeholder('y')
        c = graph.call_function(a_non_torch_leaf, (a, b))
        d = graph.call_function(torch.sin, (c,))
        graph.output(d)
        gm = GraphModule(torch.nn.Module(), graph)
        x, y = torch.rand(1), torch.rand(1)
        self.assertEqual(torch.sin(x + y), gm(x, y))

    def test_args_kwargs(self):
        class T(torch.nn.Module):
            def forward(self, *args, **kwargs):
                x = args[0] + kwargs['foo']
                return x

        t = T()
        self.checkGraphModule(t, (torch.rand(1), torch.rand(1)), {'foo': torch.rand(1)})

    def test_args_kwargs_no_self(self):
        class T(torch.nn.Module):
            def forward(*args, **kwargs):  # noqa: B902
                self = args[0]
                return torch.relu(args[1])

        t = T()
        with self.assertRaisesRegex(RuntimeError, r'cannot be part of \*args expansion'):
            self.checkGraphModule(t, (torch.rand(1), torch.rand(1)), {'foo': torch.rand(1)})

    def test_fx_shifts(self):
        class MyModule(torch.nn.Module):
            def forward(self, x):
                return x << 3, x >> 3

        input = torch.LongTensor(10).random_(0, 1024)

        m = MyModule()
        self.checkGraphModule(m, (input,))

    def test_dict(self):
        class MyDictMod(torch.nn.Module):
            def forward(self, d):
                return d['3'].relu(), {'4' : d['3'].neg()}

        input_dict = {'3': torch.rand(3, 4)}
        m = MyDictMod()

        self.checkGraphModule(m, (input_dict,))

    def test_disallow_override(self):
        # Custom delegate to disallow in-place tensor operations
        class NoMutableCallTracer(Tracer):
            def create_node(self, kind : str, target : Union[str, Callable],
                            args : Tuple[Argument, ...], kwargs : Dict[str, Any], name : Optional[str] = None,
                            type_expr : Optional[Any] = None) -> Node:
                name = target if isinstance(target, str) else torch.typename(target)
                if name[-1] == '_':
                    raise RuntimeError('In-place operations are not supported')
                return super().create_node(kind, target, args, kwargs, name)

        # Test method
        class MyInplaceMod(torch.nn.Module):
            def forward(self, x):
                x.add_(3.0)
                return x

        m = MyInplaceMod()

        with self.assertRaisesRegex(RuntimeError, 'In-place operations'):
            NoMutableCallTracer().trace(m)

        # Test free function
        class MyInplaceMod2(torch.nn.Module):
            def forward(self, x):
                torch.log_(x)
                return x
        m2 = MyInplaceMod2()
        with self.assertRaisesRegex(RuntimeError, 'In-place operations'):
            NoMutableCallTracer().trace(m2)

        # Test symbolic node as an arg
        class MyInplaceMod3(torch.nn.Module):
            def forward(self, x):
                y = torch.ones(3, 4)
                y.add_(x)
                return x
        m3 = MyInplaceMod3()
        with self.assertRaisesRegex(RuntimeError, 'In-place operations'):
            NoMutableCallTracer().trace(m3)

    def test_leaf_module(self):
        # Custom delegate to make it so that there are no leaf modules, everything
        # should get traced through
        class NoLeafModulesTracer(Tracer):
            def is_leaf_module(self, m, qualname):
                return False

        class MyReluMod(torch.nn.Module):
            def __init__(self):
                super().__init__()
                self.relu = torch.nn.ReLU()

            def forward(self, x):
                return self.relu(x)

        mrm = MyReluMod()
        sym = NoLeafModulesTracer().trace(mrm)
        for node in sym.nodes:
            self.assertNotEqual(node.op, 'call_module')
        sym.lint()

    def test_wrap(self):
        self.assertEqual(3 + 4 + 5, a_lifted_leaf((3, 4), 5))

        def to_trace(y):
            return a_lifted_leaf((4, y), 3) + a_lifted_leaf((3, 4), 5) + a_lifted_leaf((y, y), y)

        m = symbolic_trace(to_trace)
        self.assertIn('a_lifted_leaf', m.code)
        self.assertEqual(27, m(2))
        self.assertIs(a_lifted_leaf, real_a_lifed_leaf)

    def test_wrap_fn_directly(self):
        self.assertEqual(3 + 4 + 5, a_lifted_leaf2((3, 4), 5))

        def to_trace(y):
            return a_lifted_leaf2((4, y), 3) + a_lifted_leaf2((3, 4), 5) + a_lifted_leaf2((y, y), y)

        m = symbolic_trace(to_trace)
        self.assertIn('a_lifted_leaf2', m.code)
        self.assertEqual(27, m(2))
        self.assertIs(a_lifted_leaf2, real_a_lifed_leaf2)

    def test_wrapped_via_decorator(self):
        self.assertEqual(wrapped_via_decorator(0), 1)

        def to_trace(y):
            return wrapped_via_decorator(y)

        m = symbolic_trace(to_trace)
        self.assertIn('wrapped_via_decorator', m.code)
        self.assertEqual(m(0), 1)
        self.assertIs(wrapped_via_decorator, real_wrapped_via_decorator)
        self.assertFalse(hasattr(wrapped_via_decorator, "__fx_already_patched"))

    def test_graph_edit_with_proxy(self):
        class M(torch.nn.Module):
            def forward(self, a, b):
                return a + b
        m = M()
        g = symbolic_trace(m).graph
        new_g = torch.fx.Graph()
        val_map : Dict[Node, Node] = {}
        output_val = new_g.graph_copy(g, val_map)
        t = Proxy(output_val)
        # test that we can use proxy objects to generate more graph code later for things that do not need to work with modules.
        new_g.output((t + t).node)
        gm = GraphModule(m, new_g)
        gm.graph.lint()
        self.assertEqual(gm(3, 4), 14)

    def test_graph_unique_names(self):
        class M(torch.nn.Module):
            def forward(self, a, b):
                return a + b
        m = M()
        g = symbolic_trace(m).graph
        new_g = torch.fx.Graph()
        val_map : Dict[Node, Node] = {}
        output_val = new_g.graph_copy(g, val_map)
        t = Proxy(output_val)
        # test that we can use proxy objects to generate more graph code later for things that do not need to work with modules.
        new_g.output((t + t).node)
        gm = GraphModule(m, new_g)
        seen_names : Set[str] = set()
        for node in gm.graph.nodes:
            assert node.name not in seen_names
            seen_names.add(node.name)

    def test_stack_traces(self):
        class M(torch.nn.Module):
            def forward(self, a, b):
                return a + b

        tracer = torch.fx.Tracer()
        tracer.record_stack_traces = True

        graph = tracer.trace(M())
        for node in graph.nodes:
            if node.op == 'output':
                continue
            self.assertTrue(node.stack_trace is not None)
            assert 'test_fx.py' in node.stack_trace

    def test_graph_unique_names_manual(self):
        graph : torch.fx.Graph = torch.fx.Graph()
        a : torch.fx.Node = graph.create_node('placeholder', 'x')
        b : torch.fx.Node = graph.create_node('call_module', 'linear_mod', args=(a,), name='foo_1_1')
        c : torch.fx.Node = graph.create_node('get_attr', 'y_attr', name='foo_1')
        d : torch.fx.Node = graph.create_node('call_function', operator.add, args=(b, c))
        graph.output(d)
        graph2 = torch.fx.Graph()
        val_map : Dict[Node, Node] = {}
        graph2.graph_copy(graph, val_map)
        seen_names : Set[str] = set()
        for node in graph2.nodes:
            assert node.name not in seen_names
            seen_names.add(node.name)

    def test_unpack(self):
        class M(torch.nn.Module):
            def forward(self, a, b):
                c, d = a
                return c + d + b

        a = (torch.rand(1), torch.rand(1))
        b = torch.rand(1)
        m = M()
        self.checkGraphModule(m, (a, b))

    def test_native_callable(self):
        if TEST_WITH_ROCM or IS_SANDCASTLE or IS_WINDOWS or IS_MACOS:
            raise unittest.SkipTest("non-portable load_library call used in test")
        # This test exercises the case where we use FX to translate from Python
        # code to some native callable object
        #
        # For the purposes of testing, we use ElementwiseInterpreter defined
        # in test_custom_class.cpp.
        #
        # We test that we can
        # 1) Construct a native callable from FX IR
        # 2) Construct a drop-in replacement module that delegates to the
        #    native callable rather than the original code
        # 3) Run both the original code and native callable wrapper with
        #    equivalent results
        # 4) TorchScript compile the native callable wrapper and confirm
        #    equivalent results with the reference
        # 5) TorchScript serialize and deserialize the native callable
        #    and confirm equivalent results with the reference

        # We use this simple Module as a reference computation
        class MySimpleMod(torch.nn.Module):
            def forward(self, x):
                return 3.0 * x + x

        msm = MySimpleMod()

        # This is what a lowering pass might look like: a function that takes
        # a valid nn.Module, symbolically traces it, lowers the Module to some
        # representation, and wraps that representation up into another
        # nn.Module instance that handles dispatch to the compiled/lowered code.
        def lower_to_elementwise_interpreter(orig_mod : torch.nn.Module) -> torch.nn.Module:
            # ===== Stage 1: Symbolic trace the module =====
            mod = symbolic_trace(orig_mod)

            # ===== Stage 2: Lower GraphModule representation to the C++
            #       interpreter's instruction format ======
            instructions = []
            constant_idx = 0
            constants = {}
            fn_input_names = []

            target_to_name = {
                operator.add : "add",
                operator.mul : "mul"
            }

            output_node : Optional[Node] = None
            # For each instruction, create a triple
            # (instruction_name : str, inputs : List[str], output : str)
            # to feed into the C++ interpreter
            for n in mod.graph.nodes:
                target, args, out_name = n.target, n.args, n.name
                assert len(n.kwargs) == 0, "kwargs currently not supported"

                if n.op == 'placeholder':
                    # Placeholders specify function argument names. Save these
                    # for later when we generate the wrapper GraphModule
                    fn_input_names.append(target)
                elif n.op == 'call_function':
                    assert target in target_to_name, "Unsupported call target " + target
                    arg_names = []
                    for arg in args:
                        if not isinstance(arg, Node):
                            # Pull out constants. These constants will later be
                            # fed to the interpreter C++ object via add_constant()
                            arg_name = f'constant_{constant_idx}'
                            constants[arg_name] = torch.tensor(
                                [arg] if isinstance(arg, numbers.Number) else arg)
                            arg_names.append(arg_name)
                            constant_idx += 1
                        else:
                            arg_names.append(arg.name)
                    instructions.append((target_to_name[target], arg_names, out_name))
                elif n.op == 'output':
                    if output_node is not None:
                        raise RuntimeError('Multiple output nodes!')
                    output_node = n
                else:
                    raise RuntimeError('Unsupported opcode ' + n.op)

            interpreter = torch.classes._TorchScriptTesting._ElementwiseInterpreter()
            # Load constants
            for k, v in constants.items():
                interpreter.add_constant(k, v)
            # Specify names for positional input arguments
            interpreter.set_input_names(fn_input_names)
            # Load instructions
            interpreter.set_instructions(instructions)
            # Specify name for single output
            assert isinstance(output_node.args[0], torch.fx.Node)
            interpreter.set_output_name(output_node.args[0].name)

            # ===== Stage 3: Create a wrapper GraphModule around the interpreter =====
            class WrapperModule(torch.nn.Module):
                def __init__(self, interpreter):
                    super().__init__()
                    self.interpreter = interpreter

            wrapper = WrapperModule(interpreter)

            # Create a graph that: 1) Takes function arguments 2) Invokes the interpreter
            # 3) Returns the speficied return value

            # FIXME: The following code could be greatly simplified by symbolic_trace'ing
            # the wrapper with a Tracer that considers the Wrapper instance a root
            # module, however, I can't get `__call__` exposed on TorchBind classes
            # without it messing up Python `hasattr` for some reason. More digging
            # into CPython's implementation of hasattr is probably in order...

            graph = torch.fx.Graph()
            # Add placeholders for fn inputs
            placeholder_nodes = []
            for name in fn_input_names:
                placeholder_nodes.append(graph.create_node('placeholder', name))

            # Get the interpreter object
            interpreter_node = graph.create_node('get_attr', 'interpreter')

            # Add a node to call the interpreter instance
            output_node = graph.create_node(
                op='call_method', target='__call__', args=(interpreter_node, placeholder_nodes))

            # Register output
            graph.output(output_node)

            graph.lint()

            # Return final GraphModule!!!
            return GraphModule(wrapper, graph)


        # Lower GraphModule to C++ interpreter
        lowered = lower_to_elementwise_interpreter(msm)

        # Compare correctness with original module
        x = torch.rand(3, 4)
        ref_out = msm(x)
        test_out = lowered(x)
        torch.testing.assert_allclose(test_out, ref_out)

        # Test TorchScript compilation
        scripted_lowered = torch.jit.script(lowered)
        script_out = scripted_lowered(x)
        torch.testing.assert_allclose(script_out, ref_out)

        # Test TorchScript ser/de
        import_copy = self.getExportImportCopy(scripted_lowered)
        imported_out = import_copy(x)
        torch.testing.assert_allclose(imported_out, ref_out)

    def test_reserved_getattr(self):
        """Ensure that we do not name any nodes with a reserved builtin like `getattr`"""
        class M(torch.nn.Module):
            def forward(self, a):
                return a.foo.bar.baz

        m = M()
        m_g = symbolic_trace(m)
        m_g.graph.lint()
        for node in m_g.graph.nodes:
            self.assertTrue(node.name != "getattr")

    def test_node_tagging(self):
        class TaggingTracer(Tracer):
            def create_node(self, kind : str, target : Union[str, Callable],
                            args : Tuple[Argument, ...], kwargs : Dict[str, Any], name : Optional[str] = None,
                            type_expr : Optional[Any] = None) -> Node:
                n = super().create_node(kind, target, args, kwargs, name)
                n.tag = 'foo'
                return n

        class M(torch.nn.Module):
            def forward(self, a, b):
                return a + b

        m = M()
        g = TaggingTracer().trace(m)
        g.lint()
        for n in g.nodes:
            self.assertTrue(hasattr(n, 'tag'))
            self.assertEqual(n.tag, 'foo')

    def test_tensor_attribute(self):
        class TensorAttribute(torch.nn.Module):
            def __init__(self):
                super().__init__()
                self.tensor = torch.rand(3, 4)

            def forward(self, x):
                return torch.nn.functional.linear(x, self.tensor)

        ta = TensorAttribute()
        traced = symbolic_trace(ta)
        traced(torch.rand(4, 4))

        class WrapperForQualname(torch.nn.Module):
            def __init__(self):
                super().__init__()
                self.ta = TensorAttribute()

            def forward(self, x):
                return torch.nn.functional.linear(x, self.ta.tensor)

        wfq = WrapperForQualname()
        traced2 = symbolic_trace(wfq)
        traced2.graph.lint()
        traced2(torch.rand(4, 4))

    def test_symbolic_trace_sequential(self):
        class Simple(torch.nn.Module):
            def forward(self, x):
                return torch.neg(x)

        seq = torch.nn.Sequential(
            Simple(),
            Simple(),
            Simple()
        )
        traced = symbolic_trace(seq)
        traced.graph.lint()
        x = torch.rand(3, 4)
        self.assertEqual(traced(x), seq(x))

    def test_tensor_constant(self):
        class ConstTensor(torch.nn.Module):
            def forward(self, x):
                return torch.nn.functional.linear(x, torch.zeros(3, 4))

        ct = ConstTensor()
        traced = symbolic_trace(ct)
        traced.graph.lint()
        traced(torch.rand(4, 4))

    def test_pickle_graphmodule(self):
        class Nested(torch.nn.Module):
            def __init__(self):
                super().__init__()
                self.st = torch.nn.Linear(4, 4)

            def forward(self, x):
                return self.st(x)

        n = Nested()
        traced = symbolic_trace(n)
        traced.graph.lint()
        pickled = pickle.dumps(traced)
        loaded = pickle.loads(pickled)
        loaded.graph.lint()
        x = torch.rand(3, 4)
        self.assertEqual(loaded(x), traced(x))

    def test_pickle_custom_import(self):
        graph = torch.fx.Graph()
        a = graph.placeholder('x')
        b = graph.placeholder('y')
        c = graph.call_function(a_non_torch_leaf, (a, b))
        d = graph.call_function(torch.sin, (c,))
        graph.output(d)
        gm = GraphModule(torch.nn.Module(), graph)
        pickled = pickle.dumps(gm)
        loaded = pickle.loads(pickled)
        loaded.graph.lint()
        x, y = torch.rand(1), torch.rand(1)
        self.assertEqual(loaded(x, y), gm(x, y))

    def test_all_input_nodes(self):
        graph : torch.fx.Graph = torch.fx.Graph()
        a : torch.fx.Node = graph.placeholder('x')
        b : torch.fx.Node = graph.call_module('linear_mod', args=(a,))
        c : torch.fx.Node = graph.get_attr('y_attr')
        d : torch.fx.Node = graph.call_function(operator.add, args=(b, c))
        e : torch.fx.Node = graph.call_function(torch.unsqueeze, args=(d, 0))
        graph.output(e)
        graph.lint()

        self.assertEqual(b.all_input_nodes, [a])
        self.assertEqual(c.all_input_nodes, [])
        self.assertEqual(d.all_input_nodes, [b, c])
        self.assertEqual(e.all_input_nodes, [d])

    def test_deepcopy_graphmodule_with_transform(self):
        st = SimpleTest()
        traced = symbolic_trace(st)
        traced.graph.lint()

        def transform(traced):
            new_graph = torch.fx.Graph()
            val_map : Dict[Node, Node] = {}
            output_value = new_graph.graph_copy(traced.graph, val_map)
            relu_out = new_graph.create_node(
                op='call_method', target='neg', args=(output_value,), kwargs={})
            new_graph.output(relu_out)
            return GraphModule(traced, new_graph)
        transformed = transform(traced)
        transformed.graph.lint()
        copied = copy.deepcopy(transformed)
        self.assertNotEqual(id(type(transformed)), id(type(copied)))
        x = torch.randn(3, 4)
        self.assertEqual(copied(x), transformed(x))

    def test_deepcopy_with_submods_params(self):
        class Bar(torch.nn.Module):
            def __init__(self):
                super().__init__()
                self.param = torch.nn.Parameter(torch.rand(3, 4))

            def forward(self, x):
                return torch.relu(x) + self.param

        class Baz(torch.nn.Module):
            def __init__(self):
                super().__init__()
                self.param = torch.nn.Parameter(torch.rand(3, 4))
                self.bar = Bar()

            def forward(self, x):
                return self.bar(x) - self.param

        baz = Baz()
        traced = symbolic_trace(baz)
        traced.graph.lint()
        copied = copy.deepcopy(traced)
        copied.graph.lint()

    def test_unpack_list_better_error(self):
        class SomeArgs(torch.nn.Module):
            def forward(self, a, b):
                return torch.rand(3, 4)

        class UnpacksList(torch.nn.Module):
            def __init__(self):
                super().__init__()
                self.sa = SomeArgs()

            def forward(self, x : list):
                return self.sa(*x)

        ul = UnpacksList()
        with self.assertRaisesRegex(TraceError, 'Proxy object cannot be iterated.'):
            symbolic_trace(ul)

    def test_unpack_dict_better_error(self):
        class SomeKwargs(torch.nn.Module):
            def forward(self, x=3, y=4):
                return torch.rand(3, 4)

        class UnpacksDict(torch.nn.Module):
            def __init__(self):
                super().__init__()
                self.sk = SomeKwargs()

            def forward(self, x : dict):
                return self.sk(**x)

        ud = UnpacksDict()
        with self.assertRaisesRegex(TraceError, 'Proxy object cannot be iterated.'):
            symbolic_trace(ud)

    def test_pretty_print_targets(self):
        # Test that Graph pretty-print prints friendly name for targets
        # in `operator` and `builtins`

        class SomeMod(torch.nn.Module):
            def forward(self, x):
                return torch.add(x.foo + x.bar, 3.0)

        traced = symbolic_trace(SomeMod())
        graph_str = str(traced.graph)
        self.assertIn('builtins.getattr', graph_str)
        self.assertIn('operator.add', graph_str)
        self.assertIn('torch.add', graph_str)

    def test_pretty_print_node(self):
        class M(torch.nn.Module):
            def __init__(self):
                super().__init__()
                self.param: torch.nn.Parameter = torch.nn.Parameter(
                    torch.rand(3, 4))
                self.linear = torch.nn.Linear(4, 5)

            def forward(self, x: torch.Tensor, y: int = 2):
                return self.linear(x[y] + self.param).clamp(min=0.0, max=1.0)

        traced = symbolic_trace(M())

        all_formatted = "\n".join([n.format_node() for n in traced.graph.nodes])

        FileCheck().check("x").check("placeholder") \
            .check("y").check("placeholder") \
            .check("getitem").check("call_function") \
            .check("param").check("get_attr") \
            .check("add").check("call_function") \
            .check("linear").check("call_module") \
            .check("clamp").check("call_method") \
            .run(all_formatted)

    def test_script_tensor_constant(self):
        # TorchScript seems to ignore attributes that start with `__`.
        # We used to call anonymous Tensor values `__tensor_constant*`, but
        # they were getting ignored by script. Now they're called
        # `_tensor_constant*`
        class IHaveATensorConstant(torch.nn.Module):
            def forward(self, x):
                return x + torch.rand(3, 4)

        traced = torch.fx.symbolic_trace(IHaveATensorConstant())
        torch.jit.script(traced)

    def test_torch_fx_len(self):
        class FXLenTest(torch.nn.Module):
            def forward(self, x):
                return len(x)

        traced = symbolic_trace(FXLenTest())
        self.assertEqual(traced(torch.rand(3, 4)), 3)

        # Test scriptability
        scripted = torch.jit.script(FXLenTest())
        self.assertEqual(scripted(torch.rand(3)), 3)

        traced_scripted = torch.jit.script(traced)
        self.assertEqual(traced_scripted(torch.rand(3)), 3)

        # Test non-proxy len
        class FXLenTest2(torch.nn.Module):
            def __init__(self):
                super().__init__()
                self.l = [3, 4, 5]

            def forward(self, x):
                return x + len(self.l)

        traced2 = symbolic_trace(FXLenTest2())
        inp = torch.rand(3, 4)
        self.assertEqual(traced2(inp), inp + 3.0)
        self.assertIs(len, builtins.len)

    def test_sqrt(self):
        class Sqrt1(torch.nn.Module):
            def forward(self, x):
                return sqrt(x.size(0))

        class Sqrt2(torch.nn.Module):
            def forward(self, x):
                return math.sqrt(x.size(0))

        class Sqrt3(torch.nn.Module):
            def forward(self, x):
                return x + math.sqrt(2) + sqrt(2)

        self.checkGraphModule(Sqrt1(), [torch.zeros(8)])
        self.checkGraphModule(Sqrt2(), [torch.zeros(8)])
        self.checkGraphModule(Sqrt3(), [torch.zeros(8)])
        self.assertIs(sqrt, _sqrt)
        self.assertIs(math.sqrt, _sqrt)

    def test_torch_custom_ops(self):
        class M(torch.nn.Module):
            def forward(self, a):
                b = torch.ops.aten.sigmoid(a)
                c = torch.ops.aten.cat([a, b])
                return torch.ops.aten.cat((c, c))
        m = M()
        input = torch.randn(3)
        ref_out = m(input)
        gm = symbolic_trace(m)
        gm.graph.lint()
        out = gm(input)
        self.assertEqual(out, ref_out)

    def test_pickle_torch_custom_ops(self):
        class M(torch.nn.Module):
            def forward(self, a):
                b = torch.ops.aten.sigmoid(a)
                c = torch.ops.aten.cat([a, b])
                return torch.ops.aten.cat((c, c))
        m = M()
        input = torch.randn(3)
        ref_out = m(input)
        gm = symbolic_trace(m)
        gm.graph.lint()
        pickled = pickle.dumps(gm)
        loaded = pickle.loads(pickled)
        self.assertEqual(loaded(input), gm(input))

    def test_pretty_print(self):
        st = SimpleTest()
        traced = symbolic_trace(st)
        traced.graph.lint()
        printed = str(traced)
        assert 'SimpleTest()' in printed
        assert 'torch.relu' in printed

    def test_pretty_print_graph(self):
        class KwargPrintTest(torch.nn.Module):
            def forward(self, x):
                return torch.squeeze(x + 3.0, dim=2)
        st = KwargPrintTest()
        traced = symbolic_trace(st)
        traced.graph.lint()
        stringed = str(traced.graph)
        for s in ['args', 'kwargs', '#users']:
            assert s in stringed

    def test_graph_fns(self):
        g = Graph()
        a = g.placeholder('a')
        b = g.call_module('linear', (a,))
        c = g.get_attr('bias')
        d = g.call_method('add', (b, c))
        e = g.call_function(torch.sin, (d,))
        g.output(e)
        mod = torch.nn.Module()
        mod.linear = torch.nn.Linear(3, 4)
        mod.bias = torch.rand(4)
        gm = GraphModule(mod, g)
        gm.graph.lint()
        input = torch.rand(3)
        r = gm(input)
        ref = torch.sin(mod.linear(input) + mod.bias)
        self.assertEqual(r, ref)

    def test_remove_uses(self):
        g : torch.fx.Graph = Graph()
        x : torch.fx.Node = g.placeholder('x')
        relu : torch.fx.Node = g.call_function(torch.relu, (x,))
        neg : torch.fx.Node = g.call_function(torch.neg, (relu,))
        g.output(neg)

        neg.replace_all_uses_with(relu)
        g.erase_node(neg)

        self.assertTrue(neg not in relu.users)

    def test_nonetype_annotation(self):
        eb = torch.nn.EmbeddingBag(3, 4)
        symbolic_trace(eb)

    def test_pickle_nonetype_annotation(self):
        eb = torch.nn.EmbeddingBag(10, 3, mode='sum')
        traced = symbolic_trace(eb)
        pickled = pickle.dumps(traced)
        loaded = pickle.loads(pickled)
        loaded.graph.lint()
        input = torch.LongTensor([1, 2, 4, 5, 4, 3, 2, 9])
        offsets = torch.LongTensor([0, 4])
        self.assertEqual(loaded(input, offsets), traced(input, offsets))

    def test_return_tuple(self):
        class M(torch.nn.Module):
            def forward(self, x: torch.Tensor) -> Tuple[torch.Tensor, torch.Tensor]:
                return (x, x + x)


        original = M()
        traced = symbolic_trace(original)
        self.assertEqual(traced(torch.ones(1)), original.forward(torch.ones(1)))

    def test_construct_root_dict(self):
        graph : torch.fx.Graph = torch.fx.Graph()
        a : torch.fx.Node = graph.create_node('placeholder', 'x')
        b : torch.fx.Node = graph.create_node('call_module', 'foo.bar.baz', args=(a,))
        c : torch.fx.Node = graph.create_node('get_attr', 'zip.zap.zam')
        d : torch.fx.Node = graph.create_node('call_function', operator.add, args=(b, c))
        graph.output(d)

        linear_mod : torch.nn.Module = torch.nn.Linear(3, 4)
        add_param : torch.Tensor = torch.rand(3, 4)
        gm : torch.fx.GraphModule = torch.fx.GraphModule(
            {'foo.bar.baz': linear_mod, 'zip.zap.zam' : add_param}, graph)
        gm.graph.lint()

        assert 'self.foo.bar.baz' in gm.code

        x : torch.Tensor = torch.rand(3, 3)
        out : torch.Tensor = gm(x)
        ref_out : torch.Tensor = linear_mod(x) + add_param
        self.assertEqual(out, ref_out)

    def test_symbolic_trace_assert(self):

        class AssertsTensorShape(torch.nn.Module):
            def forward(self, x):
                torch._assert(x.shape[1] > 4, "assert_foobar")
                return x

        m = AssertsTensorShape()
        # verify traceability
        traced = symbolic_trace(m)
        # verify assertion on traced model works correctly at runtime
        traced(torch.rand(4, 5))
        with self.assertRaisesRegex(AssertionError, "assert_foobar"):
            traced(torch.rand(4, 3))
        # verify the symbolically traced module is scriptable
        ms = torch.jit.script(m)
        with self.assertRaisesRegex(torch.jit.Error, "assert_foobar"):
            ms(torch.rand(4, 3))

    def test_trace_fn_constant(self):
        some_constant = torch.rand(3, 4)

        def add_const(x):
            return some_constant + x

        traced = symbolic_trace(add_const)

        input = torch.rand(3, 4)
        self.assertEqual(traced(input), add_const(input))

    def test_copy_no_remap(self):
        traced = symbolic_trace(SimpleTest())
        g = traced.graph
        copied = torch.fx.Graph()
        for node in g.nodes:
            copied.node_copy(node)
        with self.assertRaisesRegex(RuntimeError, 'does not belong to this Graph'):
            copied.lint()

    def test_wrong_topo(self):
        graph : torch.fx.Graph = torch.fx.Graph()
        a : torch.fx.Node = graph.create_node('placeholder', 'x')
        b : torch.fx.Node = graph.create_node('call_module', 'foo.bar.baz', args=(a,))
        c : torch.fx.Node = graph.create_node('get_attr', 'zip.zap.zam')
        d : torch.fx.Node = graph.create_node('call_function', operator.add, args=(b, c))
        graph.output(d)
        nodes = list(graph.nodes)
        nodes[3].append(nodes[2])
        with self.assertRaisesRegex(RuntimeError, 'was used before it has been defined'):
            graph.lint()

    def test_example_shape_prop(self):
        class TestCase(torch.nn.Module):
            def __init__(self):
                super().__init__()
                self.attr = torch.randn(3, 4)
                self.submod = torch.nn.Linear(4, 4)

            def forward(self, x):
                return torch.neg(self.submod(x.relu() + self.attr))
        tc = TestCase()
        tc_traced = symbolic_trace(tc)
        ref_out = tc_traced(torch.rand(3, 4))
        shape_prop.ShapeProp(tc_traced).propagate(torch.rand(3, 4))

        # Make sure we're testing all opcodes
        opcodes = set()
        output_shape : Optional[torch.Shape] = None
        output_stride : Optional[Tuple[int]] = None
        for node in tc_traced.graph.nodes:
            opcodes.add(node.op)
            if node.op == 'output':
                output_shape = node.args[0].meta['tensor_meta'].shape
                output_stride = node.args[0].meta['tensor_meta'].stride
        self.assertEqual(opcodes, set(['placeholder', 'get_attr', 'call_function', 'call_method',
                                       'call_module', 'output']))

        # Test shape propogation and make sure results match actual
        self.assertEqual(output_shape, ref_out.shape)
        self.assertEqual(output_stride, ref_out.stride())

    def test_shape_prop_layout(self):
        class ConvTest(torch.nn.Module):
            def __init__(self):
                super().__init__()
                self.conv_mod = torch.nn.Conv2d(5, 5, 3)

            def forward(self, x):
                return self.conv_mod(x)

        # contiguous layout
        test_mod = ConvTest()
        traced = symbolic_trace(test_mod)
        x = torch.randn(5, 5, 224, 224)
        shape_prop.ShapeProp(traced).propagate(x)

        assert(all(node.meta['tensor_meta'].memory_format is torch.contiguous_format
                   for node in traced.graph.nodes))

        x_channels_last = x.contiguous(memory_format=torch.channels_last)
        traced.to(memory_format=torch.channels_last)
        shape_prop.ShapeProp(traced).propagate(x_channels_last)
        for node in traced.graph.nodes:
            # NB: the implementation of conv may not preserve the memory format,
            # unfortunately. The best we can do is just check that the placeholder
            # node is channels-last
            if node.op in {'placeholder'}:
                self.assertEqual(node.meta['tensor_meta'].memory_format, torch.channels_last)

    def test_shape_prop_aggregate(self):
        class ReturnTwo(torch.nn.Module):
            def forward(self, x):
                return (3, torch.sum(x))

        class UnderTest(torch.nn.Module):
            def __init__(self):
                super().__init__()
                self.rt = ReturnTwo()

            def forward(self, x):
                return self.rt(x)

        ut = UnderTest()

        class RTTracer(torch.fx.Tracer):
            def is_leaf_module(self, m, module_qualified_name):
                return type(m) is ReturnTwo

        graph = RTTracer().trace(ut)
        mod = torch.fx.GraphModule(ut, graph)

        shape_prop.ShapeProp(mod).propagate(torch.rand(3, 4))

        for node in mod.graph.nodes:
            if node.op == 'call_module':
                assert 'tensor_meta' in node.meta
                tensor_meta = node.meta['tensor_meta']
                assert tensor_meta[0] == 3
                assert tensor_meta[1].shape == torch.Size([])

    def test_shape_prop_layout_3d(self):
        class ConvTest3d(torch.nn.Module):
            def __init__(self):
                super().__init__()
                self.conv_mod = torch.nn.Conv3d(5, 5, 3)

            def forward(self, x):
                return self.conv_mod(x)

        test_mod_3d = ConvTest3d()
        traced_3d = symbolic_trace(test_mod_3d)
        x_3d = torch.randn(5, 5, 224, 224, 15)
        shape_prop.ShapeProp(traced_3d).propagate(x_3d)
        assert(all(node.meta['tensor_meta'].memory_format is torch.contiguous_format
                   for node in traced_3d.graph.nodes))

        x_channels_last_3d = x_3d.contiguous(memory_format=torch.channels_last_3d)
        traced_3d.to(memory_format=torch.channels_last_3d)
        shape_prop.ShapeProp(traced_3d).propagate(x_channels_last_3d)
        for node in traced_3d.graph.nodes:
            # NB: the implementation of conv may not preserve the memory format,
            # unfortunately. The best we can do is just check that the placeholder
            # node is channels-last
            if node.op in {'placeholder'}:
                self.assertEqual(node.meta['tensor_meta'].memory_format, torch.channels_last_3d)

    def test_interpreter(self):
        class MyModule(torch.nn.Module):
            def __init__(self):
                super().__init__()
                self.param = torch.nn.Parameter(torch.rand(3, 4))
                self.linear = torch.nn.Linear(4, 5)

            def forward(self, x):
                return self.linear(x + self.param).clamp(min=0.0, max=1.0)

        m = MyModule()
        gm = torch.fx.symbolic_trace(m)

        interpreter = Interpreter(gm)
        input = torch.randn(3, 4)
        self.assertEqual(interpreter.run(input), gm(input))
        self.assertEqual(interpreter.run(input), m(input))

    def test_interpreter_run_node_override(self):
        class MyModule(torch.nn.Module):
            def __init__(self):
                super().__init__()
                self.param = torch.nn.Parameter(torch.rand(3, 4))
                self.linear = torch.nn.Linear(4, 5)

            def forward(self, x):
                return self.linear(x + self.param).clamp(min=0.0, max=1.0)

        m = MyModule()
        gm = torch.fx.symbolic_trace(m)

        class RunNodeInterpreter(Interpreter):
            def __init__(self, module):
                super().__init__(module)

            def run_node(self, n : Node) -> Any:
                result = super().run_node(n)
                n.cached_value = result
                return result

        input = torch.randn(3, 4)
        RunNodeInterpreter(gm).run(input)
        for node in gm.graph.nodes:
            assert hasattr(node, 'cached_value')

    def test_interpreter_onthefly_swap(self):

        def fn(x):
            return torch.sigmoid(x).neg()

        gm = torch.fx.symbolic_trace(fn)

        class NegSigmSwapInterpreter(Interpreter):
            def call_function(self, target : Target, args : Tuple, kwargs : Dict) -> Any:
                if target == torch.sigmoid:
                    return torch.neg(*args, **kwargs)
                return super().call_function(n)

            def call_method(self, target : Target, args : Tuple, kwargs : Dict) -> Any:
                if target == 'neg':
                    call_self, *args_tail = args
                    return call_self.sigmoid(*args_tail, **kwargs)
                return super().call_method(n)

        input = torch.randn(3, 4)
        result = NegSigmSwapInterpreter(gm).run(input)
        self.assertEqual(result, torch.neg(input).sigmoid())

    def test_interpreter_partial_eval(self):
        class MyModule(torch.nn.Module):
            def __init__(self):
                super().__init__()
                self.param = torch.nn.Parameter(torch.rand(3, 4))
                self.linear = torch.nn.Linear(4, 5)

            def forward(self, x):
                return self.linear(x + self.param).clamp(min=0.0, max=1.0)

        gm = torch.fx.symbolic_trace(MyModule())
        interp = Interpreter(gm)
        env = {}
        for node in gm.graph.nodes:
            if node.op == 'call_module' and node.target == 'linear':
                env[node] = torch.arange(0, 12, 1).reshape(3, 4) - 6.0
                break
        assert len(env) == 1
        x = torch.randn(3, 4)
        result = interp.run(x, initial_env=env)
        self.assertEqual(result, (torch.arange(0, 12, 1).reshape(3, 4) - 6.0).clamp(0.0, 1.0))

    def test_interpreter_star_args(self):
        def with_star_args(x, *args):
            return x + args[0]

        gm = torch.fx.symbolic_trace(with_star_args)
        interp = Interpreter(gm)
        result = interp.run(torch.ones(3, 4), torch.ones(3, 4), torch.rand(3, 4))
        self.assertEqual(result, torch.ones(3, 4) * 2.0)

    @skipIfNoTorchVision
    def test_interpreter_noop_resnet18(self):
        rn18 = torchvision_models.resnet18()
        transformed = torch.fx.Transformer(symbolic_trace(rn18)).transform()
        inp = torch.randn(5, 3, 224, 224)
        self.assertEqual(transformed(inp), rn18(inp))

    @skipIfNoTorchVision
    def test_interpreter_gc_values(self):
        rn18 = torchvision_models.resnet18()
        interp = Interpreter(symbolic_trace(rn18))
        inp = torch.rand(5, 3, 224, 224)
        out = interp.run(inp)
        env_key_names = set(n.name for n in interp.env.keys())
        self.assertEqual(env_key_names, set(['output']))

    def test_transformer_noop(self):
        class MyModule(torch.nn.Module):
            def __init__(self):
                super().__init__()
                self.param = torch.nn.Parameter(torch.rand(3, 4))
                self.linear = torch.nn.Linear(4, 5)

            def forward(self, x):
                return self.linear(x + self.param).clamp(min=0.0, max=1.0)

        m = MyModule()
        gm = torch.fx.symbolic_trace(m)

        new_gm = Transformer(gm).transform()

        input = torch.randn(3, 4)
        self.assertEqual(new_gm(input), gm(input))

    def test_transformer_op_swap(self):

        def fn(x):
            return torch.sigmoid(x).neg()

        gm = torch.fx.symbolic_trace(fn)

        class NegSigmSwapXformer(Transformer):
            def call_function(self, target : Target, args : Tuple, kwargs : Dict) -> Any:
                if target == torch.sigmoid:
                    return torch.neg(*args, **kwargs)
                return super().call_function(n)

            def call_method(self, target : Target, args : Tuple, kwargs : Dict) -> Any:
                if target == 'neg':
                    call_self, *args_tail = args
                    return call_self.sigmoid(*args_tail, **kwargs)
                return super().call_method(n)

        transformed = NegSigmSwapXformer(gm).transform()
        input = torch.randn(3, 4)
        self.assertEqual(transformed(input), torch.neg(input).sigmoid())

    def test_transformer_multi_outputs(self):
        class MyModule(torch.nn.Module):
            def __init__(self):
                super().__init__()
                self.param = torch.nn.Parameter(torch.rand(3, 4))
                self.linear = torch.nn.Linear(4, 5)

            def forward(self, x):
                x = x + self.param
                out = self.linear(x)
                return x, out

        m = MyModule()
        gm = torch.fx.symbolic_trace(m)

        new_gm = Transformer(gm).transform()

        input = torch.randn(3, 4)
        self.assertEqual(new_gm(input), gm(input))

    def test_fn_type_annotations(self):
        class Foo(torch.nn.Module):
            def forward(self, p : Pair, z : torch.Tensor, i : int) -> Dict[str, torch.Tensor]:
                return {'a': p.x + p.y + z + i}

        foo_scripted = torch.jit.script(Foo())
        foo_scripted(Pair(torch.rand(5), torch.rand(5)), torch.rand(5), 3)

        fxed = symbolic_trace(Foo())
        fxed_scripted = torch.jit.script(fxed)
        fxed_scripted(Pair(torch.rand(5), torch.rand(5)), torch.rand(5), 3)

    def test_fn_type_annotation_empty(self):
        def forward(a : List[torch.Tensor]):
            return a[0]
        torch.jit.script(symbolic_trace(forward))

    def test_wrapped_method(self):
        def wrap_with_relu(fn):
            @functools.wraps(fn)
            def wrapper(*args, **kwargs):
                return torch.relu(fn(*args, **kwargs))
            return wrapper

        class Foo(torch.nn.Module):
            @wrap_with_relu
            def forward(self, x, w):
                return torch.matmul(x, w)

        f = Foo()
        traced = symbolic_trace(f)
        x, w = torch.rand(3, 4), torch.rand(4, 4)
        self.assertTrue(any(n.target == torch.relu for n in traced.graph.nodes))

    def test_empty_graph_codegen(self):
        graph = torch.fx.Graph()
        gm = torch.fx.GraphModule(torch.nn.Module(), graph)
        self.assertEqual(gm(), None)

    def test_sequential(self):
        m = torch.nn.Sequential(torch.nn.Conv2d(1, 1, 1))
        gm = torch.fx.symbolic_trace(m)
        gm_copy = copy.deepcopy(gm)

    def test_ctx_mgr(self):
        @contextlib.contextmanager
        def do_nothing():
            yield

        class M(torch.nn.Module):
            def __init__(self):
                super().__init__()

            @do_nothing()
            def forward(self, x):
                return torch.relu(x)

        m = M()
        self.checkGraphModule(m, (torch.rand(3, 4),))

    def test_typename_print(self):
        graph : torch.fx.Graph = torch.fx.Graph()
        x : torch.fx.Node = graph.create_node('placeholder', 'x')
        b : torch.fx.Node = graph.create_node('call_function', target=torch.relu, args=(x,),
                                              type_expr=List[float])
        output : torch.fx.Node = graph.output(b)
        self.assertTrue('typing.List[float]' in str(graph))

    def test_ellipsis(self):
        class M(torch.nn.Module):
            def __init__(self):
                super().__init__()

            def forward(self, x, y):
                return x + y[:, 1:10, ...]

        traced = symbolic_trace(M())
        x, y = torch.rand(5, 9, 3, 4), torch.rand(5, 15, 3, 4)
        self.assertEqual(traced(x, y), x + y[:, 1:10, ...])

    def test_inf_nan(self):
        class FooMod(torch.nn.Module):
            def forward(self, x):
                return x + float('inf'), x + float('-inf'), x + float('nan')

        fm = FooMod()
        self.checkGraphModule(fm, (torch.rand(3, 4),))

    def test_inf_nan_kwds(self):
        graph : torch.fx.Graph = torch.fx.Graph()
        x : torch.fx.Node = graph.create_node('placeholder', 'x')
        b : torch.fx.Node = graph.create_node('call_function', operator.add, (x, float('inf')), {}, name='inf')
        c : torch.fx.Node = graph.create_node('call_function', operator.add, (x, float('nan')), {}, name='nan')
        graph.output((b, c))

        gm = torch.fx.GraphModule(torch.nn.Module(), graph)
        x = torch.rand(3, 4)
        self.assertEqual(gm(x), (x + float('inf'), x + float('nan')))

    def test_deepcopy_recursion_depth(self):
        depth = sys.getrecursionlimit() + 20

        g = torch.fx.Graph()
        x = g.placeholder('x')
        for i in range(depth):
            x = g.call_function(torch.relu, (x,))
        g.output(x)

        copied_graph = copy.deepcopy(g)

        val_map = {}
        for orig_node, new_node in zip(g.nodes, copied_graph.nodes):
            val_map[orig_node] = new_node

        for orig_node, new_node in zip(g.nodes, copied_graph.nodes):
            orig_users = set(orig_node.users.keys())
            orig_users_equiv = set(val_map[u] for u in orig_users)
            new_users = set(new_node.users.keys())
            self.assertEqual(orig_users_equiv, new_users)

    @skipIfNoTorchVision
    def test_replace_uses(self):
        rn18 = torchvision_models.resnet18()

        class LowerReluTracer(torch.fx.Tracer):
            def is_leaf_module(self, m : torch.nn.Module, qualname : str):
                if isinstance(m, torch.nn.ReLU):
                    return False
                return super().is_leaf_module(m, qualname)

        rn18_traced = GraphModule(rn18, LowerReluTracer().trace(rn18))

        to_erase = []
        for node in rn18_traced.graph.nodes:
            if node.op == 'call_function' and node.target in [torch.relu, torch.nn.functional.relu]:
                kwargs = node.kwargs.copy()
                # Neg doesn't have in-place
                kwargs.pop('inplace')
                with rn18_traced.graph.inserting_before(node):
                    new_node = rn18_traced.graph.call_function(
                        the_function=torch.neg, args=node.args, kwargs=node.kwargs)
                node.replace_all_uses_with(replace_with=new_node)
                to_erase.append(node)

        for node in to_erase:
            rn18_traced.graph.erase_node(node)


    def test_replace_input(self):
        graph : torch.fx.Graph = torch.fx.Graph()
        x : torch.fx.Node = graph.create_node('placeholder', 'x')
        y : torch.fx.Node = graph.create_node('placeholder', 'y')
        b : torch.fx.Node = graph.create_node('call_function', target=torch.relu, args=(x,))
        output : torch.fx.Node = graph.output(b)

        b.replace_input_with(x, y)

        gm = torch.fx.GraphModule(torch.nn.Module(), graph)

        input_x = torch.randn(33, 44)
        input_y = torch.randn(11, 22)
        self.assertEqual(gm(input_x, input_y), torch.relu(input_y))

    def test_insertion_point(self):
        graph : torch.fx.Graph = torch.fx.Graph()
        x : torch.fx.Node = graph.create_node('placeholder', 'x')
        b : torch.fx.Node = graph.create_node('call_function', target=torch.relu, args=(x,))
        output : torch.fx.Node = graph.output(b)

        with graph.inserting_before(b):
            neg : torch.fx.Node = graph.call_function(the_function=torch.neg, args=(x,))
            _, *relu_args = b.args
            b.args = (neg, *relu_args)

        gm = torch.fx.GraphModule(torch.nn.Module(), graph)

        input = torch.randn(33, 44)
        self.assertEqual(gm(input), torch.relu(torch.neg(input)))


    def test_move_before(self):
        graph : torch.fx.Graph = torch.fx.Graph()
        x : torch.fx.Node = graph.create_node('placeholder', 'x')
        b : torch.fx.Node = graph.create_node('call_function', target=torch.relu, args=(x,))
        output : torch.fx.Node = graph.output(b)

        neg : torch.fx.Node = graph.call_function(the_function=torch.neg, args=(x,))
        _, *relu_args = b.args
        b.args = (neg, *relu_args)
        b.prepend(neg)

        gm = torch.fx.GraphModule(torch.nn.Module(), graph)

        input = torch.randn(33, 44)
        self.assertEqual(gm(input), torch.relu(torch.neg(input)))

    def test_erase_node_error(self):
        st = SimpleTest()
        traced = symbolic_trace(st)

        for node in traced.graph.nodes:
            # Test deleting with uses both in another Node and at the output
            if node.target in [operator.add, torch.relu]:
                with self.assertRaisesRegex(RuntimeError, 'but it still had .* users in the graph'):
                    traced.graph.erase_node(node)

    def test_copy_it(self):
        d = immutable_dict([(3, 4), (5, 6)])
        l = immutable_list([(3, 4), (5, 6)])

        self.assertEqual(d, deepcopy(d))
        self.assertEqual(l, deepcopy(l))

    def test_get_torch_func_signature(self):
        for key in dir(torch):
            obj = getattr(torch, key)
            if callable(obj):
                schemas = get_signature_for_torch_op(obj)

    def test_find_uses(self):
        graph = torch.fx.Graph()
        x = torch.fx.Proxy(graph.placeholder('x'))

        y = torch.relu(x)
        z = x + x
        u = torch.neg(x)
        graph.output((y + z + u).node)
        graph.lint()

        users_of_x = x.node.users
        self.assertEqual(len(users_of_x), 3)
        expected_ops = set(['relu', 'add', 'neg'])
        for use in users_of_x:
            assert any(use.name.startswith(prefix) for prefix in expected_ops)

    def test_inline_graph(self):
        class InlineInto(torch.nn.Module):
            def forward(self, x):
                return torch.relu(x)

        class ToInline(torch.nn.Module):
            def forward(self, x):
                return torch.neg(x)

        inline_into = symbolic_trace(InlineInto())
        to_inline = symbolic_trace(ToInline())

        combined_graph = torch.fx.Graph()
        output_node = combined_graph.graph_copy(inline_into.graph, {})

        input_node = list(to_inline.graph.nodes)[0]
        assert input_node and input_node.op == 'placeholder'

        val_map = {input_node : output_node}
        output = combined_graph.graph_copy(to_inline.graph, val_map)
        combined_graph.output(output)

        combined_module = torch.fx.GraphModule(torch.nn.Module(), combined_graph)

        input = torch.rand(3, 4)
        self.assertEqual(combined_module(input), input.relu().neg())

    def test_multi_insert_point(self):
        graph = torch.fx.Graph()
        x = torch.fx.Proxy(graph.placeholder('x'))
        relu = torch.relu(x)

        with graph.inserting_before(relu.node):
            y = torch.neg(x)
            z = torch.tanh(y)

        graph.output((relu.node, z.node))
        graph.lint()

        expected_ops = ['x', 'neg', 'tanh', 'relu']
        for node, expected in zip(graph.nodes, expected_ops):
            assert expected in node.name

    def test_reassign_args_kwargs_uses(self):
        graph = torch.fx.Graph()
        x, y = Proxy(graph.placeholder('x')), Proxy(graph.placeholder('y'))
        z = x + y
        zed = z + z + z
        graph.output(zed.node)
        graph.lint()

        # zed = z + z + z -> zed = z + z + x
        zed.node.args = (zed.node.args[0], x.node)
        self.assertEqual(x.node.users.keys(), [z.node, zed.node])

        # z = x + y -> z = y + y
        z.node.args = (y.node, y.node)
        self.assertEqual(x.node.users.keys(), [zed.node])

    def test_trace_function(self):
        def foo(x, y):
            return torch.relu(x) + y

        x, y = torch.randn(3, 4), torch.randn(3, 4)
        self.checkGraphModule(foo, (x, y))

    def test_trace_dict_int_keys(self):
        class ModWithDictArg(torch.nn.Module):
            def forward(self, d : Dict[int, torch.Tensor]):
                return d[42]

        class CallsModWithDict(torch.nn.Module):
            def __init__(self):
                super().__init__()
                self.m = ModWithDictArg()

            def forward(self, x):
                return self.m({42: x})

        class MyTracer(torch.fx.Tracer):
            def is_leaf_module(self, m: torch.nn.Module, module_qualified_name : str) -> bool:
                return isinstance(m, ModWithDictArg)

        traced_graph = MyTracer().trace(CallsModWithDict())

    def test_trace_dict_proxy_keys(self):
        class ModWithDictArg(torch.nn.Module):
            def forward(self, d : Dict[torch.Tensor, torch.Tensor]):
                return d[42]

        class CallsModWithDict(torch.nn.Module):
            def __init__(self):
                super().__init__()
                self.m = ModWithDictArg()

            def forward(self, x):
                return self.m({x: x})

        class MyTracer(torch.fx.Tracer):
            def is_leaf_module(self, m: torch.nn.Module, module_qualified_name : str) -> bool:
                return isinstance(m, ModWithDictArg)

        with self.assertRaisesRegex(RuntimeError, 'cannot contain a Node'):
            traced_graph = MyTracer().trace(CallsModWithDict())

    def test_direct_param_use(self):
        class TransposeTest(torch.nn.Module):
            def __init__(self):
                super().__init__()
                self.b = torch.nn.Parameter(torch.rand(4, 3))

            def forward(self, x):
                return self.b

        class Foo(torch.nn.Module):
            def __init__(self):
                super().__init__()
                self.a = TransposeTest()

            def forward(self, x):
                return self.a.b, self.a.b.t(), self.a.b.view(12)

        traced = torch.fx.symbolic_trace(Foo())
        assert(all('constant' not in node.target for node in traced.graph.nodes))

    def test_single_default_arg(self):
        class M(torch.nn.Module):
            def __init__(self):
                super().__init__()

            def forward(self, y=1):
                return y

        m = M()
        self.checkGraphModule(m, ())
        self.checkGraphModule(m, (3,))

    def test_multiple_default_args(self):
        class M(torch.nn.Module):
            def __init__(self):
                super().__init__()

            def forward(self, y=1, z=2):
                return y + z

        m = M()
        self.checkGraphModule(m, ())
        self.checkGraphModule(m, (3,))
        self.checkGraphModule(m, (3, 4))

    def test_regular_and_default_args(self):
        class M(torch.nn.Module):
            def __init__(self):
                super().__init__()

            def forward(self, x, y=1):
                return x + y

        m = M()
        self.checkGraphModule(m, (2,))
        self.checkGraphModule(m, (2, 3))

    def test_string_literal_return(self):
        class M(torch.nn.Module):
            def __init__(self):
                super().__init__()

            def forward(self):
                return "foo"

        m = M()
        self.checkGraphModule(m, ())

    def test_namedtuple_return_qualname(self):
        class NamedTupReturn(torch.nn.Module):
            def forward(self, x):
                return MyNamedTup(x, x)

        traced = symbolic_trace(NamedTupReturn())
        input = torch.rand(3, 4)
        self.assertEqual(traced(input), MyNamedTup(input, input))

    def test_update_args_kwargs_yells_at_you(self):
        symtraced = symbolic_trace(SimpleTest())
        node = next(iter(symtraced.graph.nodes))
        with self.assertRaisesRegex(AttributeError, '__update_args_kwargs'):
            node.__update_args_kwargs((), {})

    def test_torchbind_class_attribute_in_fx(self):
        if TEST_WITH_ROCM or IS_SANDCASTLE or IS_WINDOWS or IS_MACOS:
            self.skipTest("torch.classes._TorchScriptTesting._StackString is registered, skipping")

        class FooBar1234(torch.nn.Module):
            def __init__(self):
                super(FooBar1234, self).__init__()
                self.f = torch.classes._TorchScriptTesting._StackString(["3", "4"])

            def forward(self):
                return self.f.top()

        m = FooBar1234()
        self.checkGraphModule(m, ())

    def test_torchbind_class_attribute_in_fx_tensor_arg(self):
        if TEST_WITH_ROCM or IS_SANDCASTLE or IS_WINDOWS or IS_MACOS:
            self.skipTest("torch.classes._TorchScriptTesting._ReLUClass is registered, skipping")

        class FooBar2341(torch.nn.Module):
            def __init__(self):
                super(FooBar2341, self).__init__()
                self.f = torch.classes._TorchScriptTesting._ReLUClass()

            def forward(self, x):
                return self.f.run(x)

        m = FooBar2341()

        traced = symbolic_trace(m)
        input = torch.randn(3, 4)
        self.assertEqual(traced(input), m(input))

        self.assertTrue(any(n.op == 'call_method' for n in traced.graph.nodes))

    def test_script_method_trace(self):
        class Scripted(torch.nn.Module):
            def forward(self, x):
                return torch.relu(x)

        class Holder(torch.nn.Module):
            def __init__(self):
                super().__init__()
                self.s = torch.jit.script(Scripted())

            def forward(self, x):
                return self.s(x)

        h = Holder()
        traced = symbolic_trace(h)
        input = torch.randn(3, 4)
        self.assertEqual(traced(input), h(input))

        self.assertTrue(any(n.op == 'call_method' for n in traced.graph.nodes))

    def test_namedtuple_return_trace(self):
        class NamedTupReturn(torch.nn.Module):
            def forward(self, x):
                return Pair(x, x)

        traced = symbolic_trace(NamedTupReturn())
        input = torch.rand(3, 4)
        self.assertEqual(traced(input), Pair(input, input))

    def test_return_type_exists(self):
        class ReturnTypeModule(torch.nn.Module):
            def other(self, x: List[str]) -> List[str]:
                return x

            def forward(self, x: List[str]) -> List[str]:
                return self.other(x)

        traced = symbolic_trace(ReturnTypeModule())
        self.assertIn("-> typing_List[str]", traced._code)
        scripted = torch.jit.script(traced)
        self.assertIn("-> List[str]", scripted.code)

    def getitem_inner(self):
        class GetItemBase(torch.nn.Module):
            def __init__(self):
                super().__init__()
                self.register_buffer('pe', torch.randn(8, 8))

        class GetItem1(GetItemBase):
            def forward(self, x):
                return self.pe[:, :x.size(0)]

        class GetItem2(GetItemBase):
            def forward(self, x):
                return self.pe[x.size(0)]

        class GetItem3(GetItemBase):
            def forward(self, x):
                return self.pe[4]  # fx creates `self._tensor_constant0` here

        self.checkGraphModule(GetItem1(), [torch.zeros(4)])
        self.checkGraphModule(GetItem2(), [torch.zeros(4)])
        self.checkGraphModule(GetItem3(), [torch.zeros(4)])

    @unittest.skipUnless(os.environ.get("FX_PATCH_GETITEM") == "1",
                         "Will be checked in test_getitem_subproc")
    def test_getitem(self):
        self.getitem_inner()

    def test_getitem_subproc(self):
        # need to run this test in a subproc to work around:
        #   https://github.com/pytorch/pytorch/issues/50710
        proc = Process(target=run_getitem_target)
        proc.start()
        proc.join()
        self.assertEqual(proc.exitcode, 0)


    def test_user_friendly_call_provenance_with_function(self):
        def fn(x):
            return wrapper_fn(x)

        traced = torch.fx.symbolic_trace(fn)

        with self.assertRaisesRegex(RuntimeError, "'wrapper_fn' is "
                                    "being compiled since it was called"
                                    " from 'fn.forward'"):
            scripted = torch.jit.script(traced)

    def test_user_friendly_call_provenance_with_module(self):
        class M(torch.nn.Module):
            def forward(self, x):
                return wrapper_fn(x)

        traced = torch.fx.symbolic_trace(M())

        with self.assertRaisesRegex(RuntimeError, "'wrapper_fn' is "
                                    "being compiled since it was called"
                                    " from 'M.forward'"):
            scripted = torch.jit.script(traced)

    def test_snake_case(self):
        class M(torch.nn.Module):
            def __init__(self):
                super(M, self).__init__()
                self.activations = torch.nn.ModuleDict([
                    ["snake_case", torch.nn.ReLU()],
                    ["PascalCase", torch.nn.LeakyReLU()],
                    ["ALL_CAPS", torch.nn.PReLU()]
                ])

            def forward(self, x):
                a = self.activations["snake_case"](x)
                b = self.activations["PascalCase"](x)
                c = self.activations["ALL_CAPS"](x)
                return a, b, c

        traced = symbolic_trace(M())

        check = [
            ("activations_snake_case", "activations.snake_case"),
            ("activations_pascal_case", "activations.PascalCase"),
            ("activations_all_caps", "activations.ALL_CAPS")
        ]

        i = 0
        for node in traced.graph.nodes:
            if node.op == "placeholder" or node.op == "output":
                continue
            name = check[i][0]
            target = check[i][1]
            self.assertEqual(name, node.name)
            self.assertEqual(target, node.target)
            i += 1
        self.assertEqual(i, 3)

    def test_no_mutation(self):
        from torch.fx.immutable_collections import immutable_list
        x = immutable_list([3, 4])
        with self.assertRaisesRegex(NotImplementedError, "new_args"):
            x[0] = 4

    def test_partial_trace(self):
        class Foo(torch.nn.Module):
            def forward(self, x, y):
                if y:
                    return 2 * x
                else:
                    return x
        mod = Foo()
        mod_true = symbolic_trace(mod, concrete_args={'y': True})
        mod_false = symbolic_trace(mod, concrete_args={'y': False})
        self.assertEqual(mod_true(3), 6)
        self.assertEqual(mod_false(3), 3)

    def test_custom_traceback_raised_when_exception_source_is_graphmodule(self):
        class M(torch.nn.Module):
            def __init__(self):
                super(M, self).__init__()
                self.W = torch.nn.Parameter(torch.randn(5))

            def forward(self, x):
                return torch.dot(self.W, x)

        traced = torch.fx.symbolic_trace(M())

        out = [n for n in traced.graph.nodes if n.op == "output"][-1]
        with traced.graph.inserting_before(out):
            relu_out = traced.graph.call_method(method_name='relu',
                                                args=(out.args[0],))
        out.args = (relu_out,)

        traced.recompile()

        with self.capture_stderr() as captured:
            with self.assertRaises(TypeError):
                traced(5)

        self.assertIn("Call using an FX-traced Module, line 4 of the "
                      "traced Module's generated forward function:",
                      captured[0])

    def test_custom_traceback_not_raised_when_exception_source_is_submodule(self):
        class M(torch.nn.Module):
            def __init__(self):
                super().__init__()
                self.linear = torch.nn.Linear(3, 4)

            def forward(self, x):
                return self.linear(x)

        traced = torch.fx.symbolic_trace(M())

        # Do not change this to `capture_stderr` or another context
        # manager without ensuring that the output is as expected
        try:
            traced(torch.rand(5, 5))
        except RuntimeError:
            captured = traceback.format_exc()

        self.assertNotIn("Call using an FX-traced Module, line 4 of the"
                         " traced Module's generated forward function:",
                         captured)

    def test_ast_rewriter_rewrites_assert(self):
        class M(torch.nn.Module):
            def forward(self, x: torch.Tensor, y: int, z: int):
                assert y == z
                return torch.add(x, x)

        ast_rewriter = RewritingTracer()
        graph = ast_rewriter.trace(M())
        traced = GraphModule(ast_rewriter.root, graph, "gm")

        traced.graph.lint()

    def test_ast_rewriter_rewrites_assert_with_message(self):
        class M(torch.nn.Module):
            def forward(self, x: torch.Tensor, y: int, z: int):
                assert y == z, "msg"
                return torch.add(x, x)

        ast_rewriter = RewritingTracer()
        graph = ast_rewriter.trace(M())
        traced = GraphModule(ast_rewriter.root, graph, "gm")

        traced.graph.lint()

    def test_ast_rewriter_reassigns_submodules(self):
        class M(torch.nn.Module):
            def __init__(self):
                super().__init__()
                self.bn = torch.nn.BatchNorm2d(100)

            def forward(self, x: torch.Tensor):
                return torch.add(x, x)

        ast_rewriter = RewritingTracer()
        graph = ast_rewriter.trace(M())
        traced = GraphModule(ast_rewriter.root, graph, "gm")

        traced.graph.lint()

    def test_submodule_manipulation_API(self):
        class C(torch.nn.Module):
            def __init__(self):
                super(C, self).__init__()
                self.conv = torch.nn.Conv2d(16, 33, 3, stride=2)
                self.param = torch.nn.Parameter(torch.rand(2, 3))

            def forward(self, x):
                return self.conv(torch.cat([self.param, x]))

        class B(torch.nn.Module):
            def __init__(self):
                super(B, self).__init__()
                self.linear = torch.nn.Linear(100, 200)
                self.register_buffer("buf", torch.randn(2, 3))
                self.net_c = C()

            def forward(self, x):
                return self.linear(torch.cat([self.buf, self.net_c(x)]))

        class A(torch.nn.Module):
            def __init__(self):
                super(A, self).__init__()
                self.net_b = B()
                self.param = torch.nn.Parameter(torch.rand(2, 3))

            def forward(self, x):
                return self.net_b(x) + self.param

        a = symbolic_trace(A())

        a.add_submodule("net_b.net_c.dropout", torch.nn.Dropout(p=0.2))

        conv = [n for n in a.graph.nodes if n.target == "net_b.net_c.conv"][-1]
        with a.graph.inserting_before(conv):
            dropout = a.graph.call_module(module_name="net_b.net_c.dropout",
                                          args=conv.args)

        conv.replace_all_uses_with(dropout)
        a.graph.erase_node(conv)
        a.recompile()

        def module_exists(gm: GraphModule, path: str) -> bool:
            return any(path == name for name, _ in gm.named_modules())

        def parameter_exists(gm: GraphModule, path: str) -> bool:
            return (any(path == name for name, _ in gm.named_parameters())
                    and any(path == name for name in gm.state_dict().keys()))

        def buffer_exists(gm: GraphModule, path: str) -> bool:
            return (any(path == name for name, _ in gm.named_buffers())
                    and any(path == name for name in gm.state_dict().keys()))

        # Test that we added the "dropout" submodule
        self.assertTrue(module_exists(a, "net_b.net_c.dropout"))

        # Test `get_submodule` with an added submodule
        self.assertIsNotNone(a.get_submodule("net_b.net_c.dropout"))

        # Test that the "conv" submodule is still there
        self.assertTrue(module_exists(a, "net_b.net_c.conv"))

        # Test `get_submodule` with an original module
        self.assertIsNotNone(a.get_submodule("net_b.net_c.conv"))

        # Test that the "conv" node is NOT still there
        conv = [n for n in a.graph.nodes if n.target == "net_b.net_c.conv"]
        self.assertEqual(conv, [])

        a.delete_submodule("net_b.net_c.conv")

        # Test that the "conv" submodule is now gone
        self.assertFalse(module_exists(a, "net_b.net_c.conv"))

        # Test `get_submodule` with a deleted submodule
        with self.assertRaisesRegex(AttributeError, "has no attribute "
                                    "`conv`"):
            self.assertIsNone(a.get_submodule("net_b.net_c.conv"))

        # Test `get_attr` warnings
        cat = [n for n in a.graph.nodes if n.target == torch.cat][-1]

        with a.graph.inserting_before(cat):

            with warnings.catch_warnings(record=True) as w:
                param = a.graph.get_attr(qualified_name="net_b.net_c.param")
                self.assertEqual(len(w), 0)

            with self.assertWarnsRegex(UserWarning, "Attempted to "
                                       "insert a get_attr Node with no "
                                       "underlying reference in the "
                                       "owning GraphModule"):
                bad_param = a.graph.get_attr(qualified_name="net_b.param")
                a.graph.erase_node(bad_param)

        cat.args = (*cat.args, param)

        a.recompile()

        a.graph.lint()

        # Test `get_parameter`
        a.get_parameter("net_b.net_c.param")
        with self.assertRaisesRegex(AttributeError, "is not an "
                                    "nn.Parameter"):
            a.get_parameter("net_b.buf")
        with self.assertRaisesRegex(AttributeError, "has no attribute "
                                    "`param`"):
            a.get_parameter("net_b.param")

        # Test `get_buffer`
        a.get_buffer("net_b.buf")
        with self.assertRaisesRegex(AttributeError, "is not a "
                                    "buffer"):
            a.get_buffer("net_b.net_c.param")
        with self.assertRaisesRegex(AttributeError, "has no attribute "
                                    "`buf`"):
            a.get_buffer("net_b.net_c.buf")

        # Test non-nested attributes
        a.get_submodule("")
        a.get_parameter("param")

        # Insert some unused submodules
        a.add_submodule("net_b.embedding", torch.nn.Embedding(10, 3))
        a.add_submodule("net_b.net_c.embedding", torch.nn.Embedding(10, 3))
        a.add_submodule("net_b.net_c.rnn", torch.nn.RNN(10, 20, 2))
        a.add_submodule("batch_norm_2d", torch.nn.BatchNorm2d(100))

        # Garbage collection
        a.delete_all_unused_submodules()

        # Test that all the unused submodules are gone
        self.assertFalse(module_exists(a, "net_b.embedding"))
        self.assertFalse(module_exists(a, "net_b.net_c.embedding"))
        self.assertFalse(module_exists(a, "net_b.net_c.rnn"))
        self.assertFalse(module_exists(a, "batch_norm_2d"))

        # Test that we didn't delete any unused Parameters or buffers
        self.assertTrue(parameter_exists(a, "net_b.net_c.param"))
        self.assertTrue(buffer_exists(a, "net_b.buf"))

        a.graph.lint()

    def _test_graph_module_init_buffer_param_copied(self, use_dict_init: bool):
        class MyModule(torch.nn.Module):
            def __init__(self):
                super().__init__()
                self.register_buffer("my_buff", torch.rand(3, 4))
                self.register_parameter(
                    "my_param", torch.nn.Parameter(torch.rand(3, 4))
                )

            def forward(self, x):
                return x + self.my_buff + self.my_param

        mod = MyModule()
        mod_traced = symbolic_trace(mod)

        # Create new GraphModule based on original, either w/ dict or root module.
        orig_buff = mod_traced.get_buffer("my_buff")
        orig_param = mod_traced.get_parameter("my_param")
        mod_traced_new = GraphModule(
            {"my_buff": orig_buff, "my_param": orig_param} if use_dict_init else mod,
            mod_traced.graph,
        )

        # Check that both my_buff and my_param are found and the same.
        try:
            new_buff = mod_traced_new.get_buffer("my_buff")
        except Exception:
            self.fail("Did not find my_buff")
        self.assertEqual(orig_buff, new_buff)

        try:
            new_param = mod_traced_new.get_parameter("my_param")
        except Exception:
            self.fail("Did not find my_param")
        self.assertEqual(orig_param, new_param)

        x = torch.rand(3, 4)
        orig_out = mod_traced(x)
        submodules_out = mod_traced_new(x)

        self.assertEqual(orig_out, submodules_out)

    def test_graph_module_init_buffer_param_copied_dict_init(self):
        self._test_graph_module_init_buffer_param_copied(use_dict_init=True)

    def test_graph_module_init_buffer_param_copied_mod_init(self):
        self._test_graph_module_init_buffer_param_copied(use_dict_init=False)

    def test_annotations_with_no_forward_references(self):
        class A:
            def __call__(self, x: torch.Tensor):
                return torch.add(x, x)

        class M(torch.nn.Module):
            def forward(self, x: torch.Tensor, a: A) -> torch.Tensor:
                return a(x)

        self.checkGraphModule(M(), (torch.rand(2, 3), A()), kwargs=None)

    def test_annotations_with_forward_references(self):
        class A:
            def __call__(self, x: torch.Tensor):
                return torch.add(x, x)

        class M(torch.nn.Module):
            def forward(self, x: 'torch.Tensor', a: 'A') -> 'torch.Tensor':
                return a(x)

        self.checkGraphModule(M(), (torch.rand(2, 3), A()), kwargs=None)

    def test_annotations_with_non_torch_reference_and_no_internal_forward_references(self):
        class A:
            def __call__(self, x: torch.Tensor):
                return torch.add(x, x)

        class M(torch.nn.Module):
            def forward(self, x: List[torch.Tensor], a: A) -> torch.Tensor:
                return a(x[0])

        self.checkGraphModule(M(), (torch.rand(2, 3), A()), kwargs=None)

    def test_annotations_with_non_torch_reference_and_internal_forward_references(self):
        class A:
            def __call__(self, x: torch.Tensor):
                return torch.add(x, x)

        class M(torch.nn.Module):
            def forward(self, x: List['torch.Tensor'], a: A) -> 'torch.Tensor':
                return a(x)[0]

        self.checkGraphModule(M(), (torch.rand(2, 3), A()), kwargs=None)

    @unittest.skipIf(sys.version_info < (3, 7), "`__future__` feature "
                     "`annotations` is not defined in Python <3.7")
    def test_annotation_with_future(self):
        try:
            import fx.test_future    # noqa: F401
        finally:
            del sys.modules["__future__"]

    @skipIfNoTorchVision
    def test_cpatcher(self):

        cnt = 0

        def patched_impl(to_patch, args, kwargs):
            nonlocal cnt
            cnt += 1
            return to_patch(*args, **kwargs)

        c_patch_enabled = True

        def patched_in(to_patch, args, kwargs):
            nonlocal c_patch_enabled
            try:
                c_patch_enabled = False
                r = patched_impl(to_patch, args, kwargs)
            finally:
                c_patch_enabled = True
            return r


        def trace_func(frame, action, arg):
            if action == 'c_call':
                if c_patch_enabled:
                    torch._C._fx.patch_function(arg, patched_in)


        import torch
        rn = torchvision_models.resnet18()

        try:
            sys.setprofile(trace_func)
            rn(torch.rand(1, 3, 224, 224))
            print("testing print patch")
        finally:
            sys.setprofile(None)
        assert(cnt != 0)

    def test_randn(self):
        def f():
            return torch.randn(3, 3)

        fx_f = symbolic_trace(f, enable_cpatching=True)
        assert(any(i.target == torch.randn for i in fx_f.graph.nodes))

        fx_f = symbolic_trace(f, enable_cpatching=False)
        assert(all(i.target != torch.randn for i in fx_f.graph.nodes))

        fx_f = symbolic_trace(f, enable_cpatching=True)
        assert(any(i.target == torch.randn for i in fx_f.graph.nodes))

def run_getitem_target():
    from torch.fx.symbolic_trace import _wrapped_methods_to_patch
    _wrapped_methods_to_patch.append((torch.Tensor, "__getitem__"))
    try:
        TestFX().getitem_inner()
    finally:
        _wrapped_methods_to_patch.pop()


class TestOperatorSignatures(JitTestCase):
    @onlyCPU
    @ops(op_db, allowed_dtypes=(torch.float,))
    def test_get_torch_func_signature_exhaustive(self, device, dtype, op):
        known_no_schema = {'stack', 'hstack', 'vstack', 'dstack', 'repeat', '__getitem__', 'linalg.multi_dot',
<<<<<<< HEAD
                           'polygamma', 'einsum'}
=======
                           'polygamma', 'cdist'}
>>>>>>> b3f56ec0

        try:
            sample_inputs_itr = op.sample_inputs(device, dtype, requires_grad=False)
            schemas = get_signature_for_torch_op(op.op)
            if not schemas:
                raise RuntimeError('No Schemas Returned')
            for sample_input in sample_inputs_itr:
                # Iterate through overloads until we hit a match. If we exit this
                # loop via `else`, we haven't found a match
                for schema in schemas:
                    try:
                        bound_args = schema.bind(sample_input.input, *sample_input.args, **sample_input.kwargs)
                        bound_args.apply_defaults()
                        op(*bound_args.args, **bound_args.kwargs)
                        break
                    except TypeError as e:
                        pass
                else:
                    raise RuntimeError(f'Did not match any schemas for op {op.name}!')

        except Exception as e:
            assert op.name in known_no_schema


class TestFunctionalTracing(JitTestCase):
    IGNORE_FUNCS = ("has_torch_function", "has_torch_function_unary",
                    "has_torch_function_variadic", "handle_torch_function",
                    "boolean_dispatch")
    TO_PATCH = {"has_torch_function": None,
                "has_torch_function_unary": None,
                "has_torch_function_variadic": None}

    BUILT_IN_FUNC = (AssertionError, "")
    PROXY_ITERABLE = (TypeError, r"argument of type 'Proxy' is not iterable")
    PROXY_ITERATED = (TraceError, r"Proxy object cannot be iterated")
    LEN_ERROR = (RuntimeError, r"'len' is not supported in symbolic tracing by default")
    ARG_TYPE_MISMATCH = (TypeError, r", not Proxy$")
    CONTROL_FLOW = (TraceError, r"symbolically traced variables cannot be used as inputs to control flow")
    INTERPOLATE_ARGS_CONFLICT = (ValueError, r"only one of size or scale_factor should be defined")

    UNTRACEABLE_FUNCTIONALS = {
        "adaptive_avg_pool1d": BUILT_IN_FUNC,
        "avg_pool1d": BUILT_IN_FUNC,
        "avg_pool2d": BUILT_IN_FUNC,
        "avg_pool3d": BUILT_IN_FUNC,
        "celu_": BUILT_IN_FUNC,
        "channel_shuffle": BUILT_IN_FUNC,
        "conv1d": BUILT_IN_FUNC,
        "conv2d": BUILT_IN_FUNC,
        "conv3d": BUILT_IN_FUNC,
        "conv_tbc": BUILT_IN_FUNC,
        "conv_transpose1d": BUILT_IN_FUNC,
        "conv_transpose2d": BUILT_IN_FUNC,
        "conv_transpose3d": BUILT_IN_FUNC,
        "cosine_similarity": BUILT_IN_FUNC,
        "elu_": BUILT_IN_FUNC,
        "hardtanh_": BUILT_IN_FUNC,
        "leaky_relu_": BUILT_IN_FUNC,
        "logsigmoid": BUILT_IN_FUNC,
        "one_hot": BUILT_IN_FUNC,
        "pdist": BUILT_IN_FUNC,
        "pixel_shuffle": BUILT_IN_FUNC,
        "pixel_unshuffle": BUILT_IN_FUNC,
        "relu_": BUILT_IN_FUNC,
        "rrelu_": BUILT_IN_FUNC,
        "selu_": BUILT_IN_FUNC,
        "softplus": BUILT_IN_FUNC,
        "softshrink": BUILT_IN_FUNC,
        "threshold_": BUILT_IN_FUNC,

        "adaptive_avg_pool2d": LEN_ERROR,
        "adaptive_avg_pool3d": LEN_ERROR,
        "adaptive_max_pool2d_with_indices": LEN_ERROR,
        "adaptive_max_pool3d_with_indices": LEN_ERROR,
        "instance_norm": CONTROL_FLOW,
        "pad": LEN_ERROR,

        "adaptive_max_pool1d": PROXY_ITERABLE,
        "adaptive_max_pool2d": PROXY_ITERABLE,
        "adaptive_max_pool3d": PROXY_ITERABLE,
        "fractional_max_pool2d": PROXY_ITERABLE,
        "fractional_max_pool3d": PROXY_ITERABLE,
        "max_pool1d": PROXY_ITERABLE,
        "max_pool2d": PROXY_ITERABLE,
        "max_pool3d": PROXY_ITERABLE,

        "group_norm": PROXY_ITERATED,
        "lp_pool2d": PROXY_ITERATED,
        "max_unpool1d": PROXY_ITERATED,
        "max_unpool2d": PROXY_ITERATED,
        "max_unpool3d": PROXY_ITERATED,

        "adaptive_max_pool1d_with_indices": ARG_TYPE_MISMATCH,
        "fractional_max_pool2d_with_indices": ARG_TYPE_MISMATCH,
        "fractional_max_pool3d_with_indices": ARG_TYPE_MISMATCH,
        "hardshrink": ARG_TYPE_MISMATCH,
        "layer_norm": ARG_TYPE_MISMATCH,
        "lp_pool1d": ARG_TYPE_MISMATCH,
        "max_pool1d_with_indices": ARG_TYPE_MISMATCH,
        "max_pool2d_with_indices": ARG_TYPE_MISMATCH,
        "max_pool3d_with_indices": ARG_TYPE_MISMATCH,
        "pairwise_distance": ARG_TYPE_MISMATCH,

        "affine_grid": CONTROL_FLOW,
        "alpha_dropout": CONTROL_FLOW,
        "batch_norm": CONTROL_FLOW,
        "binary_cross_entropy": CONTROL_FLOW,
        "binary_cross_entropy_with_logits": CONTROL_FLOW,
        "celu": CONTROL_FLOW,
        "cosine_embedding_loss": CONTROL_FLOW,
        "cross_entropy": CONTROL_FLOW,
        "ctc_loss": CONTROL_FLOW,
        "dropout": CONTROL_FLOW,
        "dropout2d": CONTROL_FLOW,
        "dropout3d": CONTROL_FLOW,
        "elu": CONTROL_FLOW,
        "embedding": CONTROL_FLOW,
        "embedding_bag": CONTROL_FLOW,
        "feature_alpha_dropout": CONTROL_FLOW,
        "fold": CONTROL_FLOW,
        "gaussian_nll_loss": CONTROL_FLOW,
        "glu": CONTROL_FLOW,
        "grid_sample": CONTROL_FLOW,
        "gumbel_softmax": CONTROL_FLOW,
        "hardsigmoid": CONTROL_FLOW,
        "hardswish": CONTROL_FLOW,
        "hardtanh": CONTROL_FLOW,
        "hinge_embedding_loss": CONTROL_FLOW,
        "huber_loss": CONTROL_FLOW,
        "interpolate": CONTROL_FLOW,
        "kl_div": CONTROL_FLOW,
        "l1_loss": CONTROL_FLOW,
        "leaky_relu": CONTROL_FLOW,
        "local_response_norm": CONTROL_FLOW,
        "margin_ranking_loss": CONTROL_FLOW,
        "mse_loss": CONTROL_FLOW,
        "multi_head_attention_forward": CONTROL_FLOW,
        "multi_margin_loss": CONTROL_FLOW,
        "multilabel_margin_loss": CONTROL_FLOW,
        "multilabel_soft_margin_loss": CONTROL_FLOW,
        "nll_loss": CONTROL_FLOW,
        "poisson_nll_loss": CONTROL_FLOW,
        "relu": CONTROL_FLOW,
        "relu6": CONTROL_FLOW,
        "rrelu": CONTROL_FLOW,
        "selu": CONTROL_FLOW,
        "silu": CONTROL_FLOW,
        "smooth_l1_loss": CONTROL_FLOW,
        "soft_margin_loss": CONTROL_FLOW,
        "threshold": CONTROL_FLOW,
        "triplet_margin_loss": CONTROL_FLOW,
        "triplet_margin_with_distance_loss": CONTROL_FLOW,
        "unfold": CONTROL_FLOW,
        "upsample": CONTROL_FLOW,

        "upsample_bilinear": INTERPOLATE_ARGS_CONFLICT,
        "upsample_nearest": INTERPOLATE_ARGS_CONFLICT,
    }

    # List of nn.functionals with Tensor inputs but not with type annotation
    FUNCTIONALS_WITHOUT_ANNOTATION = (
        "adaptive_max_pool1d",
        "adaptive_max_pool2d",
        "adaptive_max_pool3d",
        "fractional_max_pool2d",
        "fractional_max_pool3d",
        "max_pool1d",
        "max_pool2d",
        "max_pool3d",
        "gaussian_nll_loss",
        "upsample",
        "upsample_bilinear",
        "upsample_nearest",
    )

    # Inconsistent behavior between Python 3.8 and other Python versions:
    # - Python 3.8: Re-raise internal exception like `PROXY_ITERATED`
    # - Other Python: Raise `argument of type 'Proxy' is not iterable` due to the same
    #                 internal exception above
    # Use the following map to override the expected exception for Python 3.8
    UNTRACEABLE_FUNCTIONALS_PY38 = {
        "adaptive_max_pool1d": PROXY_ITERATED,
        "adaptive_max_pool2d": PROXY_ITERATED,
        "adaptive_max_pool3d": PROXY_ITERATED,
        "fractional_max_pool2d": PROXY_ITERATED,
        "fractional_max_pool3d": PROXY_ITERATED,
        "max_pool1d": PROXY_ITERATED,
        "max_pool2d": PROXY_ITERATED,
        "max_pool3d": PROXY_ITERATED,

        "group_norm": LEN_ERROR
    }

    @classmethod
    def _get_functional(cls):
        functional_list = []
        for f in dir(torch.nn.functional):
            if not f.islower():
                continue
            # Ignore internal functions
            if f.startswith('_'):
                continue
            # Ignore supporting functions
            if f in cls.IGNORE_FUNCS:
                continue
            fn = getattr(torch.nn.functional, f)
            # Ignore non-callable object like modules
            if not isinstance(fn, Callable):
                continue
            if f not in cls.FUNCTIONALS_WITHOUT_ANNOTATION:
                try:
                    sig = inspect.signature(fn)
                    has_tensor_arg = False
                    for arg, param in sig.parameters.items():
                        if isinstance(param.annotation, type) and issubclass(param.annotation, torch.Tensor):
                            has_tensor_arg = True
                    if not has_tensor_arg:
                        continue
                # No signature or Object is not supported
                except ValueError:
                    pass
            functional_list.append((f, fn))
        return functional_list

    @classmethod
    def generate_test_func(cls, func_name, fn):

        def functional_test(self):
            if func_name in self.UNTRACEABLE_FUNCTIONALS_PY38 and \
                    sys.version_info >= (3, 8) and sys.version_info < (3, 9):
                exc, err = self.UNTRACEABLE_FUNCTIONALS_PY38[func_name]
                with self.assertRaisesRegex(exc, err):
                    symbolic_trace(fn)
            elif func_name in self.UNTRACEABLE_FUNCTIONALS:
                exc, err = self.UNTRACEABLE_FUNCTIONALS[func_name]
                with self.assertRaisesRegex(exc, err):
                    symbolic_trace(fn)
            else:
                symbolic_trace(fn)
        return functional_test

    @classmethod
    def generate_tests(cls):
        functional_list = cls._get_functional()
        for func_name, fn in functional_list:
            test_name = "test_nn_functional_" + func_name
            functional_test = cls.generate_test_func(func_name, fn)
            setattr(cls, test_name, functional_test)

    @classmethod
    def setUpClass(cls):

        def no(*args, **kwargs):
            return False

        for name in cls.TO_PATCH.keys():
            cls.TO_PATCH[name] = getattr(torch.nn.functional, name)
            setattr(torch.nn.functional, name, no)

    @classmethod
    def tearDownClass(cls):
        for name in cls.TO_PATCH.keys():
            setattr(torch.nn.functional, name, cls.TO_PATCH[name])

TestFunctionalTracing.generate_tests()


instantiate_device_type_tests(TestOperatorSignatures, globals())

@skipIfNoTorchVision
class TestVisionTracing(JitTestCase):
    PROXY_ITERATED = (TraceError, r"Proxy object cannot be iterated")
    INCONSISTENT_TYPE = (
        RuntimeError,
        r"Return value was annotated as having type __torch__.torchvision.models[.\w]+ but is actually of type Tensor"
    )

    UNTRACEABLE_MODELS = {
        "fasterrcnn_resnet50_fpn": PROXY_ITERATED,
        "fasterrcnn_mobilenet_v3_large_320_fpn": PROXY_ITERATED,
        "fasterrcnn_mobilenet_v3_large_fpn": PROXY_ITERATED,
        "maskrcnn_resnet50_fpn": PROXY_ITERATED,
        "keypointrcnn_resnet50_fpn": PROXY_ITERATED,
        "retinanet_resnet50_fpn": PROXY_ITERATED,
    }
    UNSCRIPTABLE_MODELS = {
        "googlenet": INCONSISTENT_TYPE,
        "inception_v3": INCONSISTENT_TYPE,
    }

    output_transform = {
        "fcn_resnet50": lambda x: x["out"],
        "fcn_resnet101": lambda x: x["out"],
        "deeplabv3_resnet50": lambda x: x["out"],
        "deeplabv3_resnet101": lambda x: x["out"],
        "deeplabv3_mobilenet_v3_large": lambda x: x["out"],
        "lraspp_mobilenet_v3_large": lambda x: x["out"],
        "fasterrcnn_resnet50_fpn": lambda x: x[1],
        "fasterrcnn_mobilenet_v3_large_fpn": lambda x: x[1],
        "fasterrcnn_mobilenet_v3_large_320_fpn": lambda x: x[1],
        "maskrcnn_resnet50_fpn": lambda x: x[1],
        "keypointrcnn_resnet50_fpn": lambda x: x[1],
        "retinanet_resnet50_fpn": lambda x: x[1],
    }

    @classmethod
    def generate_test_fn(cls, name, model_fn, x, kwargs):
        def run_test(self):
            model = model_fn(**kwargs)
            model = model.eval()
            if name in self.UNTRACEABLE_MODELS:
                err, exc = self.UNTRACEABLE_MODELS[name]
                with self.assertRaisesRegex(err, exc):
                    graph = symbolic_trace(model)
            else:
                out_transform = self.output_transform.get(name, lambda x: x)
                graph : torch.fx.GraphModule = symbolic_trace(model)
                a = out_transform(model(x))
                b = out_transform(graph(x))
                self.assertEqual(a, b)

                if name in self.UNSCRIPTABLE_MODELS:
                    err, exc = self.UNSCRIPTABLE_MODELS[name]
                    with self.assertRaisesRegex(err, exc):
                        script = torch.jit.script(graph)
                else:
                    script = torch.jit.script(graph)
                    c = out_transform(script(x))
                    self.assertEqual(a, c)

        return run_test

    @classmethod
    def generate_classification_tests(cls):
        for k, v in torchvision_models.__dict__.items():
            if callable(v) and k[0].lower() == k[0] and k[0] != "_":
                test_name = 'test_torchvision_models_' + k
                x = torch.rand(1, 3, 299, 299) if k in ['inception_v3'] else torch.rand(1, 3, 224, 224)
                kwargs = dict(num_classes=50)
                model_test = cls.generate_test_fn(k, v, x, kwargs)
                setattr(cls, test_name, model_test)

    @classmethod
    def generate_segmentation_tests(cls):
        for k, v in torchvision_models.segmentation.__dict__.items():
            if callable(v) and k[0].lower() == k[0] and k[0] != "_":
                test_name = 'test_torchvision_models_segmentation_' + k
                x = torch.rand(1, 3, 32, 32)
                kwargs = dict(num_classes=10, pretrained_backbone=False)
                model_test = cls.generate_test_fn(k, v, x, kwargs)
                setattr(cls, test_name, model_test)

    @classmethod
    def generate_detection_tests(cls):
        for k, v in torchvision_models.detection.__dict__.items():
            if callable(v) and k[0].lower() == k[0] and k[0] != "_":
                test_name = 'test_torchvision_models_detection_' + k
                x = [torch.rand(3, 300, 300)]
                kwargs = dict(num_classes=10, pretrained_backbone=False)
                model_test = cls.generate_test_fn(k, v, x, kwargs)
                setattr(cls, test_name, model_test)

    @classmethod
    def generate_video_tests(cls):
        for k, v in torchvision_models.video.__dict__.items():
            if callable(v) and k[0].lower() == k[0] and k[0] != "_":
                test_name = 'test_torchvision_models_video_' + k
                x = torch.rand(1, 3, 4, 112, 112)
                kwargs = dict(num_classes=50)
                model_test = cls.generate_test_fn(k, v, x, kwargs)
                setattr(cls, test_name, model_test)

    @classmethod
    def generate_tests(cls):
        cls.generate_classification_tests()
        cls.generate_detection_tests()
        cls.generate_segmentation_tests()
        cls.generate_video_tests()

if HAS_TORCHVISION:
    TestVisionTracing.generate_tests()

if __name__ == '__main__':
    run_tests()<|MERGE_RESOLUTION|>--- conflicted
+++ resolved
@@ -2304,12 +2304,7 @@
     @ops(op_db, allowed_dtypes=(torch.float,))
     def test_get_torch_func_signature_exhaustive(self, device, dtype, op):
         known_no_schema = {'stack', 'hstack', 'vstack', 'dstack', 'repeat', '__getitem__', 'linalg.multi_dot',
-<<<<<<< HEAD
-                           'polygamma', 'einsum'}
-=======
-                           'polygamma', 'cdist'}
->>>>>>> b3f56ec0
-
+                           'polygamma', 'cdist', 'einsum'}
         try:
             sample_inputs_itr = op.sample_inputs(device, dtype, requires_grad=False)
             schemas = get_signature_for_torch_op(op.op)

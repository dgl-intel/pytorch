--- conflicted
+++ resolved
@@ -3,12 +3,8 @@
 from torch.distributed._sharding_spec import (
     ChunkShardingSpec,
     DevicePlacementSpec,
-<<<<<<< HEAD
-    GenericShardingSpec,
+    EnumerableShardingSpec,
     ShardMetadata,
-=======
-    EnumerableShardingSpec,
->>>>>>> 8dc80847
 )
 
 class TestShardingSpec(TestCase):
@@ -62,20 +58,11 @@
             ChunkShardingSpec(0, ["rank:0/cuda:foo", "cuda:1"])
 
     def test_generic_sharding_spec(self):
-<<<<<<< HEAD
         # test valid specs
 
         # test row-wise sharding
-        spec = GenericShardingSpec([
-            ShardMetadata(
-=======
-        Shard = EnumerableShardingSpec.Shard
-        # test valid specs
-
-        # test row-wise sharding
-        spec = EnumerableShardingSpec([
-            Shard(
->>>>>>> 8dc80847
+        spec = EnumerableShardingSpec([
+            ShardMetadata(
                 shard_offsets=[0, 0],
                 shard_lengths=[5, 5],
                 placement="cuda:0",
@@ -89,13 +76,8 @@
         spec.check_tensor(torch.rand(10, 5))
 
         # test row and column sharding
-<<<<<<< HEAD
-        spec = GenericShardingSpec([
-            ShardMetadata(
-=======
-        spec = EnumerableShardingSpec([
-            Shard(
->>>>>>> 8dc80847
+        spec = EnumerableShardingSpec([
+            ShardMetadata(
                 shard_offsets=[0, 0],
                 shard_lengths=[3, 3],
                 placement="cuda:0",
@@ -119,13 +101,8 @@
         spec.check_tensor(torch.rand(6, 6))
 
         # test uneven shard sizes.
-<<<<<<< HEAD
-        spec = GenericShardingSpec([
-            ShardMetadata(
-=======
-        spec = EnumerableShardingSpec([
-            Shard(
->>>>>>> 8dc80847
+        spec = EnumerableShardingSpec([
+            ShardMetadata(
                 shard_offsets=[0, 0],
                 shard_lengths=[2, 4],
                 placement="cuda:0",
@@ -165,13 +142,8 @@
             EnumerableShardingSpec([])
 
         with self.assertRaisesRegex(ValueError, 'Found inconsistent ranks for shards'):
-<<<<<<< HEAD
-            GenericShardingSpec([
-                ShardMetadata(
-=======
             EnumerableShardingSpec([
-                Shard(
->>>>>>> 8dc80847
+                ShardMetadata(
                     shard_offsets=[0, 0],
                     shard_lengths=[1, 1],
                     placement="cpu"
@@ -184,13 +156,8 @@
             ])
 
         with self.assertRaisesRegex(ValueError, 'Shards.*overlap'):
-<<<<<<< HEAD
-            GenericShardingSpec([
-                ShardMetadata(
-=======
             EnumerableShardingSpec([
-                Shard(
->>>>>>> 8dc80847
+                ShardMetadata(
                     shard_offsets=[0, 0],
                     shard_lengths=[3, 3],
                     placement="cpu"
@@ -202,13 +169,8 @@
                 ),
             ])
 
-<<<<<<< HEAD
-        spec = GenericShardingSpec([
-            ShardMetadata(
-=======
-        spec = EnumerableShardingSpec([
-            Shard(
->>>>>>> 8dc80847
+        spec = EnumerableShardingSpec([
+            ShardMetadata(
                 shard_offsets=[0, 0],
                 shard_lengths=[5, 5],
                 placement="cuda:0",
@@ -223,13 +185,8 @@
         with self.assertRaisesRegex(ValueError, 'Rank of tensor is.*but shards rank'):
             spec.check_tensor(torch.rand(10, 10, 10))
 
-<<<<<<< HEAD
-        spec = GenericShardingSpec([
-            ShardMetadata(
-=======
-        spec = EnumerableShardingSpec([
-            Shard(
->>>>>>> 8dc80847
+        spec = EnumerableShardingSpec([
+            ShardMetadata(
                 shard_offsets=[0, 0],
                 shard_lengths=[5, 5],
                 placement="cuda:0",
@@ -244,13 +201,8 @@
         with self.assertRaisesRegex(ValueError, 'exceeds tensor dim'):
             spec.check_tensor(torch.rand(10, 3))
 
-<<<<<<< HEAD
-        spec = GenericShardingSpec([
-            ShardMetadata(
-=======
-        spec = EnumerableShardingSpec([
-            Shard(
->>>>>>> 8dc80847
+        spec = EnumerableShardingSpec([
+            ShardMetadata(
                 shard_offsets=[0, 0],
                 shard_lengths=[5, 5],
                 placement="cuda:0",

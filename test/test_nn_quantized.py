from __future__ import absolute_import
from __future__ import division
from __future__ import print_function
from __future__ import unicode_literals

import torch
import torch.nn.quantized as nnq
<<<<<<< HEAD
import torch.nn.quantized.dynamic as nnqd
=======
import torch.nn._intrinsic.quantized as nnq_fused
>>>>>>> 5beb6dcc
import torch.nn.quantized.functional as qF
from torch.nn.quantized.modules import Conv2d
from torch.nn._intrinsic.quantized import ConvReLU2d
from common_utils import TestCase, run_tests, tempfile
from common_quantized import _calculate_dynamic_qparams
from hypothesis import given
from hypothesis import strategies as st


'''
Note that tests in this file are just API test, to make sure we wrapped the
quantized operator implementations correctly in the user facing APIs, these are
not correctness test for the underlying quantized operators. For correctness
test please see `caffe2/test/test_quantized.py`.
'''


class FunctionalAPITest(TestCase):
    def test_relu_api(self):
        X = torch.arange(-5, 5, dtype=torch.float)
        scale = 2.0
        zero_point = 1
        qX = torch.quantize_linear(X, scale=scale, zero_point=zero_point, dtype=torch.quint8)
        qY = torch.ops.quantized.relu(qX)
        qY_hat = qF.relu(qX)
        self.assertEqual(qY, qY_hat)


class ModuleAPITest(TestCase):
    @given(
        batch_size=st.integers(1, 5),
        in_features=st.integers(16, 32),
        out_features=st.integers(4, 8),
        use_bias=st.booleans(),
        use_fused=st.booleans(),
    )
<<<<<<< HEAD
    def test_dynamic_linear_api(self, batch_size, in_features, out_features, use_bias):
        """test API functionality for nn.quantized.dynamic.Linear"""
        W = torch.rand(out_features, in_features).float()
        W_scale, W_zp = _calculate_dynamic_qparams(W, torch.qint8)
        W_q = torch.quantize_linear(W, W_scale, W_zp, torch.qint8)
        W_pack_col_offset = torch.ops.quantized.fbgemm_linear_prepack(W_q)
        X = torch.rand(batch_size, in_features).float()
        B = torch.rand(out_features).float() if use_bias else None
        qlinear = nnqd.Linear(in_features, out_features)
        qlinear._packed_weight = W_pack_col_offset
        qlinear.bias = B
        Z_dq = qlinear(X)
        # Check if the module implementation matches calling the
        # ops directly
        Z_ref = torch.ops.quantized.fbgemm_linear_dynamic(X, W_pack_col_offset, B)
        self.assertEqual(Z_ref, Z_dq)

        # Test serialization of dynamic quantized Linear Module using state_dict
        model_dict = qlinear.state_dict()
        self.assertEqual(model_dict['weight'], W_q)
        if use_bias:
            self.assertEqual(model_dict['bias'], B)
        with tempfile.NamedTemporaryFile() as f:
            torch.save(model_dict, f)
            f.seek(0)
            loaded_dict = torch.load(f)
        for key in model_dict:
            self.assertEqual(model_dict[key], loaded_dict[key])
        loaded_qlinear = nnqd.Linear(in_features, out_features)
        loaded_qlinear.load_state_dict(loaded_dict)

        linear_unpack = torch.ops.quantized.fbgemm_linear_unpack
        self.assertEqual(linear_unpack(qlinear._packed_weight),
                         linear_unpack(loaded_qlinear._packed_weight))
        if use_bias:
            self.assertEqual(qlinear.bias, loaded_qlinear.bias)
        self.assertTrue(dir(qlinear) == dir(loaded_qlinear))
        self.assertTrue(hasattr(qlinear, '_packed_weight'))
        self.assertTrue(hasattr(loaded_qlinear, '_packed_weight'))
        self.assertTrue(hasattr(qlinear, 'weight'))
        self.assertTrue(hasattr(loaded_qlinear, 'weight'))
        self.assertEqual(qlinear.weight, loaded_qlinear.weight)
        self.assertEqual(qlinear.weight, torch.ops.quantized.fbgemm_linear_unpack(qlinear._packed_weight))
        Z_dq2 = qlinear(X)
        self.assertEqual(Z_dq, Z_dq2)

        # test serialization of module directly - will add this later
        # with tempfile.NamedTemporaryFile() as f:
        #     torch.save(qLinear, f)
        #     f.seek(0)
        #     loaded = torch.load(f)
        # state = qLinear.__getstate__()
        # compareUnpackedWeight(qLinear._packed_weight, loaded._packed_weight)
        # self.assertEqual(qLinear.bias, loaded.bias)

    @given(
        batch_size=st.integers(1, 5),
        in_features=st.integers(16, 32),
        out_features=st.integers(4, 8),
        use_bias=st.booleans(),
    )
    def test_linear_api(self, batch_size, in_features, out_features, use_bias):
        """test API functionality for nn.quantized.linear"""
=======
    def test_linear_api(self, batch_size, in_features, out_features, use_bias, use_fused):
        """test API functionality for nn.quantized.linear and nn._intrinsic.quantized.linear_relu"""
>>>>>>> 5beb6dcc
        W = torch.rand(out_features, in_features).float()
        W_q = torch.quantize_linear(W, 0.1, 4, torch.qint8)
        W_pack = torch.ops.quantized.fbgemm_linear_prepack(W_q)
        X = torch.rand(batch_size, in_features).float()
        X_q = torch.quantize_linear(X, 0.2, 10, torch.quint8)
        B = torch.rand(out_features).float() if use_bias else None
        B_q = torch.quantize_linear(B, W_q.q_scale() * X_q.q_scale(), 0, torch.qint32) if use_bias else None
        scale = 0.5
        zero_point = 3
        if use_fused:
            qlinear = nnq_fused.LinearReLU(in_features, out_features)
        else:
            qlinear = nnq.Linear(in_features, out_features)
        qlinear._packed_weight = W_pack
        qlinear.bias = B_q if use_bias else None
        qlinear.scale = torch.tensor([scale], dtype=torch.double)
        qlinear.zero_point = torch.tensor([zero_point], dtype=torch.long)
        Z_q = qlinear(X_q)
        # Check if the module implementation matches calling the
        # ops directly
        if use_fused:
            Z_ref = torch.ops.quantized.fbgemm_linear_relu(X_q, W_pack, B_q, scale, zero_point)
        else:
            Z_ref = torch.ops.quantized.fbgemm_linear(X_q, W_pack, B_q, scale, zero_point)
        self.assertEqual(Z_ref, Z_q)

        # Test serialization of quantized Linear Module using state_dict
        model_dict = qlinear.state_dict()
        self.assertEqual(model_dict['weight'], W_q)
        if use_bias:
            self.assertEqual(model_dict['bias'], B_q)
        with tempfile.NamedTemporaryFile() as f:
            torch.save(model_dict, f)
            f.seek(0)
            loaded_dict = torch.load(f)
        for key in model_dict:
            self.assertEqual(model_dict[key], loaded_dict[key])
        if use_fused:
            loaded_qlinear = nnq_fused.LinearReLU(in_features, out_features)
        else:
            loaded_qlinear = nnq.Linear(in_features, out_features)
        loaded_qlinear.load_state_dict(loaded_dict)

        linear_unpack = torch.ops.quantized.fbgemm_linear_unpack
        self.assertEqual(linear_unpack(qlinear._packed_weight),
                         linear_unpack(loaded_qlinear._packed_weight))
        if use_bias:
            self.assertEqual(qlinear.bias, loaded_qlinear.bias)
        self.assertEqual(qlinear.scale, loaded_qlinear.scale)
        self.assertEqual(qlinear.zero_point, loaded_qlinear.zero_point)
        self.assertTrue(dir(qlinear) == dir(loaded_qlinear))
        self.assertTrue(hasattr(qlinear, '_packed_weight'))
        self.assertTrue(hasattr(loaded_qlinear, '_packed_weight'))
        self.assertTrue(hasattr(qlinear, 'weight'))
        self.assertTrue(hasattr(loaded_qlinear, 'weight'))
        self.assertEqual(qlinear.weight, loaded_qlinear.weight)
        self.assertEqual(qlinear.weight, torch.ops.quantized.fbgemm_linear_unpack(qlinear._packed_weight))
        Z_q2 = qlinear(X_q)
        self.assertEqual(Z_q, Z_q2)

        # test serialization of module directly - will add this later
        # with tempfile.NamedTemporaryFile() as f:
        #     torch.save(qLinear, f)
        #     f.seek(0)
        #     loaded = torch.load(f)
        # state = qLinear.__getstate__()
        # compareUnpackedWeight(qLinear._packed_weight, loaded._packed_weight)
        # self.assertEqual(qLinear.bias, loaded.bias)
        # self.assertEqual(qLinear.scale, loaded.scale)
        # self.assertEqual(qLinear.zero_point, loaded.zero_point)

    def test_quant_dequant_api(self):
        r = torch.tensor([[1., -1.], [1., -1.]], dtype=torch.float)
        scale, zero_point, dtype = 1.0, 2, torch.qint8
        # testing Quantize API
        qr = torch.quantize_linear(r, scale, zero_point, dtype)
        quant_m = nnq.Quantize(scale, zero_point, dtype)
        qr2 = quant_m(r)
        self.assertEqual(qr, qr2)
        # testing Dequantize API
        rqr = qr.dequantize()
        dequant_m = nnq.DeQuantize()
        rqr2 = dequant_m(qr2)
        self.assertEqual(rqr, rqr2)

    @given(
        use_bias=st.booleans(),
        use_fused=st.booleans(),
    )
    def test_conv_api(self, use_bias, use_fused):
        """Tests the correctness of the conv module.

        The correctness is defined against the functional implementation.
        """

        N, iC, H, W = 10, 10, 10, 3
        oC, g, kH, kW = 16, 1, 3, 3
        scale, zero_point = 1.0 / 255, 128

        X = torch.randn(N, iC, H, W, dtype=torch.float32)
        X = X.permute([0, 2, 3, 1]).contiguous()
        qX = torch.quantize_linear(X, scale=scale, zero_point=128, dtype=torch.quint8)

        w = torch.randn(oC, iC // g, kH, kW, dtype=torch.float32)

        qw = torch.quantize_linear(w, scale=scale, zero_point=0, dtype=torch.qint8)

        b = torch.randn(oC, dtype=torch.float32) if use_bias else None
        qb = torch.quantize_linear(b, scale=1.0 / 1024, zero_point=0, dtype=torch.qint32) if use_bias else None

        if use_fused:
            conv_under_test = ConvReLU2d(in_channels=iC,
                                         out_channels=oC,
                                         kernel_size=(kH, kW),
                                         stride=1,
                                         padding=0,
                                         dilation=1,
                                         groups=g,
                                         bias=use_bias,
                                         padding_mode='zeros')
        else:
            conv_under_test = Conv2d(in_channels=iC,
                                     out_channels=oC,
                                     kernel_size=(kH, kW),
                                     stride=1,
                                     padding=0,
                                     dilation=1,
                                     groups=g,
                                     bias=use_bias,
                                     padding_mode='zeros')
        conv_under_test.weight = qw
        conv_under_test.bias = qb
        conv_under_test.scale = torch.tensor([scale], dtype=torch.double)
        conv_under_test.zero_point = torch.tensor([zero_point], dtype=torch.long)

        # Test members
        self.assertTrue(hasattr(conv_under_test, '_packed_weight'))
        self.assertTrue(hasattr(conv_under_test, 'scale'))
        self.assertTrue(hasattr(conv_under_test, 'zero_point'))

        # Test properties
        self.assertEqual(qw, conv_under_test.weight)
        self.assertEqual(qb, conv_under_test.bias)
        self.assertEqual(scale, conv_under_test.scale)
        self.assertEqual(zero_point, conv_under_test.zero_point)

        # Test forward
        result_under_test = conv_under_test(qX)
        result_reference = qF.conv2d(qX, qw, bias=qb,
                                     scale=scale, zero_point=zero_point,
                                     stride=1, padding=0,
                                     dilation=1, groups=g, dtype=torch.quint8
                                     )
        if use_fused:
            # result_reference < zero_point doesn't work for qtensor yet
            # result_reference[result_reference < zero_point] = zero_point
            MB, OC, OH, OW = result_reference.size()
            for i in range(MB):
                for j in range(OC):
                    for h in range(OH):
                        for w in range(OW):
                            if result_reference[i][j][h][w].int_repr() < zero_point:
                                # assign 0. that gets converted to zero_point
                                result_reference[i][j][h][w] = 0.

        self.assertEqual(result_reference, result_under_test,
                         message="Tensors are not equal.")

    def test_pool_api(self):
        """Tests the correctness of the pool module.

        The correctness is defined against the functional implementation.
        """
        N, C, H, W = 10, 10, 10, 3
        kwargs = {
            'kernel_size': 2,
            'stride': None,
            'padding': 0,
            'dilation': 1
        }

        scale, zero_point = 1.0 / 255, 128

        X = torch.randn(N, C, H, W, dtype=torch.float32)
        qX = torch.quantize_linear(X, scale=scale, zero_point=zero_point,
                                   dtype=torch.quint8)
        qX_expect = torch.nn.functional.max_pool2d(qX, **kwargs)

        pool_under_test = torch.nn.quantized.MaxPool2d(**kwargs)
        qX_hat = pool_under_test(qX)
        self.assertEqual(qX_expect, qX_hat)

if __name__ == '__main__':
    run_tests()<|MERGE_RESOLUTION|>--- conflicted
+++ resolved
@@ -5,11 +5,8 @@
 
 import torch
 import torch.nn.quantized as nnq
-<<<<<<< HEAD
+import torch.nn._intrinsic.quantized as nnq_fused
 import torch.nn.quantized.dynamic as nnqd
-=======
-import torch.nn._intrinsic.quantized as nnq_fused
->>>>>>> 5beb6dcc
 import torch.nn.quantized.functional as qF
 from torch.nn.quantized.modules import Conv2d
 from torch.nn._intrinsic.quantized import ConvReLU2d
@@ -44,9 +41,7 @@
         in_features=st.integers(16, 32),
         out_features=st.integers(4, 8),
         use_bias=st.booleans(),
-        use_fused=st.booleans(),
     )
-<<<<<<< HEAD
     def test_dynamic_linear_api(self, batch_size, in_features, out_features, use_bias):
         """test API functionality for nn.quantized.dynamic.Linear"""
         W = torch.rand(out_features, in_features).float()
@@ -107,13 +102,10 @@
         in_features=st.integers(16, 32),
         out_features=st.integers(4, 8),
         use_bias=st.booleans(),
+        use_fused=st.booleans(),
     )
-    def test_linear_api(self, batch_size, in_features, out_features, use_bias):
-        """test API functionality for nn.quantized.linear"""
-=======
     def test_linear_api(self, batch_size, in_features, out_features, use_bias, use_fused):
         """test API functionality for nn.quantized.linear and nn._intrinsic.quantized.linear_relu"""
->>>>>>> 5beb6dcc
         W = torch.rand(out_features, in_features).float()
         W_q = torch.quantize_linear(W, 0.1, 4, torch.qint8)
         W_pack = torch.ops.quantized.fbgemm_linear_prepack(W_q)
